// Copyright (c) HashiCorp, Inc.
// SPDX-License-Identifier: MPL-2.0

package api

import (
	"context"
	"crypto/tls"
	"crypto/x509"
	"encoding/base64"
	"errors"
	"flag"
	"net/url"
	"os"
	"regexp"

	"github.com/go-jose/go-jose/v3/jwt"

	"github.com/hashicorp/errwrap"
)

const (
	// PluginAutoMTLSEnv is used to ensure AutoMTLS is used. This will override
	// setting a TLSProviderFunc for a plugin.
	PluginAutoMTLSEnv = "VAULT_PLUGIN_AUTOMTLS_ENABLED"

	// PluginMetadataModeEnv is an ENV name used to disable TLS communication
	// to bootstrap mounting plugins.
	PluginMetadataModeEnv = "VAULT_PLUGIN_METADATA_MODE"

	// PluginUnwrapTokenEnv is the ENV name used to pass unwrap tokens to the
	// plugin.
	PluginUnwrapTokenEnv = "VAULT_UNWRAP_TOKEN"
)

// sudoPaths is a map containing the paths that require a token's policy
// to have the "sudo" capability. The keys are the paths as strings, in
// the same format as they are returned by the OpenAPI spec. The values
// are the regular expressions that can be used to test whether a given
// path matches that path or not (useful specifically for the paths that
// contain templated fields.)
var sudoPaths = map[string]*regexp.Regexp{
<<<<<<< HEAD
	"/auth/token/accessors":                         regexp.MustCompile(`^/auth/token/accessors/?$`),
	"/auth/token/revoke-orphan":                     regexp.MustCompile(`^/auth/token/revoke-orphan$`),
=======
	"/auth/token/accessors": regexp.MustCompile(`^/auth/token/accessors/?$`),
	// TODO /auth/token/revoke-orphan requires sudo but isn't represented as such in the OpenAPI spec
>>>>>>> 0b0b15f9
	"/pki/root":                                     regexp.MustCompile(`^/pki/root$`),
	"/pki/root/sign-self-issued":                    regexp.MustCompile(`^/pki/root/sign-self-issued$`),
	"/sys/audit":                                    regexp.MustCompile(`^/sys/audit$`),
	"/sys/audit/{path}":                             regexp.MustCompile(`^/sys/audit/.+$`),
	"/sys/auth/{path}":                              regexp.MustCompile(`^/sys/auth/.+$`),
	"/sys/auth/{path}/tune":                         regexp.MustCompile(`^/sys/auth/.+/tune$`),
	"/sys/config/auditing/request-headers":          regexp.MustCompile(`^/sys/config/auditing/request-headers$`),
	"/sys/config/auditing/request-headers/{header}": regexp.MustCompile(`^/sys/config/auditing/request-headers/.+$`),
	"/sys/config/cors":                              regexp.MustCompile(`^/sys/config/cors$`),
	"/sys/config/ui/headers":                        regexp.MustCompile(`^/sys/config/ui/headers/?$`),
	"/sys/config/ui/headers/{header}":               regexp.MustCompile(`^/sys/config/ui/headers/.+$`),
	"/sys/internal/inspect/router/{tag}":            regexp.MustCompile(`^/sys/internal/inspect/router/.+$`),
<<<<<<< HEAD
	"/sys/seal":                                     regexp.MustCompile(`^/sys/seal$`),
	"/sys/step-down":                                regexp.MustCompile(`^/sys/step-down$`),
=======
	"/sys/leases":                                   regexp.MustCompile(`^/sys/leases$`),
	// This entry is a bit wrong... sys/leases/lookup does NOT require sudo. But sys/leases/lookup/ with a trailing
	// slash DOES require sudo. But the part of the Vault CLI that uses this logic doesn't pass operation-appropriate
	// trailing slashes, it always strips them off, so we end up giving the wrong answer for one of these.
	"/sys/leases/lookup":                 regexp.MustCompile(`^/sys/leases/lookup/?$`),
	"/sys/leases/lookup/{prefix}":        regexp.MustCompile(`^/sys/leases/lookup/.+$`),
	"/sys/leases/revoke-force/{prefix}":  regexp.MustCompile(`^/sys/leases/revoke-force/.+$`),
	"/sys/leases/revoke-prefix/{prefix}": regexp.MustCompile(`^/sys/leases/revoke-prefix/.+$`),
	"/sys/plugins/catalog/{name}":        regexp.MustCompile(`^/sys/plugins/catalog/[^/]+$`),
	"/sys/plugins/catalog/{type}":        regexp.MustCompile(`^/sys/plugins/catalog/[\w-]+$`),
	"/sys/plugins/catalog/{type}/{name}": regexp.MustCompile(`^/sys/plugins/catalog/[\w-]+/[^/]+$`),
	"/sys/raw":                           regexp.MustCompile(`^/sys/raw$`),
	"/sys/raw/{path}":                    regexp.MustCompile(`^/sys/raw/.+$`),
	"/sys/remount":                       regexp.MustCompile(`^/sys/remount$`),
	"/sys/revoke-force/{prefix}":         regexp.MustCompile(`^/sys/revoke-force/.+$`),
	"/sys/revoke-prefix/{prefix}":        regexp.MustCompile(`^/sys/revoke-prefix/.+$`),
	"/sys/rotate":                        regexp.MustCompile(`^/sys/rotate$`),
	// TODO /sys/seal requires sudo but isn't represented as such in the OpenAPI spec
	// TODO /sys/step-down requires sudo but isn't represented as such in the OpenAPI spec
>>>>>>> 0b0b15f9

	// enterprise-only paths
	"/sys/replication/dr/primary/secondary-token":          regexp.MustCompile(`^/sys/replication/dr/primary/secondary-token$`),
	"/sys/replication/performance/primary/secondary-token": regexp.MustCompile(`^/sys/replication/performance/primary/secondary-token$`),
	"/sys/replication/primary/secondary-token":             regexp.MustCompile(`^/sys/replication/primary/secondary-token$`),
	"/sys/replication/reindex":                             regexp.MustCompile(`^/sys/replication/reindex$`),
	"/sys/storage/raft/snapshot-auto/config":               regexp.MustCompile(`^/sys/storage/raft/snapshot-auto/config/?$`),
	"/sys/storage/raft/snapshot-auto/config/{name}":        regexp.MustCompile(`^/sys/storage/raft/snapshot-auto/config/[^/]+$`),
}

// PluginAPIClientMeta is a helper that plugins can use to configure TLS connections
// back to Vault.
type PluginAPIClientMeta struct {
	// These are set by the command line flags.
	flagCACert     string
	flagCAPath     string
	flagClientCert string
	flagClientKey  string
	flagInsecure   bool
}

// FlagSet returns the flag set for configuring the TLS connection
func (f *PluginAPIClientMeta) FlagSet() *flag.FlagSet {
	fs := flag.NewFlagSet("vault plugin settings", flag.ContinueOnError)

	fs.StringVar(&f.flagCACert, "ca-cert", "", "")
	fs.StringVar(&f.flagCAPath, "ca-path", "", "")
	fs.StringVar(&f.flagClientCert, "client-cert", "", "")
	fs.StringVar(&f.flagClientKey, "client-key", "", "")
	fs.BoolVar(&f.flagInsecure, "tls-skip-verify", false, "")

	return fs
}

// GetTLSConfig will return a TLSConfig based off the values from the flags
func (f *PluginAPIClientMeta) GetTLSConfig() *TLSConfig {
	// If we need custom TLS configuration, then set it
	if f.flagCACert != "" || f.flagCAPath != "" || f.flagClientCert != "" || f.flagClientKey != "" || f.flagInsecure {
		t := &TLSConfig{
			CACert:        f.flagCACert,
			CAPath:        f.flagCAPath,
			ClientCert:    f.flagClientCert,
			ClientKey:     f.flagClientKey,
			TLSServerName: "",
			Insecure:      f.flagInsecure,
		}

		return t
	}

	return nil
}

// VaultPluginTLSProvider wraps VaultPluginTLSProviderContext using context.Background.
func VaultPluginTLSProvider(apiTLSConfig *TLSConfig) func() (*tls.Config, error) {
	return VaultPluginTLSProviderContext(context.Background(), apiTLSConfig)
}

// VaultPluginTLSProviderContext is run inside a plugin and retrieves the response
// wrapped TLS certificate from vault. It returns a configured TLS Config.
func VaultPluginTLSProviderContext(ctx context.Context, apiTLSConfig *TLSConfig) func() (*tls.Config, error) {
	if os.Getenv(PluginAutoMTLSEnv) == "true" || os.Getenv(PluginMetadataModeEnv) == "true" {
		return nil
	}

	return func() (*tls.Config, error) {
		unwrapToken := os.Getenv(PluginUnwrapTokenEnv)

		parsedJWT, err := jwt.ParseSigned(unwrapToken)
		if err != nil {
			return nil, errwrap.Wrapf("error parsing wrapping token: {{err}}", err)
		}

		allClaims := make(map[string]interface{})
		if err = parsedJWT.UnsafeClaimsWithoutVerification(&allClaims); err != nil {
			return nil, errwrap.Wrapf("error parsing claims from wrapping token: {{err}}", err)
		}

		addrClaimRaw, ok := allClaims["addr"]
		if !ok {
			return nil, errors.New("could not validate addr claim")
		}
		vaultAddr, ok := addrClaimRaw.(string)
		if !ok {
			return nil, errors.New("could not parse addr claim")
		}
		if vaultAddr == "" {
			return nil, errors.New(`no vault api_addr found`)
		}

		// Sanity check the value
		if _, err := url.Parse(vaultAddr); err != nil {
			return nil, errwrap.Wrapf("error parsing the vault api_addr: {{err}}", err)
		}

		// Unwrap the token
		clientConf := DefaultConfig()
		clientConf.Address = vaultAddr
		if apiTLSConfig != nil {
			err := clientConf.ConfigureTLS(apiTLSConfig)
			if err != nil {
				return nil, errwrap.Wrapf("error configuring api client {{err}}", err)
			}
		}
		client, err := NewClient(clientConf)
		if err != nil {
			return nil, errwrap.Wrapf("error during api client creation: {{err}}", err)
		}

		// Reset token value to make sure nothing has been set by default
		client.ClearToken()

		secret, err := client.Logical().UnwrapWithContext(ctx, unwrapToken)
		if err != nil {
			return nil, errwrap.Wrapf("error during token unwrap request: {{err}}", err)
		}
		if secret == nil {
			return nil, errors.New("error during token unwrap request: secret is nil")
		}

		// Retrieve and parse the server's certificate
		serverCertBytesRaw, ok := secret.Data["ServerCert"].(string)
		if !ok {
			return nil, errors.New("error unmarshalling certificate")
		}

		serverCertBytes, err := base64.StdEncoding.DecodeString(serverCertBytesRaw)
		if err != nil {
			return nil, errwrap.Wrapf("error parsing certificate: {{err}}", err)
		}

		serverCert, err := x509.ParseCertificate(serverCertBytes)
		if err != nil {
			return nil, errwrap.Wrapf("error parsing certificate: {{err}}", err)
		}

		// Retrieve and parse the server's private key
		serverKeyB64, ok := secret.Data["ServerKey"].(string)
		if !ok {
			return nil, errors.New("error unmarshalling certificate")
		}

		serverKeyRaw, err := base64.StdEncoding.DecodeString(serverKeyB64)
		if err != nil {
			return nil, errwrap.Wrapf("error parsing certificate: {{err}}", err)
		}

		serverKey, err := x509.ParseECPrivateKey(serverKeyRaw)
		if err != nil {
			return nil, errwrap.Wrapf("error parsing certificate: {{err}}", err)
		}

		// Add CA cert to the cert pool
		caCertPool := x509.NewCertPool()
		caCertPool.AddCert(serverCert)

		// Build a certificate object out of the server's cert and private key.
		cert := tls.Certificate{
			Certificate: [][]byte{serverCertBytes},
			PrivateKey:  serverKey,
			Leaf:        serverCert,
		}

		// Setup TLS config
		tlsConfig := &tls.Config{
			ClientCAs:  caCertPool,
			RootCAs:    caCertPool,
			ClientAuth: tls.RequireAndVerifyClientCert,
			// TLS 1.2 minimum
			MinVersion:   tls.VersionTLS12,
			Certificates: []tls.Certificate{cert},
			ServerName:   serverCert.Subject.CommonName,
		}

		return tlsConfig, nil
	}
}

func SudoPaths() map[string]*regexp.Regexp {
	return sudoPaths
}

// Determine whether the given path requires the sudo capability.
// Note that this uses hardcoded static path information, so will return incorrect results for paths in namespaces,
// or for secret engines mounted at non-default paths.
// Expects to receive a path with an initial slash, but no trailing slashes, as the Vault CLI (the only known and
// expected user of this function) sanitizes its paths that way.
func IsSudoPath(path string) bool {
	// Return early if the path is any of the non-templated sudo paths.
	if _, ok := sudoPaths[path]; ok {
		return true
	}

	// Some sudo paths have templated fields in them.
	// (e.g. /sys/revoke-prefix/{prefix})
	// The values in the sudoPaths map are actually regular expressions,
	// so we can check if our path matches against them.
	for _, sudoPathRegexp := range sudoPaths {
		match := sudoPathRegexp.MatchString(path)
		if match {
			return true
		}
	}

	return false
}<|MERGE_RESOLUTION|>--- conflicted
+++ resolved
@@ -40,13 +40,8 @@
 // path matches that path or not (useful specifically for the paths that
 // contain templated fields.)
 var sudoPaths = map[string]*regexp.Regexp{
-<<<<<<< HEAD
 	"/auth/token/accessors":                         regexp.MustCompile(`^/auth/token/accessors/?$`),
 	"/auth/token/revoke-orphan":                     regexp.MustCompile(`^/auth/token/revoke-orphan$`),
-=======
-	"/auth/token/accessors": regexp.MustCompile(`^/auth/token/accessors/?$`),
-	// TODO /auth/token/revoke-orphan requires sudo but isn't represented as such in the OpenAPI spec
->>>>>>> 0b0b15f9
 	"/pki/root":                                     regexp.MustCompile(`^/pki/root$`),
 	"/pki/root/sign-self-issued":                    regexp.MustCompile(`^/pki/root/sign-self-issued$`),
 	"/sys/audit":                                    regexp.MustCompile(`^/sys/audit$`),
@@ -59,10 +54,6 @@
 	"/sys/config/ui/headers":                        regexp.MustCompile(`^/sys/config/ui/headers/?$`),
 	"/sys/config/ui/headers/{header}":               regexp.MustCompile(`^/sys/config/ui/headers/.+$`),
 	"/sys/internal/inspect/router/{tag}":            regexp.MustCompile(`^/sys/internal/inspect/router/.+$`),
-<<<<<<< HEAD
-	"/sys/seal":                                     regexp.MustCompile(`^/sys/seal$`),
-	"/sys/step-down":                                regexp.MustCompile(`^/sys/step-down$`),
-=======
 	"/sys/leases":                                   regexp.MustCompile(`^/sys/leases$`),
 	// This entry is a bit wrong... sys/leases/lookup does NOT require sudo. But sys/leases/lookup/ with a trailing
 	// slash DOES require sudo. But the part of the Vault CLI that uses this logic doesn't pass operation-appropriate
@@ -80,9 +71,8 @@
 	"/sys/revoke-force/{prefix}":         regexp.MustCompile(`^/sys/revoke-force/.+$`),
 	"/sys/revoke-prefix/{prefix}":        regexp.MustCompile(`^/sys/revoke-prefix/.+$`),
 	"/sys/rotate":                        regexp.MustCompile(`^/sys/rotate$`),
-	// TODO /sys/seal requires sudo but isn't represented as such in the OpenAPI spec
-	// TODO /sys/step-down requires sudo but isn't represented as such in the OpenAPI spec
->>>>>>> 0b0b15f9
+	"/sys/seal":                          regexp.MustCompile(`^/sys/seal$`),
+	"/sys/step-down":                     regexp.MustCompile(`^/sys/step-down$`),
 
 	// enterprise-only paths
 	"/sys/replication/dr/primary/secondary-token":          regexp.MustCompile(`^/sys/replication/dr/primary/secondary-token$`),
