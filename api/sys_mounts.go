--- conflicted
+++ resolved
@@ -137,10 +137,7 @@
 	PluginName               string            `json:"plugin_name,omitempty" structs:"plugin_name,omitempty" mapstructure:"plugin_name"`
 	AuditNonHMACRequestKeys  []string          `json:"audit_non_hmac_request_keys,omitempty" structs:"audit_non_hmac_request_keys" mapstructure:"audit_non_hmac_request_keys"`
 	AuditNonHMACResponseKeys []string          `json:"audit_non_hmac_response_keys,omitempty" structs:"audit_non_hmac_response_keys" mapstructure:"audit_non_hmac_response_keys"`
-<<<<<<< HEAD
-=======
 	ListingVisibility        string            `json:"listing_visibility,omitempty" structs:"listing_visibility" mapstructure:"listing_visibility"`
->>>>>>> 1c443f22
 }
 
 type MountOutput struct {
