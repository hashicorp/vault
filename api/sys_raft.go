package api

import (
	"archive/tar"
	"compress/gzip"
	"context"
	"encoding/json"
	"errors"
	"io"
	"io/ioutil"
	"net/http"
	"sync"
	"time"

	"github.com/hashicorp/go-secure-stdlib/parseutil"
	"github.com/mitchellh/mapstructure"
)

var ErrIncompleteSnapshot = errors.New("incomplete snapshot, unable to read SHA256SUMS.sealed file")

// RaftJoinResponse represents the response of the raft join API
type RaftJoinResponse struct {
	Joined bool `json:"joined"`
}

// RaftJoinRequest represents the parameters consumed by the raft join API
type RaftJoinRequest struct {
	AutoJoin         string `json:"auto_join"`
	AutoJoinScheme   string `json:"auto_join_scheme"`
	AutoJoinPort     uint   `json:"auto_join_port"`
	LeaderAPIAddr    string `json:"leader_api_addr"`
	LeaderCACert     string `json:"leader_ca_cert"`
	LeaderClientCert string `json:"leader_client_cert"`
	LeaderClientKey  string `json:"leader_client_key"`
	Retry            bool   `json:"retry"`
	NonVoter         bool   `json:"non_voter"`
}

// AutopilotConfig is used for querying/setting the Autopilot configuration.
type AutopilotConfig struct {
	CleanupDeadServers             bool          `json:"cleanup_dead_servers" mapstructure:"cleanup_dead_servers"`
	LastContactThreshold           time.Duration `json:"last_contact_threshold" mapstructure:"-"`
	DeadServerLastContactThreshold time.Duration `json:"dead_server_last_contact_threshold" mapstructure:"-"`
	MaxTrailingLogs                uint64        `json:"max_trailing_logs" mapstructure:"max_trailing_logs"`
	MinQuorum                      uint          `json:"min_quorum" mapstructure:"min_quorum"`
	ServerStabilizationTime        time.Duration `json:"server_stabilization_time" mapstructure:"-"`
}

// MarshalJSON makes the autopilot config fields JSON compatible
func (ac *AutopilotConfig) MarshalJSON() ([]byte, error) {
	return json.Marshal(map[string]interface{}{
		"cleanup_dead_servers":               ac.CleanupDeadServers,
		"last_contact_threshold":             ac.LastContactThreshold.String(),
		"dead_server_last_contact_threshold": ac.DeadServerLastContactThreshold.String(),
		"max_trailing_logs":                  ac.MaxTrailingLogs,
		"min_quorum":                         ac.MinQuorum,
		"server_stabilization_time":          ac.ServerStabilizationTime.String(),
	})
}

// UnmarshalJSON parses the autopilot config JSON blob
func (ac *AutopilotConfig) UnmarshalJSON(b []byte) error {
	var data interface{}
	err := json.Unmarshal(b, &data)
	if err != nil {
		return err
	}

	conf := data.(map[string]interface{})
	if err = mapstructure.WeakDecode(conf, ac); err != nil {
		return err
	}
	if ac.LastContactThreshold, err = parseutil.ParseDurationSecond(conf["last_contact_threshold"]); err != nil {
		return err
	}
	if ac.DeadServerLastContactThreshold, err = parseutil.ParseDurationSecond(conf["dead_server_last_contact_threshold"]); err != nil {
		return err
	}
	if ac.ServerStabilizationTime, err = parseutil.ParseDurationSecond(conf["server_stabilization_time"]); err != nil {
		return err
	}
	return nil
}

// AutopilotState represents the response of the raft autopilot state API
type AutopilotState struct {
	Healthy          bool                        `mapstructure:"healthy"`
	FailureTolerance int                         `mapstructure:"failure_tolerance"`
	Servers          map[string]*AutopilotServer `mapstructure:"servers"`
	Leader           string                      `mapstructure:"leader"`
	Voters           []string                    `mapstructure:"voters"`
	NonVoters        []string                    `mapstructure:"non_voters"`
}

// AutopilotServer represents the server blocks in the response of the raft
// autopilot state API.
type AutopilotServer struct {
	ID          string            `mapstructure:"id"`
	Name        string            `mapstructure:"name"`
	Address     string            `mapstructure:"address"`
	NodeStatus  string            `mapstructure:"node_status"`
	LastContact string            `mapstructure:"last_contact"`
	LastTerm    uint64            `mapstructure:"last_term"`
	LastIndex   uint64            `mapstructure:"last_index"`
	Healthy     bool              `mapstructure:"healthy"`
	StableSince string            `mapstructure:"stable_since"`
	Status      string            `mapstructure:"status"`
	Meta        map[string]string `mapstructure:"meta"`
}

// RaftJoin wraps RaftJoinWithContext using context.Background.
func (c *Sys) RaftJoin(opts *RaftJoinRequest) (*RaftJoinResponse, error) {
	return c.RaftJoinWithContext(context.Background(), opts)
}

// RaftJoinWithContext adds the node from which this call is invoked from to the raft
// cluster represented by the leader address in the parameter.
func (c *Sys) RaftJoinWithContext(ctx context.Context, opts *RaftJoinRequest) (*RaftJoinResponse, error) {
	ctx, cancelFunc := c.c.withConfiguredTimeout(ctx)
	defer cancelFunc()

	r := c.c.NewRequest("POST", "/v1/sys/storage/raft/join")

	if err := r.SetJSONBody(opts); err != nil {
		return nil, err
	}

	resp, err := c.c.rawRequestWithContext(ctx, r)
	if err != nil {
		return nil, err
	}
	defer resp.Body.Close()

	var result RaftJoinResponse
	err = resp.DecodeJSON(&result)
	return &result, err
}

<<<<<<< HEAD
// RaftSnapshot wraps RaftSnapshotWithContext using context.Background.
func (c *Sys) RaftSnapshot(snapWriter io.Writer) error {
	return c.RaftSnapshotWithContext(context.Background(), snapWriter)
}

// RaftSnapshotWithContext invokes the API that takes the snapshot of the raft cluster and
// writes it to the supplied io.Writer.
func (c *Sys) RaftSnapshotWithContext(ctx context.Context, snapWriter io.Writer) error {
	r := c.c.NewRequest("GET", "/v1/sys/storage/raft/snapshot")
	r.URL.RawQuery = r.Params.Encode()

	req, err := http.NewRequest(http.MethodGet, r.URL.RequestURI(), nil)
	if err != nil {
		return err
	}

	req = req.WithContext(ctx)

	req.URL.User = r.URL.User
	req.URL.Scheme = r.URL.Scheme
	req.URL.Host = r.URL.Host
	req.Host = r.URL.Host

	if r.Headers != nil {
		for header, vals := range r.Headers {
			for _, val := range vals {
				req.Header.Add(header, val)
			}
		}
	}

	if len(r.ClientToken) != 0 {
		req.Header.Set(consts.AuthHeaderName, r.ClientToken)
	}

	if len(r.WrapTTL) != 0 {
		req.Header.Set("X-Vault-Wrap-TTL", r.WrapTTL)
	}
=======
// RaftSnapshot is a thin wrapper around RaftSnapshotWithContext
func (c *Sys) RaftSnapshot(snapWriter io.Writer) error {
	ctx, cancelFunc := context.WithCancel(context.Background())
	defer cancelFunc()
>>>>>>> a69db1bd

	return c.RaftSnapshotWithContext(ctx, snapWriter)
}

// RaftSnapshotWithContext invokes the API that takes the snapshot of the raft cluster and
// writes it to the supplied io.Writer.
func (c *Sys) RaftSnapshotWithContext(ctx context.Context, snapWriter io.Writer) error {
	r := c.c.NewRequest("GET", "/v1/sys/storage/raft/snapshot")
	r.URL.RawQuery = r.Params.Encode()

	resp, err := c.c.httpRequestWithContext(ctx, r)
	if err != nil {
		return err
	}
	defer resp.Body.Close()

	// Make sure that the last file in the archive, SHA256SUMS.sealed, is present
	// and non-empty.  This is to catch cases where the snapshot failed midstream,
	// e.g. due to a problem with the seal that prevented encryption of that file.
	var wg sync.WaitGroup
	wg.Add(1)
	var verified bool

	rPipe, wPipe := io.Pipe()
	dup := io.TeeReader(resp.Body, wPipe)
	go func() {
		defer func() {
			io.Copy(ioutil.Discard, rPipe)
			rPipe.Close()
			wg.Done()
		}()

		uncompressed, err := gzip.NewReader(rPipe)
		if err != nil {
			return
		}

		t := tar.NewReader(uncompressed)
		var h *tar.Header
		for {
			h, err = t.Next()
			if err != nil {
				return
			}
			if h.Name != "SHA256SUMS.sealed" {
				continue
			}
			var b []byte
			b, err = ioutil.ReadAll(t)
			if err != nil || len(b) == 0 {
				return
			}
			verified = true
			return
		}
	}()

	// Copy bytes from dup to snapWriter.  This will have a side effect that
	// everything read from dup will be written to wPipe.
	_, err = io.Copy(snapWriter, dup)
	wPipe.Close()
	if err != nil {
		rPipe.CloseWithError(err)
		return err
	}
	wg.Wait()

	if !verified {
		return ErrIncompleteSnapshot
	}
	return nil
}

<<<<<<< HEAD
// RaftSnapshotRestore wraps RaftSnapshotRestoreWithContext using context.Background.
func (c *Sys) RaftSnapshotRestore(snapReader io.Reader, force bool) error {
	return c.RaftSnapshotRestoreWithContext(context.Background(), snapReader, force)
=======
// RaftSnapshotRestore is a thin wrapper around RaftSnapshotRestoreWithContext
func (c *Sys) RaftSnapshotRestore(snapReader io.Reader, force bool) error {
	ctx, cancel := context.WithCancel(context.Background())
	defer cancel()

	return c.RaftSnapshotRestoreWithContext(ctx, snapReader, force)
>>>>>>> a69db1bd
}

// RaftSnapshotRestoreWithContext reads the snapshot from the io.Reader and installs that
// snapshot, returning the cluster to the state defined by it.
func (c *Sys) RaftSnapshotRestoreWithContext(ctx context.Context, snapReader io.Reader, force bool) error {
	path := "/v1/sys/storage/raft/snapshot"
	if force {
		path = "/v1/sys/storage/raft/snapshot-force"
	}

	r := c.c.NewRequest(http.MethodPost, path)
	r.Body = snapReader

<<<<<<< HEAD
	resp, err := c.c.rawRequestWithContext(ctx, r)
=======
	resp, err := c.c.httpRequestWithContext(ctx, r)
>>>>>>> a69db1bd
	if err != nil {
		return err
	}
	defer resp.Body.Close()

	return nil
}

// RaftAutopilotState wraps RaftAutopilotStateWithContext using context.Background.
func (c *Sys) RaftAutopilotState() (*AutopilotState, error) {
	return c.RaftAutopilotStateWithContext(context.Background())
}

// RaftAutopilotStateWithContext returns the state of the raft cluster as seen by autopilot.
func (c *Sys) RaftAutopilotStateWithContext(ctx context.Context) (*AutopilotState, error) {
	ctx, cancelFunc := c.c.withConfiguredTimeout(ctx)
	defer cancelFunc()

	r := c.c.NewRequest("GET", "/v1/sys/storage/raft/autopilot/state")

	resp, err := c.c.rawRequestWithContext(ctx, r)
	if resp != nil {
		defer resp.Body.Close()
		if resp.StatusCode == 404 {
			return nil, nil
		}
	}
	if err != nil {
		return nil, err
	}

	secret, err := ParseSecret(resp.Body)
	if err != nil {
		return nil, err
	}
	if secret == nil || secret.Data == nil {
		return nil, errors.New("data from server response is empty")
	}

	var result AutopilotState
	err = mapstructure.Decode(secret.Data, &result)
	if err != nil {
		return nil, err
	}

	return &result, err
}

// RaftAutopilotConfiguration wraps RaftAutopilotConfigurationWithContext using context.Background.
func (c *Sys) RaftAutopilotConfiguration() (*AutopilotConfig, error) {
	return c.RaftAutopilotConfigurationWithContext(context.Background())
}

// RaftAutopilotConfigurationWithContext fetches the autopilot config.
func (c *Sys) RaftAutopilotConfigurationWithContext(ctx context.Context) (*AutopilotConfig, error) {
	ctx, cancelFunc := c.c.withConfiguredTimeout(ctx)
	defer cancelFunc()

	r := c.c.NewRequest("GET", "/v1/sys/storage/raft/autopilot/configuration")

	resp, err := c.c.rawRequestWithContext(ctx, r)
	if resp != nil {
		defer resp.Body.Close()
		if resp.StatusCode == 404 {
			return nil, nil
		}
	}
	if err != nil {
		return nil, err
	}

	secret, err := ParseSecret(resp.Body)
	if err != nil {
		return nil, err
	}
	if secret == nil {
		return nil, errors.New("data from server response is empty")
	}

	var result AutopilotConfig
	if err = mapstructure.Decode(secret.Data, &result); err != nil {
		return nil, err
	}
	if result.LastContactThreshold, err = parseutil.ParseDurationSecond(secret.Data["last_contact_threshold"]); err != nil {
		return nil, err
	}
	if result.DeadServerLastContactThreshold, err = parseutil.ParseDurationSecond(secret.Data["dead_server_last_contact_threshold"]); err != nil {
		return nil, err
	}
	if result.ServerStabilizationTime, err = parseutil.ParseDurationSecond(secret.Data["server_stabilization_time"]); err != nil {
		return nil, err
	}

	return &result, err
}

// PutRaftAutopilotConfiguration wraps PutRaftAutopilotConfigurationWithContext using context.Background.
func (c *Sys) PutRaftAutopilotConfiguration(opts *AutopilotConfig) error {
	return c.PutRaftAutopilotConfigurationWithContext(context.Background(), opts)
}

// PutRaftAutopilotConfigurationWithContext allows modifying the raft autopilot configuration
func (c *Sys) PutRaftAutopilotConfigurationWithContext(ctx context.Context, opts *AutopilotConfig) error {
	ctx, cancelFunc := c.c.withConfiguredTimeout(ctx)
	defer cancelFunc()

	r := c.c.NewRequest("POST", "/v1/sys/storage/raft/autopilot/configuration")

	if err := r.SetJSONBody(opts); err != nil {
		return err
	}

	resp, err := c.c.rawRequestWithContext(ctx, r)
	if err != nil {
		return err
	}
	defer resp.Body.Close()

	return nil
}<|MERGE_RESOLUTION|>--- conflicted
+++ resolved
@@ -136,53 +136,9 @@
 	return &result, err
 }
 
-<<<<<<< HEAD
 // RaftSnapshot wraps RaftSnapshotWithContext using context.Background.
 func (c *Sys) RaftSnapshot(snapWriter io.Writer) error {
 	return c.RaftSnapshotWithContext(context.Background(), snapWriter)
-}
-
-// RaftSnapshotWithContext invokes the API that takes the snapshot of the raft cluster and
-// writes it to the supplied io.Writer.
-func (c *Sys) RaftSnapshotWithContext(ctx context.Context, snapWriter io.Writer) error {
-	r := c.c.NewRequest("GET", "/v1/sys/storage/raft/snapshot")
-	r.URL.RawQuery = r.Params.Encode()
-
-	req, err := http.NewRequest(http.MethodGet, r.URL.RequestURI(), nil)
-	if err != nil {
-		return err
-	}
-
-	req = req.WithContext(ctx)
-
-	req.URL.User = r.URL.User
-	req.URL.Scheme = r.URL.Scheme
-	req.URL.Host = r.URL.Host
-	req.Host = r.URL.Host
-
-	if r.Headers != nil {
-		for header, vals := range r.Headers {
-			for _, val := range vals {
-				req.Header.Add(header, val)
-			}
-		}
-	}
-
-	if len(r.ClientToken) != 0 {
-		req.Header.Set(consts.AuthHeaderName, r.ClientToken)
-	}
-
-	if len(r.WrapTTL) != 0 {
-		req.Header.Set("X-Vault-Wrap-TTL", r.WrapTTL)
-	}
-=======
-// RaftSnapshot is a thin wrapper around RaftSnapshotWithContext
-func (c *Sys) RaftSnapshot(snapWriter io.Writer) error {
-	ctx, cancelFunc := context.WithCancel(context.Background())
-	defer cancelFunc()
->>>>>>> a69db1bd
-
-	return c.RaftSnapshotWithContext(ctx, snapWriter)
 }
 
 // RaftSnapshotWithContext invokes the API that takes the snapshot of the raft cluster and
@@ -254,18 +210,9 @@
 	return nil
 }
 
-<<<<<<< HEAD
 // RaftSnapshotRestore wraps RaftSnapshotRestoreWithContext using context.Background.
 func (c *Sys) RaftSnapshotRestore(snapReader io.Reader, force bool) error {
 	return c.RaftSnapshotRestoreWithContext(context.Background(), snapReader, force)
-=======
-// RaftSnapshotRestore is a thin wrapper around RaftSnapshotRestoreWithContext
-func (c *Sys) RaftSnapshotRestore(snapReader io.Reader, force bool) error {
-	ctx, cancel := context.WithCancel(context.Background())
-	defer cancel()
-
-	return c.RaftSnapshotRestoreWithContext(ctx, snapReader, force)
->>>>>>> a69db1bd
 }
 
 // RaftSnapshotRestoreWithContext reads the snapshot from the io.Reader and installs that
@@ -279,11 +226,7 @@
 	r := c.c.NewRequest(http.MethodPost, path)
 	r.Body = snapReader
 
-<<<<<<< HEAD
-	resp, err := c.c.rawRequestWithContext(ctx, r)
-=======
 	resp, err := c.c.httpRequestWithContext(ctx, r)
->>>>>>> a69db1bd
 	if err != nil {
 		return err
 	}
