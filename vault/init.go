--- conflicted
+++ resolved
@@ -461,12 +461,7 @@
 	c.Logger().Info("stored unseal keys supported, attempting fetch")
 	keys, err := c.seal.GetStoredKeys(ctx)
 	if err != nil {
-<<<<<<< HEAD
-		diagnose.Error(ctx, fmt.Errorf("fetching stored unseal keys failed: %v", err))
-		return NewNonFatalError(errwrap.Wrapf("fetching stored unseal keys failed: {{err}}", err))
-=======
 		return NewNonFatalError(fmt.Errorf("fetching stored unseal keys failed: %w", err))
->>>>>>> c706ca2c
 	}
 
 	// This usually happens when auto-unseal is configured, but the servers have
@@ -482,12 +477,7 @@
 
 	err = c.unsealInternal(ctx, keys[0])
 	if err != nil {
-<<<<<<< HEAD
-		diagnose.Error(ctx, fmt.Errorf("unseal with stored key failed: %v", err))
-		return NewNonFatalError(errwrap.Wrapf("unseal with stored key failed: {{err}}", err))
-=======
 		return NewNonFatalError(fmt.Errorf("unseal with stored key failed: %w", err))
->>>>>>> c706ca2c
 	}
 
 	if c.Sealed() {
