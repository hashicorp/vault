package vault

import (
	"testing"

	"github.com/go-test/deep"
	"github.com/hashicorp/vault/helper/namespace"
	"github.com/hashicorp/vault/sdk/logical"
)

<<<<<<< HEAD
// TestOIDC_Path_OIDC_ProviderClient_NoKeyParameter tests that a client cannot
// be created without a key parameter
func TestOIDC_Path_OIDC_ProviderClient_NoKeyParameter(t *testing.T) {
=======
// TestOIDC_Path_OIDC_ProviderScope_ReservedName tests that the reserved name
// "openid" cannot be used when creating a scope
func TestOIDC_Path_OIDC_ProviderScope_ReservedName(t *testing.T) {
>>>>>>> f43c5bfa
	c, _, _ := TestCoreUnsealed(t)
	ctx := namespace.RootContext(nil)
	storage := &logical.InmemStorage{}

<<<<<<< HEAD
	// Create a test client "test-client1" without a key param -- should fail
	resp, err := c.identityStore.HandleRequest(ctx, &logical.Request{
		Path:      "oidc/client/test-client1",
=======
	// Create a test scope "test-scope" -- should succeed
	resp, err := c.identityStore.HandleRequest(ctx, &logical.Request{
		Path:      "oidc/scope/openid",
>>>>>>> f43c5bfa
		Operation: logical.CreateOperation,
		Storage:   storage,
	})
	expectError(t, resp, err)
	// validate error message
	expectedStrings := map[string]interface{}{
<<<<<<< HEAD
		"the key parameter is required": true,
=======
		"the \"openid\" scope name is reserved": true,
>>>>>>> f43c5bfa
	}
	expectStrings(t, []string{resp.Data["error"].(string)}, expectedStrings)
}

<<<<<<< HEAD
// TestOIDC_Path_OIDC_ProviderClient_NilKeyEntry tests that a client cannot be
// created when a key parameter is provided but the key does not exist
func TestOIDC_Path_OIDC_ProviderClient_NilKeyEntry(t *testing.T) {
	c, _, _ := TestCoreUnsealed(t)
	ctx := namespace.RootContext(nil)
	storage := &logical.InmemStorage{}

	// Create a test client "test-client1" with a non-existent key -- should fail
	resp, err := c.identityStore.HandleRequest(ctx, &logical.Request{
		Path:      "oidc/client/test-client1",
		Operation: logical.CreateOperation,
		Data: map[string]interface{}{
			"key": "test-key",
		},
		Storage: storage,
	})
	expectError(t, resp, err)
	// validate error message
	expectedStrings := map[string]interface{}{
		"cannot find key \"test-key\"": true,
	}
	expectStrings(t, []string{resp.Data["error"].(string)}, expectedStrings)
}

// TestOIDC_Path_OIDC_ProviderClient_AssignmentDoesNotExist tests that a client
// cannot be created with assignments that do not exist
func TestOIDC_Path_OIDC_ProviderClient_AssignmentDoesNotExist(t *testing.T) {
	c, _, _ := TestCoreUnsealed(t)
	ctx := namespace.RootContext(nil)
	storage := &logical.InmemStorage{}

	// Create a test key "test-key"
	c.identityStore.HandleRequest(ctx, &logical.Request{
		Path:      "oidc/key/test-key",
		Operation: logical.CreateOperation,
		Data: map[string]interface{}{
			"verification_ttl": "2m",
			"rotation_period":  "2m",
		},
		Storage: storage,
	})

	// Create a test client "test-client" -- should fail
	resp, err := c.identityStore.HandleRequest(ctx, &logical.Request{
		Path:      "oidc/client/test-client",
		Operation: logical.CreateOperation,
		Storage:   storage,
		Data: map[string]interface{}{
			"key":         "test-key",
			"assignments": "my-assignment",
		},
	})
	expectError(t, resp, err)
	// validate error message
	expectedStrings := map[string]interface{}{
		"cannot find assignment \"my-assignment\"": true,
	}
	expectStrings(t, []string{resp.Data["error"].(string)}, expectedStrings)
}

// TestOIDC_Path_OIDC_ProviderClient tests CRUD operations for clients
func TestOIDC_Path_OIDC_ProviderClient(t *testing.T) {
	c, _, _ := TestCoreUnsealed(t)
	ctx := namespace.RootContext(nil)
	storage := &logical.InmemStorage{}

	// Create a test key "test-key"
	c.identityStore.HandleRequest(ctx, &logical.Request{
		Path:      "oidc/key/test-key",
		Operation: logical.CreateOperation,
		Data: map[string]interface{}{
			"verification_ttl": "2m",
			"rotation_period":  "2m",
		},
		Storage: storage,
	})

	// Create a test client "test-client" -- should succeed
	resp, err := c.identityStore.HandleRequest(ctx, &logical.Request{
		Path:      "oidc/client/test-client",
		Operation: logical.CreateOperation,
		Storage:   storage,
		Data: map[string]interface{}{
			"key": "test-key",
		},
	})
	expectSuccess(t, resp, err)

	// Read "test-client" and validate
	resp, err = c.identityStore.HandleRequest(ctx, &logical.Request{
		Path:      "oidc/client/test-client",
		Operation: logical.ReadOperation,
		Storage:   storage,
	})
	expectSuccess(t, resp, err)
	expected := map[string]interface{}{
		"redirect_uris":    []string{},
		"assignments":      []string{},
		"key":              "test-key",
		"id_token_ttl":     0,
		"access_token_ttl": 0,
	}
	if diff := deep.Equal(expected, resp.Data); diff != nil {
		t.Fatal(diff)
	}

	// Update "test-client" -- should succeed
	resp, err = c.identityStore.HandleRequest(ctx, &logical.Request{
		Path:      "oidc/client/test-client",
		Operation: logical.UpdateOperation,
		Data: map[string]interface{}{
			"redirect_uris":    "http://localhost:3456/callback",
			"assignments":      "my-assignment",
			"key":              "test-key",
			"id_token_ttl":     0,
			"access_token_ttl": 0,
		},
		Storage: storage,
	})
	expectSuccess(t, resp, err)

	// Read "test-client" again and validate
	resp, err = c.identityStore.HandleRequest(ctx, &logical.Request{
		Path:      "oidc/client/test-client",
		Operation: logical.ReadOperation,
		Storage:   storage,
	})
	expectSuccess(t, resp, err)
	expected = map[string]interface{}{
		"redirect_uris":    []string{"http://localhost:3456/callback"},
		"assignments":      []string{"my-assignment"},
		"key":              "test-key",
		"id_token_ttl":     0,
		"access_token_ttl": 0,
	}
	if diff := deep.Equal(expected, resp.Data); diff != nil {
		t.Fatal(diff)
	}

	// Delete test-client -- should succeed
	resp, err = c.identityStore.HandleRequest(ctx, &logical.Request{
		Path:      "oidc/client/test-client",
		Operation: logical.DeleteOperation,
		Storage:   storage,
	})
	expectSuccess(t, resp, err)

	// Read "test-client" again and validate
	resp, _ = c.identityStore.HandleRequest(ctx, &logical.Request{
		Path:      "oidc/client/test-client",
		Operation: logical.ReadOperation,
		Storage:   storage,
	})
	if resp != nil {
		t.Fatalf("expected nil but got resp: %#v", resp)
	}
}

// TestOIDC_Path_OIDC_ProviderClient_Update tests Update operations for clients
func TestOIDC_Path_OIDC_ProviderClient_Update(t *testing.T) {
	c, _, _ := TestCoreUnsealed(t)
	ctx := namespace.RootContext(nil)
	storage := &logical.InmemStorage{}

	// Create a test key "test-key"
	c.identityStore.HandleRequest(ctx, &logical.Request{
		Path:      "oidc/key/test-key",
		Operation: logical.CreateOperation,
		Data: map[string]interface{}{
			"verification_ttl": "2m",
			"rotation_period":  "2m",
		},
		Storage: storage,
	})

	// Create a test client "test-client" -- should succeed
	resp, err := c.identityStore.HandleRequest(ctx, &logical.Request{
		Path:      "oidc/client/test-client",
		Operation: logical.CreateOperation,
		Storage:   storage,
		Data: map[string]interface{}{
			"redirect_uris":    "http://localhost:3456/callback",
			"assignments":      "my-assignment",
			"key":              "test-key",
			"id_token_ttl":     0,
			"access_token_ttl": 0,
		},
	})
	expectSuccess(t, resp, err)

	// Read "test-client" and validate
	resp, err = c.identityStore.HandleRequest(ctx, &logical.Request{
		Path:      "oidc/client/test-client",
		Operation: logical.ReadOperation,
		Storage:   storage,
	})
	expectSuccess(t, resp, err)
	expected := map[string]interface{}{
		"redirect_uris":    []string{"http://localhost:3456/callback"},
		"assignments":      []string{"my-assignment"},
		"key":              "test-key",
		"id_token_ttl":     0,
		"access_token_ttl": 0,
	}
	if diff := deep.Equal(expected, resp.Data); diff != nil {
		t.Fatal(diff)
	}

	// Update "test-client" -- should succeed
	resp, err = c.identityStore.HandleRequest(ctx, &logical.Request{
		Path:      "oidc/client/test-client",
		Operation: logical.UpdateOperation,
		Data: map[string]interface{}{
			"redirect_uris": "http://localhost:3456/callback2",
		},
		Storage: storage,
	})
	expectSuccess(t, resp, err)

	// Read "test-client" again and validate
	resp, err = c.identityStore.HandleRequest(ctx, &logical.Request{
		Path:      "oidc/client/test-client",
		Operation: logical.ReadOperation,
		Storage:   storage,
	})
	expectSuccess(t, resp, err)
	expected = map[string]interface{}{
		"redirect_uris":    []string{"http://localhost:3456/callback2"},
		"assignments":      []string{"my-assignment"},
		"key":              "test-key",
		"id_token_ttl":     0,
		"access_token_ttl": 0,
	}
	if diff := deep.Equal(expected, resp.Data); diff != nil {
		t.Fatal(diff)
	}
}

// TestOIDC_Path_OIDC_ProviderClient_List tests the List operation for clients
func TestOIDC_Path_OIDC_ProviderClient_List(t *testing.T) {
	c, _, _ := TestCoreUnsealed(t)
	ctx := namespace.RootContext(nil)
	storage := &logical.InmemStorage{}

	// Create a test key "test-key"
	c.identityStore.HandleRequest(ctx, &logical.Request{
		Path:      "oidc/key/test-key",
		Operation: logical.CreateOperation,
		Data: map[string]interface{}{
			"verification_ttl": "2m",
			"rotation_period":  "2m",
		},
		Storage: storage,
	})

	// Prepare two clients, test-client1 and test-client2
	c.identityStore.HandleRequest(ctx, &logical.Request{
		Path:      "oidc/client/test-client1",
		Operation: logical.CreateOperation,
		Storage:   storage,
		Data: map[string]interface{}{
			"key": "test-key",
		},
	})

	c.identityStore.HandleRequest(ctx, &logical.Request{
		Path:      "oidc/client/test-client2",
		Operation: logical.CreateOperation,
		Storage:   storage,
		Data: map[string]interface{}{
			"key": "test-key",
		},
	})

	// list clients
	respListClients, listErr := c.identityStore.HandleRequest(ctx, &logical.Request{
		Path:      "oidc/client",
		Operation: logical.ListOperation,
		Storage:   storage,
	})
	expectSuccess(t, respListClients, listErr)

	// validate list response
	expectedStrings := map[string]interface{}{"test-client1": true, "test-client2": true}
	expectStrings(t, respListClients.Data["keys"].([]string), expectedStrings)

	// delete test-client2
	c.identityStore.HandleRequest(ctx, &logical.Request{
		Path:      "oidc/client/test-client2",
		Operation: logical.DeleteOperation,
		Storage:   storage,
	})

	// list clients again and validate response
	respListClientAfterDelete, listErrAfterDelete := c.identityStore.HandleRequest(ctx, &logical.Request{
		Path:      "oidc/client",
		Operation: logical.ListOperation,
		Storage:   storage,
	})
	expectSuccess(t, respListClientAfterDelete, listErrAfterDelete)

	// validate list response
	delete(expectedStrings, "test-client2")
	expectStrings(t, respListClientAfterDelete.Data["keys"].([]string), expectedStrings)
}

=======
>>>>>>> f43c5bfa
// TestOIDC_Path_OIDC_ProviderScope tests CRUD operations for scopes
func TestOIDC_Path_OIDC_ProviderScope(t *testing.T) {
	c, _, _ := TestCoreUnsealed(t)
	ctx := namespace.RootContext(nil)
	storage := &logical.InmemStorage{}

	// Create a test scope "test-scope" -- should succeed
	resp, err := c.identityStore.HandleRequest(ctx, &logical.Request{
		Path:      "oidc/scope/test-scope",
		Operation: logical.CreateOperation,
		Storage:   storage,
	})
	expectSuccess(t, resp, err)

	// Read "test-scope" and validate
	resp, err = c.identityStore.HandleRequest(ctx, &logical.Request{
		Path:      "oidc/scope/test-scope",
		Operation: logical.ReadOperation,
		Storage:   storage,
	})
	expectSuccess(t, resp, err)
	expected := map[string]interface{}{
		"template":    "",
		"description": "",
	}
	if diff := deep.Equal(expected, resp.Data); diff != nil {
		t.Fatal(diff)
	}

	// Update "test-scope" -- should succeed
	resp, err = c.identityStore.HandleRequest(ctx, &logical.Request{
		Path:      "oidc/scope/test-scope",
		Operation: logical.UpdateOperation,
		Data: map[string]interface{}{
			"template":    "eyAiZ3JvdXBzIjoge3tpZGVudGl0eS5lbnRpdHkuZ3JvdXBzLm5hbWVzfX0gfQ==",
			"description": "my-description",
		},
		Storage: storage,
	})
	expectSuccess(t, resp, err)

	// Read "test-scope" again and validate
	resp, err = c.identityStore.HandleRequest(ctx, &logical.Request{
		Path:      "oidc/scope/test-scope",
		Operation: logical.ReadOperation,
		Storage:   storage,
	})
	expectSuccess(t, resp, err)
	expected = map[string]interface{}{
		"template":    "{ \"groups\": {{identity.entity.groups.names}} }",
		"description": "my-description",
	}
	if diff := deep.Equal(expected, resp.Data); diff != nil {
		t.Fatal(diff)
	}

	// Delete test-scope -- should succeed
	resp, err = c.identityStore.HandleRequest(ctx, &logical.Request{
		Path:      "oidc/scope/test-scope",
		Operation: logical.DeleteOperation,
		Storage:   storage,
	})
	expectSuccess(t, resp, err)

	// Read "test-scope" again and validate
	resp, _ = c.identityStore.HandleRequest(ctx, &logical.Request{
		Path:      "oidc/scope/test-scope",
		Operation: logical.ReadOperation,
		Storage:   storage,
	})
	if resp != nil {
		t.Fatalf("expected nil but got resp: %#v", resp)
	}
}

// TestOIDC_Path_OIDC_ProviderScope_Update tests Update operations for scopes
func TestOIDC_Path_OIDC_ProviderScope_Update(t *testing.T) {
	c, _, _ := TestCoreUnsealed(t)
	ctx := namespace.RootContext(nil)
	storage := &logical.InmemStorage{}

	// Create a test scope "test-scope" -- should succeed
	resp, err := c.identityStore.HandleRequest(ctx, &logical.Request{
		Path:      "oidc/scope/test-scope",
		Operation: logical.CreateOperation,
		Storage:   storage,
		Data: map[string]interface{}{
			"template":    "eyAiZ3JvdXBzIjoge3tpZGVudGl0eS5lbnRpdHkuZ3JvdXBzLm5hbWVzfX0gfQ==",
			"description": "my-description",
		},
	})
	expectSuccess(t, resp, err)

	// Read "test-scope" and validate
	resp, err = c.identityStore.HandleRequest(ctx, &logical.Request{
		Path:      "oidc/scope/test-scope",
		Operation: logical.ReadOperation,
		Storage:   storage,
	})
	expectSuccess(t, resp, err)
	expected := map[string]interface{}{
		"template":    "{ \"groups\": {{identity.entity.groups.names}} }",
		"description": "my-description",
	}
	if diff := deep.Equal(expected, resp.Data); diff != nil {
		t.Fatal(diff)
	}

	// Update "test-scope" -- should succeed
	resp, err = c.identityStore.HandleRequest(ctx, &logical.Request{
		Path:      "oidc/scope/test-scope",
		Operation: logical.UpdateOperation,
		Data: map[string]interface{}{
			"template":    "eyAiZ3JvdXBzIjoge3tpZGVudGl0eS5lbnRpdHkuZ3JvdXBzLm5hbWVzfX0gfQ==",
			"description": "my-description-2",
		},
		Storage: storage,
	})
	expectSuccess(t, resp, err)

	// Read "test-scope" again and validate
	resp, err = c.identityStore.HandleRequest(ctx, &logical.Request{
		Path:      "oidc/scope/test-scope",
		Operation: logical.ReadOperation,
		Storage:   storage,
	})
	expectSuccess(t, resp, err)
	expected = map[string]interface{}{
		"template":    "{ \"groups\": {{identity.entity.groups.names}} }",
		"description": "my-description-2",
	}
	if diff := deep.Equal(expected, resp.Data); diff != nil {
		t.Fatal(diff)
	}
}

// TestOIDC_Path_OIDC_ProviderScope_List tests the List operation for scopes
func TestOIDC_Path_OIDC_ProviderScope_List(t *testing.T) {
	c, _, _ := TestCoreUnsealed(t)
	ctx := namespace.RootContext(nil)
	storage := &logical.InmemStorage{}

	// Prepare two scopes, test-scope1 and test-scope2
	c.identityStore.HandleRequest(ctx, &logical.Request{
		Path:      "oidc/scope/test-scope1",
		Operation: logical.CreateOperation,
		Storage:   storage,
	})

	c.identityStore.HandleRequest(ctx, &logical.Request{
		Path:      "oidc/scope/test-scope2",
		Operation: logical.CreateOperation,
		Storage:   storage,
	})

	// list scopes
	respListScopes, listErr := c.identityStore.HandleRequest(ctx, &logical.Request{
		Path:      "oidc/scope",
		Operation: logical.ListOperation,
		Storage:   storage,
	})
	expectSuccess(t, respListScopes, listErr)

	// validate list response
	expectedStrings := map[string]interface{}{"test-scope1": true, "test-scope2": true}
	expectStrings(t, respListScopes.Data["keys"].([]string), expectedStrings)

	// delete test-scope2
	c.identityStore.HandleRequest(ctx, &logical.Request{
		Path:      "oidc/scope/test-scope2",
		Operation: logical.DeleteOperation,
		Storage:   storage,
	})

	// list scopes again and validate response
	respListScopeAfterDelete, listErrAfterDelete := c.identityStore.HandleRequest(ctx, &logical.Request{
		Path:      "oidc/scope",
		Operation: logical.ListOperation,
		Storage:   storage,
	})
	expectSuccess(t, respListScopeAfterDelete, listErrAfterDelete)

	// validate list response
	delete(expectedStrings, "test-scope2")
	expectStrings(t, respListScopeAfterDelete.Data["keys"].([]string), expectedStrings)
}

// TestOIDC_Path_OIDC_ProviderAssignment tests CRUD operations for assignments
func TestOIDC_Path_OIDC_ProviderAssignment(t *testing.T) {
	c, _, _ := TestCoreUnsealed(t)
	ctx := namespace.RootContext(nil)
	storage := &logical.InmemStorage{}

	// Create a test assignment "test-assignment" -- should succeed
	resp, err := c.identityStore.HandleRequest(ctx, &logical.Request{
		Path:      "oidc/assignment/test-assignment",
		Operation: logical.CreateOperation,
		Storage:   storage,
	})
	expectSuccess(t, resp, err)

	// Read "test-assignment" and validate
	resp, err = c.identityStore.HandleRequest(ctx, &logical.Request{
		Path:      "oidc/assignment/test-assignment",
		Operation: logical.ReadOperation,
		Storage:   storage,
	})
	expectSuccess(t, resp, err)
	expected := map[string]interface{}{
		"groups":   []string{},
		"entities": []string{},
	}
	if diff := deep.Equal(expected, resp.Data); diff != nil {
		t.Fatal(diff)
	}

	// Update "test-assignment" -- should succeed
	resp, err = c.identityStore.HandleRequest(ctx, &logical.Request{
		Path:      "oidc/assignment/test-assignment",
		Operation: logical.UpdateOperation,
		Data: map[string]interface{}{
			"groups":   "my-group",
			"entities": "my-entity",
		},
		Storage: storage,
	})
	expectSuccess(t, resp, err)

	// Read "test-assignment" again and validate
	resp, err = c.identityStore.HandleRequest(ctx, &logical.Request{
		Path:      "oidc/assignment/test-assignment",
		Operation: logical.ReadOperation,
		Storage:   storage,
	})
	expectSuccess(t, resp, err)
	expected = map[string]interface{}{
		"groups":   []string{"my-group"},
		"entities": []string{"my-entity"},
	}
	if diff := deep.Equal(expected, resp.Data); diff != nil {
		t.Fatal(diff)
	}

	// Delete test-assignment -- should succeed
	resp, err = c.identityStore.HandleRequest(ctx, &logical.Request{
		Path:      "oidc/assignment/test-assignment",
		Operation: logical.DeleteOperation,
		Storage:   storage,
	})
	expectSuccess(t, resp, err)

	// Read "test-assignment" again and validate
	resp, _ = c.identityStore.HandleRequest(ctx, &logical.Request{
		Path:      "oidc/assignment/test-assignment",
		Operation: logical.ReadOperation,
		Storage:   storage,
	})
	if resp != nil {
		t.Fatalf("expected nil but got resp: %#v", resp)
	}
}

// TestOIDC_Path_OIDC_ProviderAssignment_DeleteWithExistingClient tests that an
// assignment cannot be deleted when it is referenced by a client
func TestOIDC_Path_OIDC_ProviderAssignment_DeleteWithExistingClient(t *testing.T) {
	c, _, _ := TestCoreUnsealed(t)
	ctx := namespace.RootContext(nil)
	storage := &logical.InmemStorage{}

	// Create a test assignment "test-assignment" -- should succeed
	resp, err := c.identityStore.HandleRequest(ctx, &logical.Request{
		Path:      "oidc/assignment/test-assignment",
		Operation: logical.CreateOperation,
		Storage:   storage,
	})
	expectSuccess(t, resp, err)

	// Create a test key "test-key"
	c.identityStore.HandleRequest(ctx, &logical.Request{
		Path:      "oidc/key/test-key",
		Operation: logical.CreateOperation,
		Data: map[string]interface{}{
			"verification_ttl": "2m",
			"rotation_period":  "2m",
		},
		Storage: storage,
	})

	// Create a test client "test-client" -- should succeed
	resp, err = c.identityStore.HandleRequest(ctx, &logical.Request{
		Path:      "oidc/client/test-client",
		Operation: logical.CreateOperation,
		Storage:   storage,
		Data: map[string]interface{}{
			"key":         "test-key",
			"assignments": []string{"test-assignment"},
		},
	})
	expectSuccess(t, resp, err)

	// Delete test-assignment -- should fail
	resp, err = c.identityStore.HandleRequest(ctx, &logical.Request{
		Path:      "oidc/assignment/test-assignment",
		Operation: logical.DeleteOperation,
		Storage:   storage,
	})
	expectError(t, resp, err)
	// validate error message
	expectedStrings := map[string]interface{}{
		"unable to delete assignment \"test-assignment\" because it is currently referenced by these clients: test-client": true,
	}
	expectStrings(t, []string{resp.Data["error"].(string)}, expectedStrings)

	// Read "test-assignment" again and validate
	resp, _ = c.identityStore.HandleRequest(ctx, &logical.Request{
		Path:      "oidc/assignment/test-assignment",
		Operation: logical.ReadOperation,
		Storage:   storage,
	})
	if resp != nil {
		t.Fatalf("expected nil but got resp: %#v", resp)
	}
}

// TestOIDC_Path_OIDC_ProviderAssignment_Update tests Update operations for assignments
func TestOIDC_Path_OIDC_ProviderAssignment_Update(t *testing.T) {
	c, _, _ := TestCoreUnsealed(t)
	ctx := namespace.RootContext(nil)
	storage := &logical.InmemStorage{}

	// Create a test assignment "test-assignment" -- should succeed
	resp, err := c.identityStore.HandleRequest(ctx, &logical.Request{
		Path:      "oidc/assignment/test-assignment",
		Operation: logical.CreateOperation,
		Storage:   storage,
		Data: map[string]interface{}{
			"groups":   "my-group",
			"entities": "my-entity",
		},
	})
	expectSuccess(t, resp, err)

	// Read "test-assignment" and validate
	resp, err = c.identityStore.HandleRequest(ctx, &logical.Request{
		Path:      "oidc/assignment/test-assignment",
		Operation: logical.ReadOperation,
		Storage:   storage,
	})
	expectSuccess(t, resp, err)
	expected := map[string]interface{}{
		"groups":   []string{"my-group"},
		"entities": []string{"my-entity"},
	}
	if diff := deep.Equal(expected, resp.Data); diff != nil {
		t.Fatal(diff)
	}

	// Update "test-assignment" -- should succeed
	resp, err = c.identityStore.HandleRequest(ctx, &logical.Request{
		Path:      "oidc/assignment/test-assignment",
		Operation: logical.UpdateOperation,
		Data: map[string]interface{}{
			"groups": "my-group2",
		},
		Storage: storage,
	})
	expectSuccess(t, resp, err)

	// Read "test-assignment" again and validate
	resp, err = c.identityStore.HandleRequest(ctx, &logical.Request{
		Path:      "oidc/assignment/test-assignment",
		Operation: logical.ReadOperation,
		Storage:   storage,
	})
	expectSuccess(t, resp, err)
	expected = map[string]interface{}{
		"groups":   []string{"my-group2"},
		"entities": []string{"my-entity"},
	}
	if diff := deep.Equal(expected, resp.Data); diff != nil {
		t.Fatal(diff)
	}
}

// TestOIDC_Path_OIDC_ProviderAssignment_List tests the List operation for assignments
func TestOIDC_Path_OIDC_ProviderAssignment_List(t *testing.T) {
	c, _, _ := TestCoreUnsealed(t)
	ctx := namespace.RootContext(nil)
	storage := &logical.InmemStorage{}

	// Prepare two assignments, test-assignment1 and test-assignment2
	c.identityStore.HandleRequest(ctx, &logical.Request{
		Path:      "oidc/assignment/test-assignment1",
		Operation: logical.CreateOperation,
		Storage:   storage,
	})

	c.identityStore.HandleRequest(ctx, &logical.Request{
		Path:      "oidc/assignment/test-assignment2",
		Operation: logical.CreateOperation,
		Storage:   storage,
	})

	// list assignments
	respListAssignments, listErr := c.identityStore.HandleRequest(ctx, &logical.Request{
		Path:      "oidc/assignment",
		Operation: logical.ListOperation,
		Storage:   storage,
	})
	expectSuccess(t, respListAssignments, listErr)

	// validate list response
	expectedStrings := map[string]interface{}{"test-assignment1": true, "test-assignment2": true}
	expectStrings(t, respListAssignments.Data["keys"].([]string), expectedStrings)

	// delete test-assignment2
	c.identityStore.HandleRequest(ctx, &logical.Request{
		Path:      "oidc/assignment/test-assignment2",
		Operation: logical.DeleteOperation,
		Storage:   storage,
	})

	// list assignments again and validate response
	respListAssignmentAfterDelete, listErrAfterDelete := c.identityStore.HandleRequest(ctx, &logical.Request{
		Path:      "oidc/assignment",
		Operation: logical.ListOperation,
		Storage:   storage,
	})
	expectSuccess(t, respListAssignmentAfterDelete, listErrAfterDelete)

	// validate list response
	delete(expectedStrings, "test-assignment2")
	expectStrings(t, respListAssignmentAfterDelete.Data["keys"].([]string), expectedStrings)
}<|MERGE_RESOLUTION|>--- conflicted
+++ resolved
@@ -8,44 +8,27 @@
 	"github.com/hashicorp/vault/sdk/logical"
 )
 
-<<<<<<< HEAD
 // TestOIDC_Path_OIDC_ProviderClient_NoKeyParameter tests that a client cannot
 // be created without a key parameter
 func TestOIDC_Path_OIDC_ProviderClient_NoKeyParameter(t *testing.T) {
-=======
-// TestOIDC_Path_OIDC_ProviderScope_ReservedName tests that the reserved name
-// "openid" cannot be used when creating a scope
-func TestOIDC_Path_OIDC_ProviderScope_ReservedName(t *testing.T) {
->>>>>>> f43c5bfa
-	c, _, _ := TestCoreUnsealed(t)
-	ctx := namespace.RootContext(nil)
-	storage := &logical.InmemStorage{}
-
-<<<<<<< HEAD
+	c, _, _ := TestCoreUnsealed(t)
+	ctx := namespace.RootContext(nil)
+	storage := &logical.InmemStorage{}
+
 	// Create a test client "test-client1" without a key param -- should fail
 	resp, err := c.identityStore.HandleRequest(ctx, &logical.Request{
 		Path:      "oidc/client/test-client1",
-=======
-	// Create a test scope "test-scope" -- should succeed
-	resp, err := c.identityStore.HandleRequest(ctx, &logical.Request{
-		Path:      "oidc/scope/openid",
->>>>>>> f43c5bfa
 		Operation: logical.CreateOperation,
 		Storage:   storage,
 	})
 	expectError(t, resp, err)
 	// validate error message
 	expectedStrings := map[string]interface{}{
-<<<<<<< HEAD
 		"the key parameter is required": true,
-=======
-		"the \"openid\" scope name is reserved": true,
->>>>>>> f43c5bfa
 	}
 	expectStrings(t, []string{resp.Data["error"].(string)}, expectedStrings)
 }
 
-<<<<<<< HEAD
 // TestOIDC_Path_OIDC_ProviderClient_NilKeyEntry tests that a client cannot be
 // created when a key parameter is provided but the key does not exist
 func TestOIDC_Path_OIDC_ProviderClient_NilKeyEntry(t *testing.T) {
@@ -352,8 +335,27 @@
 	expectStrings(t, respListClientAfterDelete.Data["keys"].([]string), expectedStrings)
 }
 
-=======
->>>>>>> f43c5bfa
+// TestOIDC_Path_OIDC_ProviderScope_ReservedName tests that the reserved name
+// "openid" cannot be used when creating a scope
+func TestOIDC_Path_OIDC_ProviderScope_ReservedName(t *testing.T) {
+	c, _, _ := TestCoreUnsealed(t)
+	ctx := namespace.RootContext(nil)
+	storage := &logical.InmemStorage{}
+
+	// Create a test scope "test-scope" -- should succeed
+	resp, err := c.identityStore.HandleRequest(ctx, &logical.Request{
+		Path:      "oidc/scope/openid",
+		Operation: logical.CreateOperation,
+		Storage:   storage,
+	})
+	expectError(t, resp, err)
+	// validate error message
+	expectedStrings := map[string]interface{}{
+		"the \"openid\" scope name is reserved": true,
+	}
+	expectStrings(t, []string{resp.Data["error"].(string)}, expectedStrings)
+}
+
 // TestOIDC_Path_OIDC_ProviderScope tests CRUD operations for scopes
 func TestOIDC_Path_OIDC_ProviderScope(t *testing.T) {
 	c, _, _ := TestCoreUnsealed(t)
