// Copyright (c) HashiCorp, Inc.
// SPDX-License-Identifier: BUSL-1.1

//go:build !enterprise

package vault

import (
	"crypto/ed25519"
<<<<<<< HEAD
	testing2 "testing"
)

func GenerateTestLicenseKeys() (ed25519.PublicKey, ed25519.PrivateKey, error)  { return nil, nil, nil }
func testGetLicensingConfig(key ed25519.PublicKey) *LicensingConfig            { return &LicensingConfig{} }
func testExtraTestCoreSetup(testing2.TB, ed25519.PrivateKey, *TestClusterCore) {}
=======
	"testing"
)

func GenerateTestLicenseKeys() (ed25519.PublicKey, ed25519.PrivateKey, error) { return nil, nil, nil }
func testGetLicensingConfig(key ed25519.PublicKey) *LicensingConfig           { return &LicensingConfig{} }
func testExtraTestCoreSetup(testing.TB, ed25519.PrivateKey, *TestClusterCore) {}
>>>>>>> 1fbbf9d7
func testAdjustUnderlyingStorage(tcc *TestClusterCore) {
	tcc.UnderlyingStorage = tcc.physical
}
func testApplyEntBaseConfig(coreConfig, base *CoreConfig) {}<|MERGE_RESOLUTION|>--- conflicted
+++ resolved
@@ -7,21 +7,12 @@
 
 import (
 	"crypto/ed25519"
-<<<<<<< HEAD
-	testing2 "testing"
-)
-
-func GenerateTestLicenseKeys() (ed25519.PublicKey, ed25519.PrivateKey, error)  { return nil, nil, nil }
-func testGetLicensingConfig(key ed25519.PublicKey) *LicensingConfig            { return &LicensingConfig{} }
-func testExtraTestCoreSetup(testing2.TB, ed25519.PrivateKey, *TestClusterCore) {}
-=======
 	"testing"
 )
 
 func GenerateTestLicenseKeys() (ed25519.PublicKey, ed25519.PrivateKey, error) { return nil, nil, nil }
 func testGetLicensingConfig(key ed25519.PublicKey) *LicensingConfig           { return &LicensingConfig{} }
 func testExtraTestCoreSetup(testing.TB, ed25519.PrivateKey, *TestClusterCore) {}
->>>>>>> 1fbbf9d7
 func testAdjustUnderlyingStorage(tcc *TestClusterCore) {
 	tcc.UnderlyingStorage = tcc.physical
 }
