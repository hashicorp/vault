--- conflicted
+++ resolved
@@ -189,11 +189,7 @@
 	autoSeal.SetCore(core)
 	core.seal = autoSeal
 	autoSeal.StartHealthCheck()
-<<<<<<< HEAD
-	setErr(errors.New("disconnected"))
-=======
 	defer autoSeal.StopHealthCheck()
->>>>>>> 61d67d0e
 
 	time.Sleep(50 * time.Millisecond)
 
