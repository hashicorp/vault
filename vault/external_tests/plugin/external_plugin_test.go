--- conflicted
+++ resolved
@@ -118,13 +118,9 @@
 	}
 }
 
-<<<<<<< HEAD
-	switch plugin.Type {
-=======
 func testEnableVersion(t *testing.T, client *api.Client, plugin pluginhelpers.TestPlugin, version string) {
 	t.Helper()
-	switch plugin.Typ {
->>>>>>> f0e7f114
+	switch plugin.Type {
 	case consts.PluginTypeSecrets:
 		if err := client.Sys().Mount(plugin.Name, &api.MountInput{
 			Type: plugin.Name,
@@ -299,19 +295,7 @@
 	client.SetToken(cluster.RootToken)
 
 	// Register
-<<<<<<< HEAD
-	if err := client.Sys().RegisterPlugin(&api.RegisterPluginInput{
-		Name:    plugin.Name,
-		Type:    api.PluginType(plugin.Type),
-		Command: plugin.Name,
-		SHA256:  plugin.Sha256,
-		Version: plugin.Version,
-	}); err != nil {
-		t.Fatal(err)
-	}
-=======
 	testRegisterVersion(t, client, plugin, plugin.Version)
->>>>>>> f0e7f114
 
 	// define a group of parallel tests so we wait for their execution before
 	// continuing on to cleanup
@@ -497,19 +481,8 @@
 	client.SetToken(cluster.RootToken)
 
 	// Register
-<<<<<<< HEAD
-	if err := client.Sys().RegisterPlugin(&api.RegisterPluginInput{
-		Name:    plugin.Name,
-		Type:    api.PluginType(plugin.Type),
-		Command: plugin.Name,
-		SHA256:  plugin.Sha256,
-		Version: plugin.Version,
-	}); err != nil {
-		t.Fatal(err)
-	}
-=======
 	testRegisterVersion(t, client, plugin, plugin.Version)
->>>>>>> f0e7f114
+
 
 	// define a group of parallel tests so we wait for their execution before
 	// continuing on to cleanup
