--- conflicted
+++ resolved
@@ -123,7 +123,6 @@
 			return fmt.Errorf("%s: audit registration failed due to device name mismatch: %q, %q", op, name, b.Name())
 		}
 
-<<<<<<< HEAD
 		if b.IsFallback() {
 			err := registerNodesAndPipeline(a.fallbackBroker, b)
 			if err != nil {
@@ -160,7 +159,23 @@
 			threshold = a.requiredSuccessThresholdSinks()
 		}
 
-=======
+		// Update the success threshold now that the pipeline is registered.
+		err = a.broker.SetSuccessThresholdSinks(eventlogger.EventType(event.AuditType.String()), threshold)
+		if err != nil {
+			return fmt.Errorf("%s: unable to configure sink success threshold (%d) for %q: %w", op, threshold, name, err)
+		}
+	}
+
+	a.backends[name] = backendEntry{
+		backend: b,
+		local:   local,
+	}
+
+	if a.broker != nil {
+		if name != b.Name() {
+			return fmt.Errorf("%s: audit registration failed due to device name mismatch: %q, %q", op, name, b.Name())
+		}
+
 		for id, node := range b.Nodes() {
 			err := a.broker.RegisterNode(id, node, eventlogger.WithNodeRegistrationPolicy(eventlogger.DenyOverwrite))
 			if err != nil {
@@ -183,17 +198,11 @@
 		// Otherwise, we can rely on the eventlogger broker guarantee.
 		threshold := a.requiredSuccessThresholdSinks()
 
->>>>>>> 17ffe62d
 		// Update the success threshold now that the pipeline is registered.
 		err = a.broker.SetSuccessThresholdSinks(eventlogger.EventType(event.AuditType.String()), threshold)
 		if err != nil {
 			return fmt.Errorf("%s: unable to configure sink success threshold (%d) for %q: %w", op, threshold, name, err)
 		}
-	}
-
-	a.backends[name] = backendEntry{
-		backend: b,
-		local:   local,
 	}
 
 	return nil
@@ -222,7 +231,6 @@
 	// we initialize the broker (and fallback broker), which are left nil otherwise.
 	// In 1.16.x this check should go away and the env var removed.
 	if a.broker != nil {
-<<<<<<< HEAD
 		// Perform a quick check to see if this device is actually the fallback.
 		if name == a.fallbackName {
 			err := a.fallbackBroker.SetSuccessThresholdSinks(eventlogger.EventType(event.AuditType.String()), 0)
@@ -238,8 +246,6 @@
 			return nil
 		}
 
-=======
->>>>>>> 17ffe62d
 		// Establish if we ONLY have pipelines that include filter nodes.
 		// Otherwise, we can rely on the eventlogger broker guarantee.
 		threshold := a.requiredSuccessThresholdSinks()
@@ -369,12 +375,8 @@
 
 			status, err := a.broker.Send(ctx, eventlogger.EventType(event.AuditType.String()), e)
 			if err != nil {
-<<<<<<< HEAD
-				return multierror.Append(retErr, multierror.Append(err, status.Warnings...))
-=======
 				retErr = multierror.Append(retErr, multierror.Append(err, status.Warnings...))
 				return retErr.ErrorOrNil()
->>>>>>> 17ffe62d
 			}
 
 			// Audit event ended up in at least 1 sink.
@@ -383,9 +385,9 @@
 			}
 
 			// There were errors from inside the pipeline and we didn't write to a sink.
-<<<<<<< HEAD
-			if len(status.Warnings) > 0 && len(status.CompleteSinks()) < 1 {
-				return multierror.Append(retErr, multierror.Append(errors.New("error during audit pipeline processing"), status.Warnings...))
+			if len(status.Warnings) > 0 {
+				retErr = multierror.Append(retErr, multierror.Append(errors.New("error during audit pipeline processing"), status.Warnings...))
+				return retErr.ErrorOrNil()
 			}
 
 			// If a fallback device is registered we can rely on that to 'catch all'
@@ -396,11 +398,6 @@
 					myErr := fmt.Errorf("fallback audit failed: %w", err)
 					retErr = multierror.Append(retErr, multierror.Append(myErr, status.Warnings...))
 				}
-=======
-			if len(status.Warnings) > 0 {
-				retErr = multierror.Append(retErr, multierror.Append(errors.New("error during audit pipeline processing"), status.Warnings...))
-				return retErr.ErrorOrNil()
->>>>>>> 17ffe62d
 			}
 		}
 	}
@@ -496,12 +493,8 @@
 			auditContext = namespace.ContextWithNamespace(auditContext, ns)
 			status, err := a.broker.Send(auditContext, eventlogger.EventType(event.AuditType.String()), e)
 			if err != nil {
-<<<<<<< HEAD
-				return multierror.Append(retErr, multierror.Append(err, status.Warnings...))
-=======
 				retErr = multierror.Append(retErr, multierror.Append(err, status.Warnings...))
 				return retErr.ErrorOrNil()
->>>>>>> 17ffe62d
 			}
 
 			// Audit event ended up in at least 1 sink.
@@ -510,9 +503,9 @@
 			}
 
 			// There were errors from inside the pipeline and we didn't write to a sink.
-<<<<<<< HEAD
-			if len(status.Warnings) > 0 && len(status.CompleteSinks()) < 1 {
-				return multierror.Append(retErr, multierror.Append(errors.New("error during audit pipeline processing"), status.Warnings...))
+			if len(status.Warnings) > 0 {
+				retErr = multierror.Append(retErr, multierror.Append(errors.New("error during audit pipeline processing"), status.Warnings...))
+				return retErr.ErrorOrNil()
 			}
 
 			// If a fallback device is registered we can rely on that to 'catch all'
@@ -523,11 +516,6 @@
 					myErr := fmt.Errorf("fallback audit failed: %w", err)
 					retErr = multierror.Append(retErr, multierror.Append(myErr, status.Warnings...))
 				}
-=======
-			if len(status.Warnings) > 0 {
-				retErr = multierror.Append(retErr, multierror.Append(errors.New("error during audit pipeline processing"), status.Warnings...))
-				return retErr.ErrorOrNil()
->>>>>>> 17ffe62d
 			}
 		}
 	}
@@ -545,7 +533,6 @@
 	}
 }
 
-<<<<<<< HEAD
 // requiredSuccessThresholdSinks examines backends that have already been registered,
 // and returns the value that should be used for configuring success threshold sinks
 // on the eventlogger broker.
@@ -558,14 +545,6 @@
 
 	// We might need to check over all the existing backends to discover if any
 	// don't use filtering.
-=======
-// requiredSuccessThresholdSinks returns the value that should be used for configuring
-// success threshold sinks on the eventlogger broker.
-// If all backends have nodes which provide filtering, then we cannot rely on the
-// guarantee provided by setting the threshold to 1, and must set it to 0.
-func (a *AuditBroker) requiredSuccessThresholdSinks() int {
-	threshold := 0
->>>>>>> 17ffe62d
 	for _, be := range a.backends {
 		if !be.backend.HasFiltering() {
 			threshold = 1
@@ -574,7 +553,6 @@
 	}
 
 	return threshold
-<<<<<<< HEAD
 }
 
 // registerNodesAndPipeline registers eventlogger nodes and a pipeline with the
@@ -615,6 +593,4 @@
 	}
 
 	return "", fmt.Errorf("%s: existing fallback device name is missing", op)
-=======
->>>>>>> 17ffe62d
 }