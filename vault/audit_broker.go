--- conflicted
+++ resolved
@@ -51,28 +51,31 @@
 
 // NewAuditBroker creates a new audit broker
 func NewAuditBroker(log hclog.Logger) (*AuditBroker, error) {
+	const op = "vault.NewAuditBroker"
+
 	eventBroker, err := eventlogger.NewBroker()
 	if err != nil {
-		return nil, fmt.Errorf("error creating event broker for audit events: %w", err)
+		return nil, fmt.Errorf("%s: error creating event broker for audit events: %w", op, err)
 	}
 
 	// Set up the broker that will support a single fallback device.
-	fallbackBroker, err := eventlogger.NewBroker()
-	if err != nil {
-		return nil, fmt.Errorf("error creating event fallback broker for audit event: %w", err)
-	}
-
-	b := &AuditBroker{
+	fallbackEventBroker, err := eventlogger.NewBroker()
+	if err != nil {
+		return nil, fmt.Errorf("%s: error creating event fallback broker for audit event: %w", op, err)
+	}
+
+	broker := &AuditBroker{
 		backends:       make(map[string]backendEntry),
 		logger:         log,
 		broker:         eventBroker,
-		fallbackBroker: fallbackBroker,
-	}
-	return b, nil
+		fallbackBroker: fallbackEventBroker,
+	}
+
+	return broker, nil
 }
 
 // Register is used to add new audit backend to the broker
-func (a *AuditBroker) Register(name string, b audit.Backend, local bool) error {
+func (a *AuditBroker) Register(name string, backend audit.Backend, local bool) error {
 	const op = "vault.(AuditBroker).Register"
 
 	a.Lock()
@@ -89,7 +92,7 @@
 	}
 
 	// Fallback devices are singleton instances, we cannot register more than one or overwrite the existing one.
-	if b.IsFallback() && a.fallbackBroker.IsAnyPipelineRegistered(eventlogger.EventType(event.AuditType.String())) {
+	if backend.IsFallback() && a.fallbackBroker.IsAnyPipelineRegistered(eventlogger.EventType(event.AuditType.String())) {
 		existing, err := a.existingFallbackName()
 		if err != nil {
 			return fmt.Errorf("%s: existing fallback device already registered: %w", op, err)
@@ -98,25 +101,25 @@
 		return fmt.Errorf("%s: existing fallback device already registered: %q", op, existing)
 	}
 
-	if name != b.Name() {
-		return fmt.Errorf("%s: audit registration failed due to device name mismatch: %q, %q", op, name, b.Name())
+	if name != backend.Name() {
+		return fmt.Errorf("%s: audit registration failed due to device name mismatch: %q, %q", op, name, backend.Name())
 	}
 
 	switch {
-	case b.IsFallback():
-		err := a.registerFallback(name, b)
+	case backend.IsFallback():
+		err := a.registerFallback(name, backend)
 		if err != nil {
 			return fmt.Errorf("%s: unable to register fallback device for %q: %w", op, name, err)
 		}
 	default:
-		err := a.register(name, b)
+		err := a.register(name, backend)
 		if err != nil {
 			return fmt.Errorf("%s: unable to register device for %q: %w", op, name, err)
 		}
 	}
 
 	a.backends[name] = backendEntry{
-		backend: b,
+		backend: backend,
 		local:   local,
 	}
 
@@ -181,10 +184,12 @@
 func (a *AuditBroker) IsLocal(name string) (bool, error) {
 	a.RLock()
 	defer a.RUnlock()
+
 	be, ok := a.backends[name]
 	if ok {
 		return be.local, nil
 	}
+
 	return false, fmt.Errorf("unknown audit backend %q", name)
 }
 
@@ -192,6 +197,7 @@
 func (a *AuditBroker) GetHash(ctx context.Context, name string, input string) (string, error) {
 	a.RLock()
 	defer a.RUnlock()
+
 	be, ok := a.backends[name]
 	if !ok {
 		return "", fmt.Errorf("unknown audit backend %q", name)
@@ -262,7 +268,17 @@
 			retErr = multierror.Append(retErr, multierror.Append(err, status.Warnings...))
 			return retErr.ErrorOrNil()
 		}
-<<<<<<< HEAD
+	}
+
+	// Audit event ended up in at least 1 sink.
+	if len(status.CompleteSinks()) > 0 {
+		return retErr.ErrorOrNil()
+	}
+
+	// There were errors from inside the pipeline and we didn't write to a sink.
+	if len(status.Warnings) > 0 {
+		retErr = multierror.Append(retErr, multierror.Append(errors.New("error during audit pipeline processing"), status.Warnings...))
+		return retErr.ErrorOrNil()
 	}
 
 	// Audit event ended up in at least 1 sink.
@@ -282,53 +298,10 @@
 		status, err = a.fallbackBroker.Send(ctx, eventlogger.EventType(event.AuditType.String()), e)
 		if err != nil {
 			retErr = multierror.Append(retErr, multierror.Append(fmt.Errorf("auditing request to fallback device failed: %w", err), status.Warnings...))
-=======
+		}
 	} else {
-		if len(a.backends) > 0 {
-			e, err := audit.NewEvent(audit.RequestType)
-			if err != nil {
-				retErr = multierror.Append(retErr, err)
-				return retErr.ErrorOrNil()
-			}
-
-			e.Data = in
-
-			// There may be cases where only the fallback device was added but no other
-			// normal audit devices, so check if the broker had an audit based pipeline
-			// registered before trying to send to it.
-			var status eventlogger.Status
-			if a.broker.IsAnyPipelineRegistered(eventlogger.EventType(event.AuditType.String())) {
-				status, err = a.broker.Send(ctx, eventlogger.EventType(event.AuditType.String()), e)
-				if err != nil {
-					retErr = multierror.Append(retErr, multierror.Append(err, status.Warnings...))
-					return retErr.ErrorOrNil()
-				}
-			}
-
-			// Audit event ended up in at least 1 sink.
-			if len(status.CompleteSinks()) > 0 {
-				return retErr.ErrorOrNil()
-			}
-
-			// There were errors from inside the pipeline and we didn't write to a sink.
-			if len(status.Warnings) > 0 {
-				retErr = multierror.Append(retErr, multierror.Append(errors.New("error during audit pipeline processing"), status.Warnings...))
-				return retErr.ErrorOrNil()
-			}
-
-			// If a fallback device is registered we can rely on that to 'catch all'
-			// and also the broker level guarantee for completed sinks.
-			if a.fallbackBroker.IsAnyPipelineRegistered(eventlogger.EventType(event.AuditType.String())) {
-				status, err = a.fallbackBroker.Send(ctx, eventlogger.EventType(event.AuditType.String()), e)
-				if err != nil {
-					retErr = multierror.Append(retErr, multierror.Append(fmt.Errorf("auditing request to fallback device failed: %w", err), status.Warnings...))
-				}
-			} else {
-				// This audit event won't make it to any devices, we class this as a 'miss' for auditing.
-				metrics.IncrCounter(audit.MetricLabelsFallbackMiss(), 1)
-			}
->>>>>>> 69c1e916
-		}
+		// This audit event won't make it to any devices, we class this as a 'miss' for auditing.
+		metrics.IncrCounter(audit.MetricLabelsFallbackMiss(), 1)
 	}
 
 	return retErr.ErrorOrNil()
@@ -343,16 +316,14 @@
 	}
 
 	defer metrics.MeasureSince([]string{"audit", "log_response"}, time.Now())
+
 	a.RLock()
 	defer a.RUnlock()
-	if in.Request.InboundSSCToken != "" {
-		if in.Auth != nil {
-			reqAuthToken := in.Auth.ClientToken
-			in.Auth.ClientToken = in.Request.InboundSSCToken
-			defer func() {
-				in.Auth.ClientToken = reqAuthToken
-			}()
-		}
+
+	if in.Request.InboundSSCToken != "" && in.Auth != nil {
+		reqAuthToken := in.Auth.ClientToken
+		in.Auth.ClientToken = in.Request.InboundSSCToken
+		defer func() { in.Auth.ClientToken = reqAuthToken }()
 	}
 
 	var retErr *multierror.Error
@@ -364,7 +335,6 @@
 		}
 
 		ret = retErr.ErrorOrNil()
-
 		failure := float32(0.0)
 		if ret != nil {
 			failure = 1.0
@@ -388,9 +358,9 @@
 	// In cases where we are trying to audit the response, we detach
 	// ourselves from the original context (keeping only the namespace).
 	// This is so that we get a fair run at writing audit entries if Vault
-	// Took up a lot of time handling the request before audit (response)
-	// is triggered. Pipeline nodes may check for a cancelled context and
-	// refuse to process the nodes further.
+	// has taken up a lot of time handling the request before audit (response)
+	// is triggered. Pipeline nodes and the eventlogger.Broker may check for a
+	// cancelled context and refuse to process the nodes further.
 	ns, err := namespace.FromContext(ctx)
 	if err != nil {
 		retErr = multierror.Append(retErr, fmt.Errorf("namespace missing from context: %w", err))
@@ -411,7 +381,6 @@
 			retErr = multierror.Append(retErr, multierror.Append(err, status.Warnings...))
 			return retErr.ErrorOrNil()
 		}
-<<<<<<< HEAD
 	}
 
 	// Audit event ended up in at least 1 sink.
@@ -431,69 +400,10 @@
 		status, err = a.fallbackBroker.Send(auditContext, eventlogger.EventType(event.AuditType.String()), e)
 		if err != nil {
 			retErr = multierror.Append(retErr, multierror.Append(fmt.Errorf("auditing response to fallback device failed: %w", err), status.Warnings...))
-=======
+		}
 	} else {
-		if len(a.backends) > 0 {
-			e, err := audit.NewEvent(audit.ResponseType)
-			if err != nil {
-				retErr = multierror.Append(retErr, err)
-				return retErr.ErrorOrNil()
-			}
-
-			e.Data = in
-
-			// In cases where we are trying to audit the response, we detach
-			// ourselves from the original context (keeping only the namespace).
-			// This is so that we get a fair run at writing audit entries if Vault
-			// Took up a lot of time handling the request before audit (response)
-			// is triggered. Pipeline nodes may check for a cancelled context and
-			// refuse to process the nodes further.
-			ns, err := namespace.FromContext(ctx)
-			if err != nil {
-				retErr = multierror.Append(retErr, fmt.Errorf("namespace missing from context: %w", err))
-				return retErr.ErrorOrNil()
-			}
-
-			auditContext, auditCancel := context.WithTimeout(context.Background(), 5*time.Second)
-			defer auditCancel()
-			auditContext = namespace.ContextWithNamespace(auditContext, ns)
-
-			// There may be cases where only the fallback device was added but no other
-			// normal audit devices, so check if the broker had an audit based pipeline
-			// registered before trying to send to it.
-			var status eventlogger.Status
-			if a.broker.IsAnyPipelineRegistered(eventlogger.EventType(event.AuditType.String())) {
-				status, err = a.broker.Send(auditContext, eventlogger.EventType(event.AuditType.String()), e)
-				if err != nil {
-					retErr = multierror.Append(retErr, multierror.Append(err, status.Warnings...))
-					return retErr.ErrorOrNil()
-				}
-			}
-
-			// Audit event ended up in at least 1 sink.
-			if len(status.CompleteSinks()) > 0 {
-				return retErr.ErrorOrNil()
-			}
-
-			// There were errors from inside the pipeline and we didn't write to a sink.
-			if len(status.Warnings) > 0 {
-				retErr = multierror.Append(retErr, multierror.Append(errors.New("error during audit pipeline processing"), status.Warnings...))
-				return retErr.ErrorOrNil()
-			}
-
-			// If a fallback device is registered we can rely on that to 'catch all'
-			// and also the broker level guarantee for completed sinks.
-			if a.fallbackBroker.IsAnyPipelineRegistered(eventlogger.EventType(event.AuditType.String())) {
-				status, err = a.fallbackBroker.Send(auditContext, eventlogger.EventType(event.AuditType.String()), e)
-				if err != nil {
-					retErr = multierror.Append(retErr, multierror.Append(fmt.Errorf("auditing response to fallback device failed: %w", err), status.Warnings...))
-				}
-			} else {
-				// This audit event won't make it to any devices, we class this as a 'miss' for auditing.
-				metrics.IncrCounter(audit.MetricLabelsFallbackMiss(), 1)
-			}
->>>>>>> 69c1e916
-		}
+		// This audit event won't make it to any devices, we class this as a 'miss' for auditing.
+		metrics.IncrCounter(audit.MetricLabelsFallbackMiss(), 1)
 	}
 
 	return retErr.ErrorOrNil()
