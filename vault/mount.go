// Copyright (c) HashiCorp, Inc.
// SPDX-License-Identifier: BUSL-1.1

package vault

import (
	"context"
	"encoding/hex"
	"errors"
	"fmt"
	"os"
	"sort"
	"strings"
	"sync"
	"time"

	"github.com/armon/go-metrics"
	"github.com/hashicorp/go-secure-stdlib/strutil"
	"github.com/hashicorp/go-uuid"
	"github.com/hashicorp/vault/builtin/plugin"
	"github.com/hashicorp/vault/helper/metricsutil"
	"github.com/hashicorp/vault/helper/namespace"
	"github.com/hashicorp/vault/helper/versions"
	"github.com/hashicorp/vault/sdk/helper/consts"
	"github.com/hashicorp/vault/sdk/helper/jsonutil"
	"github.com/hashicorp/vault/sdk/helper/pluginutil"
	"github.com/hashicorp/vault/sdk/logical"
	"github.com/hashicorp/vault/vault/observations"
	"github.com/hashicorp/vault/vault/plugincatalog"
	"github.com/mitchellh/copystructure"
)

const (
	// coreMountConfigPath is used to store the mount configuration.
	// Mounts are protected within the Vault itself, which means they
	// can only be viewed or modified after an unseal.
	coreMountConfigPath = "core/mounts"

	// coreLocalMountConfigPath is used to store mount configuration for local
	// (non-replicated) mounts
	coreLocalMountConfigPath = "core/local-mounts"

	// backendBarrierPrefix is the prefix to the UUID used in the
	// barrier view for the backends.
	backendBarrierPrefix = "logical/"

	// systemBarrierPrefix is the prefix used for the
	// system logical backend.
	systemBarrierPrefix = "sys/"

	// mountTableType is the value we expect to find for the mount table and
	// corresponding entries
	mountTableType = "mounts"
)

func init() {
	// Register the keys we use for mount tables
	registerMountOrNamespaceTablePaths(coreMountConfigPath, coreLocalMountConfigPath)
}

// ListingVisibilityType represents the types for listing visibility
type ListingVisibilityType string

const (
	// ListingVisibilityDefault is the default value for listing visibility
	ListingVisibilityDefault ListingVisibilityType = ""
	// ListingVisibilityHidden is the hidden type for listing visibility
	ListingVisibilityHidden ListingVisibilityType = "hidden"
	// ListingVisibilityUnauth is the unauth type for listing visibility
	ListingVisibilityUnauth ListingVisibilityType = "unauth"

	mountPathSystem    = "sys/"
	mountPathIdentity  = "identity/"
	mountPathCubbyhole = "cubbyhole/"

	mountTypeSystem      = "system"
	mountTypeNSSystem    = "ns_system"
	mountTypeIdentity    = "identity"
	mountTypeNSIdentity  = "ns_identity"
	mountTypeCubbyhole   = "cubbyhole"
	mountTypePlugin      = "plugin"
	mountTypeKV          = "kv"
	mountTypeNSCubbyhole = "ns_cubbyhole"
	mountTypeToken       = "token"
	mountTypeNSToken     = "ns_token"

	MountTableUpdateStorage   = true
	MountTableNoUpdateStorage = false
)

// DeprecationStatus errors
var (
	errMountDeprecated     = errors.New("mount entry associated with deprecated builtin")
	errMountPendingRemoval = errors.New("mount entry associated with pending removal builtin")
	errMountRemoved        = errors.New("mount entry associated with removed builtin")
)

var (
	// loadMountsFailed if loadMounts encounters an error
	errLoadMountsFailed = errors.New("failed to setup mount table")

	// protectedMounts cannot be remounted
	protectedMounts = []string{
		"audit/",
		"auth/",
		mountPathSystem,
		mountPathCubbyhole,
		mountPathIdentity,
	}

	untunableMounts = []string{
		mountPathCubbyhole,
		mountPathSystem,
		"audit/",
	}

	// singletonMounts can only exist in one location and are
	// loaded by default. These are types, not paths.
	singletonMounts = []string{
		mountTypeCubbyhole,
		mountTypeSystem,
		mountTypeToken,
		mountTypeIdentity,
	}

	// mountAliases maps old backend names to new backend names, allowing us
	// to move/rename backends but maintain backwards compatibility
	mountAliases = map[string]string{"generic": "kv"}
)

func (c *Core) generateMountAccessor(entryType string) (string, error) {
	var accessor string
	for {
		randBytes, err := uuid.GenerateRandomBytes(4)
		if err != nil {
			return "", err
		}
		accessor = fmt.Sprintf("%s_%s", entryType, fmt.Sprintf("%08x", randBytes[0:4]))
		if entry := c.router.MatchingMountByAccessor(accessor); entry == nil {
			break
		}
	}

	return accessor, nil
}

// MountTable is used to represent the internal mount table
type MountTable struct {
	Type    string        `json:"type"`
	Entries []*MountEntry `json:"entries"`
}

//go:generate enumer -type=MountMigrationStatus -trimprefix=MigrationStatus -transform=kebab

type MountMigrationStatus int

const (
	MigrationStatusInProgress MountMigrationStatus = iota
	MigrationStatusSuccess
	MigrationStatusFailure
)

type MountMigrationInfo struct {
	SourceMount     string `json:"source_mount"`
	TargetMount     string `json:"target_mount"`
	MigrationStatus string `json:"status"`
}

// tableMetrics is responsible for setting gauge metrics for
// mount table storage sizes (in bytes) and mount table num
// entries. It does this via setGaugeWithLabels. It then
// saves these metrics in a cache for regular reporting in
// a loop, via AddGaugeLoopMetric.

// Note that the reported storage sizes are pre-encryption
// sizes. Currently barrier uses aes-gcm for encryption, which
// preserves plaintext size, adding a constant of 30 bytes of
// padding, which is negligable and subject to change, and thus
// not accounted for.
func (c *Core) tableMetrics(entryCount int, isLocal bool, isAuth bool, compressedTable []byte) {
	if c.metricsHelper == nil {
		// do nothing if metrics are not initialized
		return
	}
	typeAuthLabelMap := map[bool]metrics.Label{
		true:  {Name: "type", Value: "auth"},
		false: {Name: "type", Value: "logical"},
	}

	typeLocalLabelMap := map[bool]metrics.Label{
		true:  {Name: "local", Value: "true"},
		false: {Name: "local", Value: "false"},
	}

	c.metricSink.SetGaugeWithLabels(metricsutil.LogicalTableSizeName,
		float32(entryCount), []metrics.Label{
			typeAuthLabelMap[isAuth],
			typeLocalLabelMap[isLocal],
		})

	c.metricsHelper.AddGaugeLoopMetric(metricsutil.LogicalTableSizeName,
		float32(entryCount), []metrics.Label{
			typeAuthLabelMap[isAuth],
			typeLocalLabelMap[isLocal],
		})

	c.metricSink.SetGaugeWithLabels(metricsutil.PhysicalTableSizeName,
		float32(len(compressedTable)), []metrics.Label{
			typeAuthLabelMap[isAuth],
			typeLocalLabelMap[isLocal],
		})

	c.metricsHelper.AddGaugeLoopMetric(metricsutil.PhysicalTableSizeName,
		float32(len(compressedTable)), []metrics.Label{
			typeAuthLabelMap[isAuth],
			typeLocalLabelMap[isLocal],
		})
}

// shallowClone returns a copy of the mount table that
// keeps the MountEntry locations, so as not to invalidate
// other locations holding pointers. Care needs to be taken
// if modifying entries rather than modifying the table itself
func (t *MountTable) shallowClone() *MountTable {
	mt := &MountTable{
		Type:    t.Type,
		Entries: make([]*MountEntry, len(t.Entries)),
	}

	for i, e := range t.Entries {
		mt.Entries[i] = e
	}
	return mt
}

// setTaint is used to set the taint on given entry Accepts either the mount
// entry's path or namespace + path, i.e. <ns-path>/secret/ or <ns-path>/token/
func (t *MountTable) setTaint(nsID, path string, tainted bool, mountState string) (*MountEntry, error) {
	n := len(t.Entries)
	for i := 0; i < n; i++ {
		if entry := t.Entries[i]; entry.Path == path && entry.Namespace().ID == nsID {
			t.Entries[i].Tainted = tainted
			t.Entries[i].MountState = mountState
			return t.Entries[i], nil
		}
	}
	return nil, nil
}

// remove is used to remove a given path entry; returns the entry that was
// removed
func (t *MountTable) remove(ctx context.Context, path string) (*MountEntry, error) {
	n := len(t.Entries)
	ns, err := namespace.FromContext(ctx)
	if err != nil {
		return nil, err
	}

	for i := 0; i < n; i++ {
		if entry := t.Entries[i]; entry.Path == path && entry.Namespace().ID == ns.ID {
			t.Entries[i], t.Entries[n-1] = t.Entries[n-1], nil
			t.Entries = t.Entries[:n-1]
			return entry, nil
		}
	}
	return nil, nil
}

func (t *MountTable) find(ctx context.Context, path string) (*MountEntry, error) {
	n := len(t.Entries)
	ns, err := namespace.FromContext(ctx)
	if err != nil {
		return nil, err
	}

	for i := 0; i < n; i++ {
		if entry := t.Entries[i]; entry.Path == path && entry.Namespace().ID == ns.ID {
			return entry, nil
		}
	}
	return nil, nil
}

func (t *MountTable) findByBackendUUID(ctx context.Context, backendUUID string) (*MountEntry, error) {
	n := len(t.Entries)
	ns, err := namespace.FromContext(ctx)
	if err != nil {
		return nil, err
	}

	for i := 0; i < n; i++ {
		if entry := t.Entries[i]; entry.BackendAwareUUID == backendUUID && entry.Namespace().ID == ns.ID {
			return entry, nil
		}
	}
	return nil, nil
}

// sortEntriesByPath sorts the entries in the table by path and returns the
// table; this is useful for tests
func (t *MountTable) sortEntriesByPath() *MountTable {
	sort.Slice(t.Entries, func(i, j int) bool {
		return t.Entries[i].Path < t.Entries[j].Path
	})
	return t
}

// sortEntriesByPath sorts the entries in the table by path and returns the
// table; this is useful for tests
func (t *MountTable) sortEntriesByPathDepth() *MountTable {
	sort.Slice(t.Entries, func(i, j int) bool {
		return len(strings.Split(t.Entries[i].Namespace().Path+t.Entries[i].Path, "/")) < len(strings.Split(t.Entries[j].Namespace().Path+t.Entries[j].Path, "/"))
	})
	return t
}

const mountStateUnmounting = "unmounting"

// MountEntry is used to represent a mount table entry
type MountEntry struct {
	Table                 string            `json:"table"`                             // The table it belongs to
	Path                  string            `json:"path"`                              // Mount Path, as provided in the mount API call but with a trailing slash, i.e. no auth/ or namespace prefix.
	Type                  string            `json:"type"`                              // Logical backend Type. NB: This is the plugin name, e.g. my-vault-plugin, NOT plugin type (e.g. auth).
	Description           string            `json:"description"`                       // User-provided description
	UUID                  string            `json:"uuid"`                              // Barrier view UUID
	BackendAwareUUID      string            `json:"backend_aware_uuid"`                // UUID that can be used by the backend as a helper when a consistent value is needed outside of storage.
	Accessor              string            `json:"accessor"`                          // Unique but more human-friendly ID. Does not change, not used for any sensitive things (like as a salt, which the UUID sometimes is).
	Config                MountConfig       `json:"config"`                            // Configuration related to this mount (but not backend-derived)
	Options               map[string]string `json:"options"`                           // Backend options
	Local                 bool              `json:"local"`                             // Local mounts are not replicated or affected by replication
	SealWrap              bool              `json:"seal_wrap"`                         // Whether to wrap CSPs
	ExternalEntropyAccess bool              `json:"external_entropy_access,omitempty"` // Whether to allow external entropy source access
	Tainted               bool              `json:"tainted,omitempty"`                 // Set as a Write-Ahead flag for unmount/remount
	MountState            string            `json:"mount_state,omitempty"`             // The current mount state.  The only non-empty mount state right now is "unmounting"
	NamespaceID           string            `json:"namespace_id"`

	// namespace contains the populated namespace
	namespace *namespace.Namespace

	// synthesizedConfigCache is used to cache configuration values. These
	// particular values are cached since we want to get them at a point-in-time
	// without separately managing their locks individually. See SyncCache() for
	// the specific values that are being cached.
	synthesizedConfigCache sync.Map

	// version info
	Version        string `json:"plugin_version,omitempty"`         // The configured semantic version of the mounted plugin, e.g. v1.2.3. May be overridden by a pinned version.
	RunningVersion string `json:"running_plugin_version,omitempty"` // The semantic version of the currently running mounted plugin.
	RunningSha256  string `json:"running_sha256,omitempty"`
}

// MountConfig is used to hold settable options
type MountConfig struct {
	DefaultLeaseTTL            time.Duration         `json:"default_lease_ttl,omitempty" structs:"default_lease_ttl" mapstructure:"default_lease_ttl"` // Override for global default
	MaxLeaseTTL                time.Duration         `json:"max_lease_ttl,omitempty" structs:"max_lease_ttl" mapstructure:"max_lease_ttl"`             // Override for global default
	ForceNoCache               bool                  `json:"force_no_cache,omitempty" structs:"force_no_cache" mapstructure:"force_no_cache"`          // Override for global default
	AuditNonHMACRequestKeys    []string              `json:"audit_non_hmac_request_keys,omitempty" structs:"audit_non_hmac_request_keys" mapstructure:"audit_non_hmac_request_keys"`
	AuditNonHMACResponseKeys   []string              `json:"audit_non_hmac_response_keys,omitempty" structs:"audit_non_hmac_response_keys" mapstructure:"audit_non_hmac_response_keys"`
	ListingVisibility          ListingVisibilityType `json:"listing_visibility,omitempty" structs:"listing_visibility" mapstructure:"listing_visibility"`
	PassthroughRequestHeaders  []string              `json:"passthrough_request_headers,omitempty" structs:"passthrough_request_headers" mapstructure:"passthrough_request_headers"`
	AllowedResponseHeaders     []string              `json:"allowed_response_headers,omitempty" structs:"allowed_response_headers" mapstructure:"allowed_response_headers"`
	TokenType                  logical.TokenType     `json:"token_type,omitempty" structs:"token_type" mapstructure:"token_type"`
	AllowedManagedKeys         []string              `json:"allowed_managed_keys,omitempty" mapstructure:"allowed_managed_keys"`
	UserLockoutConfig          *UserLockoutConfig    `json:"user_lockout_config,omitempty" mapstructure:"user_lockout_config"`
	DelegatedAuthAccessors     []string              `json:"delegated_auth_accessors,omitempty" mapstructure:"delegated_auth_accessors"`
	IdentityTokenKey           string                `json:"identity_token_key,omitempty" mapstructure:"identity_token_key"`
	TrimRequestTrailingSlashes bool                  `json:"trim_request_trailing_slashes,omitempty" mapstructure:"trim_request_trailing_slashes"` // If requests to this mount should have trailing slashes trimmed

	// PluginName is the name of the plugin registered in the catalog.
	//
	// Deprecated: MountEntry.Type should be used instead for Vault 1.0.0 and beyond.
	PluginName string `json:"plugin_name,omitempty" structs:"plugin_name,omitempty" mapstructure:"plugin_name"`
}

func (c *MountConfig) usingOIDCDefaultKey() bool {
	return c.IdentityTokenKey == "" || c.IdentityTokenKey == defaultKeyName
}

type UserLockoutConfig struct {
	LockoutThreshold    uint64        `json:"lockout_threshold,omitempty" structs:"lockout_threshold" mapstructure:"lockout_threshold"`
	LockoutDuration     time.Duration `json:"lockout_duration,omitempty" structs:"lockout_duration" mapstructure:"lockout_duration"`
	LockoutCounterReset time.Duration `json:"lockout_counter_reset,omitempty" structs:"lockout_counter_reset" mapstructure:"lockout_counter_reset"`
	DisableLockout      bool          `json:"disable_lockout,omitempty" structs:"disable_lockout" mapstructure:"disable_lockout"`
}

type APIUserLockoutConfig struct {
	LockoutThreshold            string `json:"lockout_threshold,omitempty" structs:"lockout_threshold" mapstructure:"lockout_threshold"`
	LockoutDuration             string `json:"lockout_duration,omitempty" structs:"lockout_duration" mapstructure:"lockout_duration"`
	LockoutCounterResetDuration string `json:"lockout_counter_reset_duration,omitempty" structs:"lockout_counter_reset_duration" mapstructure:"lockout_counter_reset_duration"`
	DisableLockout              *bool  `json:"lockout_disable,omitempty" structs:"lockout_disable" mapstructure:"lockout_disable"`
}

// APIMountConfig is an embedded struct of api.MountConfigInput
type APIMountConfig struct {
	DefaultLeaseTTL            string                `json:"default_lease_ttl" structs:"default_lease_ttl" mapstructure:"default_lease_ttl"`
	MaxLeaseTTL                string                `json:"max_lease_ttl" structs:"max_lease_ttl" mapstructure:"max_lease_ttl"`
	ForceNoCache               bool                  `json:"force_no_cache" structs:"force_no_cache" mapstructure:"force_no_cache"`
	AuditNonHMACRequestKeys    []string              `json:"audit_non_hmac_request_keys,omitempty" structs:"audit_non_hmac_request_keys" mapstructure:"audit_non_hmac_request_keys"`
	AuditNonHMACResponseKeys   []string              `json:"audit_non_hmac_response_keys,omitempty" structs:"audit_non_hmac_response_keys" mapstructure:"audit_non_hmac_response_keys"`
	ListingVisibility          ListingVisibilityType `json:"listing_visibility,omitempty" structs:"listing_visibility" mapstructure:"listing_visibility"`
	PassthroughRequestHeaders  []string              `json:"passthrough_request_headers,omitempty" structs:"passthrough_request_headers" mapstructure:"passthrough_request_headers"`
	AllowedResponseHeaders     []string              `json:"allowed_response_headers,omitempty" structs:"allowed_response_headers" mapstructure:"allowed_response_headers"`
	TokenType                  string                `json:"token_type" structs:"token_type" mapstructure:"token_type"`
	AllowedManagedKeys         []string              `json:"allowed_managed_keys,omitempty" mapstructure:"allowed_managed_keys"`
	UserLockoutConfig          *UserLockoutConfig    `json:"user_lockout_config,omitempty" mapstructure:"user_lockout_config"`
	PluginVersion              string                `json:"plugin_version,omitempty" mapstructure:"plugin_version"`
	DelegatedAuthAccessors     []string              `json:"delegated_auth_accessors,omitempty" mapstructure:"delegated_auth_accessors"`
	IdentityTokenKey           string                `json:"identity_token_key,omitempty" mapstructure:"identity_token_key"`
	TrimRequestTrailingSlashes bool                  `json:"trim_request_trailing_slashes,omitempty" mapstructure:"trim_request_trailing_slashes"` // If requests to this mount should have trailing slashes trimmed

	// PluginName is the name of the plugin registered in the catalog.
	//
	// Deprecated: MountEntry.Type should be used instead for Vault 1.0.0 and beyond.
	PluginName string `json:"plugin_name,omitempty" structs:"plugin_name,omitempty" mapstructure:"plugin_name"`
}

type FailedLoginUser struct {
	aliasName     string
	mountAccessor string
}

type FailedLoginInfo struct {
	count               uint
	lastFailedLoginTime int
}

// Clone returns a deep copy of the mount entry
func (e *MountEntry) Clone() (*MountEntry, error) {
	cp, err := copystructure.Copy(e)
	if err != nil {
		return nil, err
	}
	return cp.(*MountEntry), nil
}

// IsExternalPlugin returns whether the plugin is running externally
// if the RunningSha256 is non-empty, the builtin is external. Otherwise, it's builtin
func (e *MountEntry) IsExternalPlugin() bool {
	return e.RunningSha256 != ""
}

// MountClass returns the mount class based on Accessor and Path
func (e *MountEntry) MountClass() string {
	if e.Accessor == "" || strings.HasPrefix(e.Path, fmt.Sprintf("%s/", mountPathSystem)) {
		return ""
	}

	if e.Table == credentialTableType {
		return consts.PluginTypeCredential.String()
	}

	return consts.PluginTypeSecrets.String()
}

// Namespace returns the namespace for the mount entry
func (e *MountEntry) Namespace() *namespace.Namespace {
	return e.namespace
}

// APIPath returns the full API Path for the given mount entry
func (e *MountEntry) APIPath() string {
	path := e.Path
	if e.Table == credentialTableType {
		path = credentialRoutePrefix + path
	}
	return e.namespace.Path + path
}

// APIPathNoNamespace returns the API Path without the namespace for the given mount entry
func (e *MountEntry) APIPathNoNamespace() string {
	path := e.Path
	if e.Table == credentialTableType {
		path = credentialRoutePrefix + path
	}
	return path
}

// SyncCache syncs tunable configuration values to the cache. In the case of
// cached values, they should be retrieved via synthesizedConfigCache.Load()
// instead of accessing them directly through MountConfig.
func (e *MountEntry) SyncCache() {
	if len(e.Config.AuditNonHMACRequestKeys) == 0 {
		e.synthesizedConfigCache.Delete("audit_non_hmac_request_keys")
	} else {
		e.synthesizedConfigCache.Store("audit_non_hmac_request_keys", e.Config.AuditNonHMACRequestKeys)
	}

	if len(e.Config.AuditNonHMACResponseKeys) == 0 {
		e.synthesizedConfigCache.Delete("audit_non_hmac_response_keys")
	} else {
		e.synthesizedConfigCache.Store("audit_non_hmac_response_keys", e.Config.AuditNonHMACResponseKeys)
	}

	if len(e.Config.PassthroughRequestHeaders) == 0 {
		e.synthesizedConfigCache.Delete("passthrough_request_headers")
	} else {
		e.synthesizedConfigCache.Store("passthrough_request_headers", e.Config.PassthroughRequestHeaders)
	}

	if len(e.Config.AllowedResponseHeaders) == 0 {
		e.synthesizedConfigCache.Delete("allowed_response_headers")
	} else {
		e.synthesizedConfigCache.Store("allowed_response_headers", e.Config.AllowedResponseHeaders)
	}

	if len(e.Config.AllowedManagedKeys) == 0 {
		e.synthesizedConfigCache.Delete("allowed_managed_keys")
	} else {
		e.synthesizedConfigCache.Store("allowed_managed_keys", e.Config.AllowedManagedKeys)
	}

	if len(e.Config.DelegatedAuthAccessors) == 0 {
		e.synthesizedConfigCache.Delete("delegated_auth_accessors")
	} else {
		e.synthesizedConfigCache.Store("delegated_auth_accessors", e.Config.DelegatedAuthAccessors)
	}

	if len(e.Config.IdentityTokenKey) == 0 {
		e.synthesizedConfigCache.Delete("identity_token_key")
	} else {
		e.synthesizedConfigCache.Store("identity_token_key", e.Config.IdentityTokenKey)
	}
}

func (entry *MountEntry) Deserialize() map[string]interface{} {
	return map[string]interface{}{
		"mount_path":      entry.Path,
		"mount_namespace": entry.Namespace().Path,
		"uuid":            entry.UUID,
		"accessor":        entry.Accessor,
		"mount_type":      entry.Type,
	}
}

// DecodeMountTable is used for testing
func (c *Core) DecodeMountTable(ctx context.Context, raw []byte) (*MountTable, error) {
	return c.decodeMountTable(ctx, raw)
}

func (c *Core) decodeMountTable(ctx context.Context, raw []byte) (*MountTable, error) {
	// Decode into mount table
	mountTable := new(MountTable)
	if err := jsonutil.DecodeJSON(raw, mountTable); err != nil {
		return nil, err
	}

	// Populate the namespace in memory
	var mountEntries []*MountEntry
	for _, entry := range mountTable.Entries {
		if entry.NamespaceID == "" {
			entry.NamespaceID = namespace.RootNamespaceID
		}
		ns, err := NamespaceByID(ctx, entry.NamespaceID, c)
		if err != nil {
			return nil, err
		}
		if ns == nil {
			c.logger.Error("namespace on mount entry not found", "namespace_id", entry.NamespaceID, "mount_path", entry.Path, "mount_description", entry.Description)
			continue
		}

		entry.namespace = ns
		mountEntries = append(mountEntries, entry)
	}

	return &MountTable{
		Type:    mountTable.Type,
		Entries: mountEntries,
	}, nil
}

// Mount is used to mount a new backend to the mount table.
func (c *Core) mount(ctx context.Context, entry *MountEntry) error {
	// Ensure we end the path in a slash
	if !strings.HasSuffix(entry.Path, "/") {
		entry.Path += "/"
	}

	// Prevent protected paths from being mounted
	for _, p := range protectedMounts {
		if strings.HasPrefix(entry.Path, p) && entry.namespace == nil {
			return logical.CodedError(403, fmt.Sprintf("cannot mount %q", entry.Path))
		}
	}

	// Do not allow more than one instance of a singleton mount
	for _, p := range singletonMounts {
		if entry.Type == p {
			return logical.CodedError(403, fmt.Sprintf("mount type of %q is not mountable", entry.Type))
		}
	}

	// Mount internally
	if err := c.mountInternal(ctx, entry, MountTableUpdateStorage); err != nil {
		return err
	}

	return nil
}

func (c *Core) mountInternal(ctx context.Context, entry *MountEntry, updateStorage bool) error {
	c.mountsLock.Lock()
	c.authLock.Lock()
	locked := true
	unlock := func() {
		if locked {
			c.authLock.Unlock()
			c.mountsLock.Unlock()
			locked = false
		}
	}
	defer unlock()

	ns, err := namespace.FromContext(ctx)
	if err != nil {
		return err
	}

	if err := verifyNamespace(c, ns, entry); err != nil {
		return err
	}

	entry.NamespaceID = ns.ID
	entry.namespace = ns

	// Ensure the cache is populated, don't need the result
	NamespaceByID(ctx, ns.ID, c)

	// Basic check for matching names
	for _, ent := range c.mounts.Entries {
		if ns.ID == ent.NamespaceID {
			switch {
			// Existing is oauth/github/ new is oauth/ or
			// existing is oauth/ and new is oauth/github/
			case strings.HasPrefix(ent.Path, entry.Path):
				fallthrough
			case strings.HasPrefix(entry.Path, ent.Path):
				return logical.CodedError(409, fmt.Sprintf("path is already in use at %s", ent.Path))
			}
		}
	}

	// Verify there are no conflicting mounts in the router
	if match := c.router.MountConflict(ctx, entry.Path); match != "" {
		return logical.CodedError(409, fmt.Sprintf("existing mount at %s", match))
	}

	// Generate a new UUID and view
	if entry.UUID == "" {
		entryUUID, err := uuid.GenerateUUID()
		if err != nil {
			return err
		}
		entry.UUID = entryUUID
	}
	if entry.BackendAwareUUID == "" {
		bUUID, err := uuid.GenerateUUID()
		if err != nil {
			return err
		}
		entry.BackendAwareUUID = bUUID
	}
	if entry.Accessor == "" {
		accessor, err := c.generateMountAccessor(entry.Type)
		if err != nil {
			return err
		}
		entry.Accessor = accessor
	}
	// Sync values to the cache
	entry.SyncCache()

	// Resolution to absolute storage paths (versus uuid-relative) needs
	// to happen prior to calling into the forwarded writer. Thus we
	// intercept writes just before they hit barrier storage.
	forwarded, err := c.NewForwardedWriter(ctx, c.barrier, entry.Local)
	if err != nil {
		return fmt.Errorf("error creating forwarded writer: %v", err)
	}

	// add the snapshot storage router, which will use the context to determine
	// whether a read will be from a snapshot or from the normal barrier storage
	router := newSnapshotStorageRouter(c, forwarded)

	viewPath := entry.ViewPath()
	view := NewBarrierView(router, viewPath)

	// Singleton mounts cannot be filtered manually on a per-secondary basis
	// from replication.
	if strutil.StrListContains(singletonMounts, entry.Type) {
		addFilterablePath(c, viewPath)
	}
	addKnownPath(c, viewPath)

	nilMount, err := preprocessMount(c, entry, view)
	if err != nil {
		return err
	}

	origReadOnlyErr := view.getReadOnlyErr()

	// Mark the view as read-only until the mounting is complete and
	// ensure that it is reset after. This ensures that there will be no
	// writes during the construction of the backend.
	view.setReadOnlyErr(logical.ErrSetupReadOnly)
	// We defer this because we're already up and running so we don't need to
	// time it for after postUnseal
	defer view.setReadOnlyErr(origReadOnlyErr)

	var backend logical.Backend
	sysView := c.mountEntrySysView(entry)

	backend, err = c.newLogicalBackend(ctx, entry, sysView, view)
	if err != nil {
		return err
	}

	// Check for the correct backend type
	backendType := backend.Type()
	if backendType != logical.TypeLogical {
		if entry.Type != mountTypeKV && entry.Type != mountTypeSystem && entry.Type != mountTypeCubbyhole {
			return fmt.Errorf(`unknown backend type: "%s"`, entry.Type)
		}
	}

	addPathCheckers(c, entry, backend, viewPath)

	c.setCoreBackend(entry, backend, view)

	// If the mount is filtered or we are on a DR secondary we don't want to
	// keep the actual backend running, so we clean it up and set it to nil
	// so the router does not have a pointer to the object.
	if nilMount {
		backend.Cleanup(ctx)
		backend = nil
	}

	newTable := c.mounts.shallowClone()
	newTable.Entries = append(newTable.Entries, entry)
	if updateStorage {
		if err := c.persistMounts(ctx, newTable, &entry.Local); err != nil {
			c.logger.Error("failed to update mount table", "error", err)
			if err == logical.ErrReadOnly && c.perfStandby {
				return err
			}

			return logical.CodedError(500, "failed to update mount table")
		}
	}
	c.mounts = newTable

	if err := c.router.Mount(backend, entry.Path, entry, view); err != nil {
		return err
	}
	if err = c.entBuiltinPluginMetrics(ctx, entry, 1); err != nil {
		c.logger.Error("failed to emit enabled ent builtin plugin metrics", "error", err)
		return err
	}

	// Re-evaluate filtered paths
	if err := runFilteredPathsEvaluation(ctx, c, false); err != nil {
		c.logger.Error("failed to evaluate filtered paths", "error", err)

		unlock()
		// We failed to evaluate filtered paths so we are undoing the mount operation
		if unmountInternalErr := c.unmountInternal(ctx, entry.Path, MountTableUpdateStorage); unmountInternalErr != nil {
			c.logger.Error("failed to unmount", "error", unmountInternalErr)
		}
		return err
	}

	if !nilMount {
		// restore the original readOnlyErr, so we can write to the view in
		// Initialize() if necessary
		view.setReadOnlyErr(origReadOnlyErr)

		// initialize, using the core's active context.
		nsActiveContext := namespace.ContextWithNamespace(c.activeContext, ns)
		err := backend.Initialize(nsActiveContext, &logical.InitializationRequest{Storage: view})
		if err != nil {
			return err
		}
	}

	if c.logger.IsInfo() {
		c.logger.Info("successful mount", "namespace", entry.Namespace().Path, "path", entry.Path, "type", entry.Type, "version", entry.RunningVersion)
	}

	err = c.observations.RecordObservationToLedger(ctx, observations.ObservationTypeMountSecretsEnable, ns, map[string]interface{}{
		"path":                   entry.Path,
		"local_mount":            entry.Local,
		"type":                   entry.Type,
		"accessor":               entry.Accessor,
		"plugin_version":         entry.Version,
		"running_plugin_version": entry.RunningVersion,
	})
	if err != nil {
		c.logger.Error("failed to record observation after enabling mount backend", "path", entry.Path, "error", err)
	}

	return nil
}

// builtinTypeFromMountEntry attempts to find a builtin PluginType associated
// with the specified MountEntry. Returns consts.PluginTypeUnknown if not found.
func (c *Core) builtinTypeFromMountEntry(ctx context.Context, entry *MountEntry) consts.PluginType {
	if c.builtinRegistry == nil || entry == nil {
		return consts.PluginTypeUnknown
	}

	if !versions.IsBuiltinVersion(entry.RunningVersion) {
		return consts.PluginTypeUnknown
	}

	builtinPluginType := func(name string, pluginType consts.PluginType) (consts.PluginType, bool) {
		plugin, err := c.pluginCatalog.Get(ctx, name, pluginType, entry.RunningVersion)
		if err == nil && plugin != nil && plugin.Builtin {
			return plugin.Type, true
		}
		return consts.PluginTypeUnknown, false
	}

	// auth plugins have their own dedicated mount table
	if pluginType, err := consts.ParsePluginType(entry.Table); err == nil {
		if builtinType, ok := builtinPluginType(entry.Type, pluginType); ok {
			return builtinType
		}
	}

	// Check for possible matches
	var builtinTypes []consts.PluginType
	for _, pluginType := range [...]consts.PluginType{consts.PluginTypeSecrets, consts.PluginTypeDatabase} {
		if builtinType, ok := builtinPluginType(entry.Type, pluginType); ok {
			builtinTypes = append(builtinTypes, builtinType)
		}
	}

	if len(builtinTypes) == 1 {
		return builtinTypes[0]
	}

	return consts.PluginTypeUnknown
}

// Unmount is used to unmount a path. The boolean indicates whether the mount
// was found.
func (c *Core) unmount(ctx context.Context, path string) error {
	// Ensure we end the path in a slash
	if !strings.HasSuffix(path, "/") {
		path += "/"
	}

	// Prevent protected paths from being unmounted
	for _, p := range protectedMounts {
		if strings.HasPrefix(path, p) {
			return fmt.Errorf("cannot unmount %q", path)
		}
	}

	// Unmount mount internally
	if err := c.unmountInternal(ctx, path, MountTableUpdateStorage); err != nil {
		return err
	}

	// Re-evaluate filtered paths
	if err := runFilteredPathsEvaluation(ctx, c, true); err != nil {
		// Even we failed to evaluate filtered paths, the unmount operation was still successful
		c.logger.Error("failed to evaluate filtered paths", "error", err)
	}
	return nil
}

func (c *Core) unmountInternal(ctx context.Context, path string, updateStorage bool) error {
	ns, err := namespace.FromContext(ctx)
	if err != nil {
		return err
	}

	// Verify exact match of the route
	match := c.router.MatchingMount(ctx, path)
	if match == "" || ns.Path+path != match {
		return fmt.Errorf("no matching mount")
	}

	// Get the view for this backend
	view := c.router.MatchingStorageByAPIPath(ctx, path)

	// Get the backend/mount entry for this path, used to remove ignored
	// replication prefixes
	backend := c.router.MatchingBackend(ctx, path)
	entry := c.router.MatchingMountEntry(ctx, path)

	// Mark the entry as tainted
	if err := c.taintMountEntry(ctx, ns.ID, path, updateStorage, true); err != nil {
		c.logger.Error("failed to taint mount entry for path being unmounted", "error", err, "path", path)
		return err
	}

	// Taint the router path to prevent routing. Note that in-flight requests
	// are uncertain, right now.
	if err := c.router.Taint(ctx, path); err != nil {
		return err
	}

	rCtx := namespace.ContextWithNamespace(c.activeContext, ns)
	if backend != nil && c.rollback != nil {
		// Invoke the rollback manager a final time. This is not fatal as
		// various periodic funcs (e.g., PKI) can legitimately error; the
		// periodic rollback manager logs these errors rather than failing
		// replication like returning this error would do.
		if err := c.rollback.Rollback(rCtx, path); err != nil {
			c.logger.Error("ignoring rollback error during unmount", "error", err, "path", path)
			err = nil
		}
	}
	if backend != nil && c.expiration != nil && updateStorage {
		// Revoke all the dynamic keys
		if err := c.expiration.RevokePrefix(rCtx, path, true); err != nil {
			return err
		}
	}

	if backend != nil {
		// Call cleanup function if it exists
		backend.Cleanup(ctx)
	}

	viewPath := entry.ViewPath()
	switch {
	case !updateStorage:
		// Don't attempt to clear data, replication will handle this
	case c.IsDRSecondary():
		// If we are a dr secondary we want to clear the view, but the provided
		// view is marked as read only. We use the barrier here to get around
		// it.
		if err := logical.ClearViewWithLogging(ctx, NewBarrierView(c.barrier, viewPath), c.logger.Named("secrets.deletion").With("namespace", ns.ID, "path", path)); err != nil {
			c.logger.Error("failed to clear view for path being unmounted", "error", err, "path", path)
			return err
		}

	case entry.Local, !c.IsPerfSecondary():
		// Have writable storage, remove the whole thing
		if err := logical.ClearViewWithLogging(ctx, view, c.logger.Named("secrets.deletion").With("namespace", ns.ID, "path", path)); err != nil {
			c.logger.Error("failed to clear view for path being unmounted", "error", err, "path", path)
			return err
		}

	case !entry.Local && c.IsPerfSecondary():
		if err := clearIgnoredPaths(ctx, c, backend, viewPath); err != nil {
			return err
		}
	}

	// Remove the mount table entry
	if err := c.removeMountEntry(ctx, path, updateStorage); err != nil {
		c.logger.Error("failed to remove mount entry for path being unmounted", "error", err, "path", path)
		return err
	}

	// Unmount the backend entirely
	if err := c.router.Unmount(ctx, path); err != nil {
		return err
	}
	if err = c.entBuiltinPluginMetrics(ctx, entry, -1); err != nil {
		c.logger.Error("failed to emit disabled ent builtin plugin metrics", "error", err)
		return err
	}

	removePathCheckers(c, entry, viewPath)

	if c.quotaManager != nil && !c.IsPerfSecondary() {
		if err := c.quotaManager.HandleBackendDisabling(ctx, ns.Path, path); err != nil {
			c.logger.Error("failed to update quotas after disabling mount", "path", path, "error", err)
			return err
		}
	}

	c.WellKnownRedirects.DeregisterMount(entry.UUID)

	if c.logger.IsInfo() {
		c.logger.Info("successfully unmounted", "path", path, "namespace", ns.Path)
	}

	err = c.observations.RecordObservationToLedger(ctx, observations.ObservationTypeMountSecretsDisable, ns, map[string]interface{}{
		"path":                   entry.Path,
		"local_mount":            entry.Local,
		"type":                   entry.Type,
		"accessor":               entry.Accessor,
		"plugin_version":         entry.Version,
		"running_plugin_version": entry.RunningVersion,
	})
	if err != nil {
		c.logger.Error("failed to record observation after enabling mount backend", "path", entry.Path, "error", err)
	}

	return nil
}

// removeMountEntry is used to remove an entry from the mount table
func (c *Core) removeMountEntry(ctx context.Context, path string, updateStorage bool) error {
	c.mountsLock.Lock()
	defer c.mountsLock.Unlock()

	// Remove the entry from the mount table
	newTable := c.mounts.shallowClone()
	entry, err := newTable.remove(ctx, path)
	if err != nil {
		return err
	}
	if entry == nil {
		c.logger.Error("nil entry found removing entry in mounts table", "path", path)
		return logical.CodedError(500, "failed to remove entry in mounts table")
	}

	// When unmounting all entries the JSON code will load back up from storage
	// as a nil slice, which kills tests...just set it nil explicitly
	if len(newTable.Entries) == 0 {
		newTable.Entries = nil
	}

	if updateStorage {
		// Update the mount table
		if err := c.persistMounts(ctx, newTable, &entry.Local); err != nil {
			c.logger.Error("failed to remove entry from mounts table", "error", err)
			return logical.CodedError(500, "failed to remove entry from mounts table")
		}
	}

	c.mounts = newTable
	return nil
}

// taintMountEntry is used to mark an entry in the mount table as tainted
func (c *Core) taintMountEntry(ctx context.Context, nsID, mountPath string, updateStorage, unmounting bool) error {
	c.mountsLock.Lock()
	defer c.mountsLock.Unlock()

	mountState := ""
	if unmounting {
		mountState = mountStateUnmounting
	}

	// As modifying the taint of an entry affects shallow clones,
	// we simply use the original
	entry, err := c.mounts.setTaint(nsID, mountPath, true, mountState)
	if err != nil {
		return err
	}
	if entry == nil {
		c.logger.Error("nil entry found tainting entry in mounts table", "path", mountPath)
		return logical.CodedError(500, "failed to taint entry in mounts table")
	}

	if updateStorage {
		// Update the mount table
		if err := c.persistMounts(ctx, c.mounts, &entry.Local); err != nil {
			if err == logical.ErrReadOnly && c.perfStandby {
				return err
			}

			c.logger.Error("failed to taint entry in mounts table", "error", err)
			return logical.CodedError(500, "failed to taint entry in mounts table")
		}
	}

	return nil
}

// handleDeprecatedMountEntry handles the Deprecation Status of the specified
// mount entry's builtin engine. Warnings are appended to the returned response
// and logged. Errors are returned with a nil response to be processed by the
// caller.
func (c *Core) handleDeprecatedMountEntry(ctx context.Context, entry *MountEntry, pluginType consts.PluginType) (*logical.Response, error) {
	resp := &logical.Response{}

	if c.builtinRegistry == nil || entry == nil {
		return nil, nil
	}

	// Allow type to be determined from mount entry when not otherwise specified
	if pluginType == consts.PluginTypeUnknown {
		pluginType = c.builtinTypeFromMountEntry(ctx, entry)
	}

	// Handle aliases
	t := entry.Type
	if alias, ok := mountAliases[t]; ok {
		t = alias
	}

	status, ok := c.builtinRegistry.DeprecationStatus(t, pluginType)
	if ok {
		switch status {
		case consts.Deprecated:
			c.logger.Warn("mounting deprecated builtin", "name", t, "type", pluginType, "path", entry.Path)
			resp.AddWarning(errMountDeprecated.Error())
			return resp, nil

		case consts.PendingRemoval:
			if c.pendingRemovalMountsAllowed {
				c.Logger().Info("mount allowed by environment variable", "env", consts.EnvVaultAllowPendingRemovalMounts)
				resp.AddWarning(errMountPendingRemoval.Error())
				return resp, nil
			}
			return nil, errMountPendingRemoval

		case consts.Removed:
			return nil, errMountRemoved
		}
	}
	return nil, nil
}

// remountForceInternal takes a copy of the mount entry for the path and fully unmounts
// and remounts the backend to pick up any changes, such as filtered paths.
// Should be only used for internal usage.
func (c *Core) remountForceInternal(ctx context.Context, path string, updateStorage bool) error {
	me := c.router.MatchingMountEntry(ctx, path)
	if me == nil {
		return fmt.Errorf("cannot find mount for path %q", path)
	}

	me, err := me.Clone()
	if err != nil {
		return err
	}

	if err := c.unmountInternal(ctx, path, updateStorage); err != nil {
		return err
	}

	// Mount internally
	if err := c.mountInternal(ctx, me, updateStorage); err != nil {
		return err
	}

	return nil
}

func (c *Core) remountSecretsEngineCurrentNamespace(ctx context.Context, src, dst string, updateStorage bool) error {
	ns, err := namespace.FromContext(ctx)
	if err != nil {
		return err
	}

	srcPathDetails := c.splitNamespaceAndMountFromPath(ns.Path, src)
	dstPathDetails := c.splitNamespaceAndMountFromPath(ns.Path, dst)
	return c.remountSecretsEngine(ctx, srcPathDetails, dstPathDetails, updateStorage)
}

// remountSecretsEngine is used to remount a path at a new mount point.
func (c *Core) remountSecretsEngine(ctx context.Context, src, dst namespace.MountPathDetails, updateStorage bool) error {
	ns, err := namespace.FromContext(ctx)
	if err != nil {
		return err
	}

	// Prevent protected paths from being remounted, or target mounts being in protected paths
	for _, p := range protectedMounts {
		if strings.HasPrefix(src.MountPath, p) {
			return fmt.Errorf("cannot remount %q", src.MountPath)
		}

		if strings.HasPrefix(dst.MountPath, p) {
			return fmt.Errorf("cannot remount to destination %+v", dst)
		}
	}

	srcRelativePath := src.GetRelativePath(ns)
	dstRelativePath := dst.GetRelativePath(ns)

	// Verify exact match of the route
	srcMatch := c.router.MatchingMountEntry(ctx, srcRelativePath)
	if srcMatch == nil {
		return fmt.Errorf("no matching mount at %q", src.Namespace.Path+src.MountPath)
	}

	if match := c.router.MountConflict(ctx, dstRelativePath); match != "" {
		return fmt.Errorf("path in use at %q", match)
	}

	// Mark the entry as tainted
	if err := c.taintMountEntry(ctx, src.Namespace.ID, src.MountPath, updateStorage, false); err != nil {
		return err
	}

	// Taint the router path to prevent routing
	if err := c.router.Taint(ctx, srcRelativePath); err != nil {
		return err
	}

	if !c.IsDRSecondary() {
		// Invoke the rollback manager a final time. This is not fatal as
		// various periodic funcs (e.g., PKI) can legitimately error; the
		// periodic rollback manager logs these errors rather than failing
		// replication like returning this error would do.
		rCtx := namespace.ContextWithNamespace(c.activeContext, ns)
		if c.rollback != nil && c.router.MatchingBackend(ctx, srcRelativePath) != nil {
			if err := c.rollback.Rollback(rCtx, srcRelativePath); err != nil {
				c.logger.Error("ignoring rollback error during remount", "error", err, "path", src.Namespace.Path+src.MountPath)
				err = nil
			}
		}

		revokeCtx := namespace.ContextWithNamespace(ctx, src.Namespace)
		// Revoke all the dynamic keys
		if err := c.expiration.RevokePrefix(revokeCtx, src.MountPath, true); err != nil {
			return err
		}
	}

	c.mountsLock.Lock()
	if match := c.router.MountConflict(ctx, dstRelativePath); match != "" {
		c.mountsLock.Unlock()
		return fmt.Errorf("path in use at %q", match)
	}

	srcMatch.Tainted = false
	srcMatch.NamespaceID = dst.Namespace.ID
	srcMatch.namespace = dst.Namespace
	srcPath := srcMatch.Path
	srcMatch.Path = dst.MountPath

	// Update the mount table
	if updateStorage {
		if err := c.persistMounts(ctx, c.mounts, &srcMatch.Local); err != nil {
			srcMatch.Path = srcPath
			srcMatch.Tainted = true
			c.mountsLock.Unlock()
			if err == logical.ErrReadOnly && c.perfStandby {
				return err
			}

			return fmt.Errorf("failed to update mount table with error %+v", err)
		}
	}

	// Remount the backend
	if err := c.router.Remount(ctx, srcRelativePath, dstRelativePath); err != nil {
		c.mountsLock.Unlock()
		return err
	}
	c.mountsLock.Unlock()

	// Un-taint the path
	if err := c.router.Untaint(ctx, dstRelativePath); err != nil {
		return err
	}

	return nil
}

// From an input path that has a relative namespace hierarchy followed by a mount point, return the full
// namespace of the mount point, along with the mount point without the namespace related prefix.
// For example, in a hierarchy ns1/ns2/ns3/secret-mount, when currNs is ns1 and path is ns2/ns3/secret-mount,
// this returns the namespace object for ns1/ns2/ns3/, and the string "secret-mount"
func (c *Core) splitNamespaceAndMountFromPath(currNs, path string) namespace.MountPathDetails {
	fullPath := currNs + path
	fullNs := c.namespaceByPath(fullPath)

	mountPath := strings.TrimPrefix(fullPath, fullNs.Path)

	return namespace.MountPathDetails{
		Namespace: fullNs,
		MountPath: sanitizePath(mountPath),
	}
}

// loadMounts is invoked as part of postUnseal to load the mount table
func (c *Core) loadMounts(ctx context.Context) error {
	// Load the existing mount table
	raw, err := c.barrier.Get(ctx, coreMountConfigPath)
	if err != nil {
		c.logger.Error("failed to read mount table", "error", err)
		return errLoadMountsFailed
	}
	rawLocal, err := c.barrier.Get(ctx, coreLocalMountConfigPath)
	if err != nil {
		c.logger.Error("failed to read local mount table", "error", err)
		return errLoadMountsFailed
	}

	c.mountsLock.Lock()
	defer c.mountsLock.Unlock()

	if raw != nil {
		// Check if the persisted value has canary in the beginning. If
		// yes, decompress the table and then JSON decode it. If not,
		// simply JSON decode it.
		mountTable, err := c.decodeMountTable(ctx, raw.Value)
		if err != nil {
			c.logger.Error("failed to decompress and/or decode the mount table", "error", err)
			return err
		}
		c.tableMetrics(len(mountTable.Entries), false, false, raw.Value)
		c.mounts = mountTable
	}

	var needPersist bool
	if c.mounts == nil {
		c.logger.Info("no mounts; adding default mount table")
		c.mounts = c.defaultMountTable()
		needPersist = true
	}

	if rawLocal != nil {
		localMountTable, err := c.decodeMountTable(ctx, rawLocal.Value)
		if err != nil {
			c.logger.Error("failed to decompress and/or decode the local mount table", "error", err)
			return err
		}
		if localMountTable != nil && len(localMountTable.Entries) > 0 {
			c.tableMetrics(len(localMountTable.Entries), true, false, rawLocal.Value)
			c.mounts.Entries = append(c.mounts.Entries, localMountTable.Entries...)
		}
	}

	// If this node is a performance standby we do not want to attempt to
	// upgrade the mount table, this will be the active node's responsibility.
	if !c.perfStandby {
		err := c.runMountUpdates(ctx, needPersist)
		if err != nil {
			c.logger.Error("failed to run mount table upgrades", "error", err)
			return err
		}
	}

	for _, entry := range c.mounts.Entries {
		if entry.NamespaceID == "" {
			entry.NamespaceID = namespace.RootNamespaceID
		}
		ns, err := NamespaceByID(ctx, entry.NamespaceID, c)
		if err != nil {
			return err
		}
		if ns == nil {
			return namespace.ErrNoNamespace
		}
		entry.namespace = ns

		// Subtle/hacky: re-register ns with namespaceManager to ensure that in the
		// case where duplicate namespaces existed due to historical race bugs, we
		// still ensure the correct namespaces are the ones that "win" the path
		// registrations. This became an issue when we added Core.warmNamespaceCache
		// and subsequently discovered customers had latent corruption where there
		// were multiple namespace IDs with the same path in the namespaces config
		// entry and loading them into cache made it non-deterministic which one won
		// the slot in the path index due to map iteration randomness. By explicitly
		// re-registering them here we enforce the same consistent order of
		// registration into the path index that we had before warming and so
		// prevent any apparent regressions. Note that mount entries are a slice not
		// a map so consistent even if we ever did allow duplicates to be stored. We
		// want to fix all the root causes of those duplicates but also want to
		// restore the previous behavior that masked them as a problem. They will
		// likely be there for a long time to come as they are persistent now even
		// if we find all the bugs that allowed it to get in that state.
		NamespaceRegister(ctx, ns, c)

		// Sync values to the cache
		entry.SyncCache()
	}
	return nil
}

// Note that this is only designed to work with singletons, as it checks by
// type only.
func (c *Core) runMountUpdates(ctx context.Context, needPersist bool) error {
	// Upgrade to typed mount table
	if c.mounts.Type == "" {
		c.mounts.Type = mountTableType
		needPersist = true
	}

	for _, requiredMount := range c.requiredMountTable().Entries {
		foundRequired := false
		for _, coreMount := range c.mounts.Entries {
			if coreMount.Type == requiredMount.Type {
				foundRequired = true
				coreMount.Config = requiredMount.Config
				break
			}
		}

		// In a replication scenario we will let sync invalidation take
		// care of creating a new required mount that doesn't exist yet.
		// This should only happen in the upgrade case where a new one is
		// introduced on the primary; otherwise initial bootstrapping will
		// ensure this comes over. If we upgrade first, we simply don't
		// create the mount, so we won't conflict when we sync. If this is
		// local (e.g. cubbyhole) we do still add it.
		if !foundRequired && (!c.IsPerfSecondary() || requiredMount.Local) {
			c.mounts.Entries = append(c.mounts.Entries, requiredMount)
			needPersist = true
		}
	}

	// Upgrade to table-scoped entries
	for _, entry := range c.mounts.Entries {
		if !c.PR1103disabled && entry.Type == mountTypeNSCubbyhole && !entry.Local && !c.ReplicationState().HasState(consts.ReplicationPerformanceSecondary|consts.ReplicationDRSecondary) {
			entry.Local = true
			needPersist = true
		}
		if entry.Type == mountTypeCubbyhole && !entry.Local {
			entry.Local = true
			needPersist = true
		}
		if entry.Table == "" {
			entry.Table = c.mounts.Type
			needPersist = true
		}
		if entry.Accessor == "" {
			accessor, err := c.generateMountAccessor(entry.Type)
			if err != nil {
				return err
			}
			entry.Accessor = accessor
			needPersist = true
		}
		if entry.BackendAwareUUID == "" {
			bUUID, err := uuid.GenerateUUID()
			if err != nil {
				return err
			}
			entry.BackendAwareUUID = bUUID
			needPersist = true
		}

		if entry.NamespaceID == "" {
			entry.NamespaceID = namespace.RootNamespaceID
			needPersist = true
		}

		// Don't store built-in version in the mount table, to make upgrades smoother.
		if versions.IsBuiltinVersion(entry.Version) {
			entry.Version = ""
			needPersist = true
		}
	}
	// Done if we have restored the mount table and we don't need
	// to persist
	if !needPersist {
		return nil
	}

	// Persist both mount tables
	if err := c.persistMounts(ctx, c.mounts, nil); err != nil {
		c.logger.Error("failed to persist mount table", "error", err)
		return errLoadMountsFailed
	}
	return nil
}

// persistMounts is used to persist the mount table after modification
func (c *Core) persistMounts(ctx context.Context, table *MountTable, local *bool) error {
	if table.Type != mountTableType {
		c.logger.Error("given table to persist has wrong type", "actual_type", table.Type, "expected_type", mountTableType)
		return fmt.Errorf("invalid table type given, not persisting")
	}

	nonLocalMounts := &MountTable{
		Type: mountTableType,
	}

	localMounts := &MountTable{
		Type: mountTableType,
	}

	for _, entry := range table.Entries {
		if entry.Table != table.Type {
			c.logger.Error("given entry to persist in mount table has wrong table value", "path", entry.Path, "entry_table_type", entry.Table, "actual_type", table.Type)
			return fmt.Errorf("invalid mount entry found, not persisting")
		}

		if entry.Local {
			localMounts.Entries = append(localMounts.Entries, entry)
		} else {
			nonLocalMounts.Entries = append(nonLocalMounts.Entries, entry)
		}
	}

	writeTable := func(mt *MountTable, path string) ([]byte, error) {
		// Encode the mount table into JSON and compress it (lzw).
		compressedBytes, err := jsonutil.EncodeJSONAndCompress(mt, nil)
		if err != nil {
			c.logger.Error("failed to encode or compress mount table", "error", err)
			return nil, err
		}

		// Create an entry
		entry := &logical.StorageEntry{
			Key:   path,
			Value: compressedBytes,
		}

		// Write to the physical backend
		if err := c.barrier.Put(ctx, entry); err != nil {
			c.logger.Error("failed to persist mount table", "error", err)
			return nil, err
		}
		return compressedBytes, nil
	}

	var err error
	var compressedBytes []byte
	switch {
	case local == nil:
		// Write non-local mounts
		compressedBytes, err := writeTable(nonLocalMounts, coreMountConfigPath)
		if err != nil {
			return err
		}
		c.tableMetrics(len(nonLocalMounts.Entries), false, false, compressedBytes)

		// Write local mounts
		compressedBytes, err = writeTable(localMounts, coreLocalMountConfigPath)
		if err != nil {
			return err
		}
		c.tableMetrics(len(localMounts.Entries), true, false, compressedBytes)

	case *local:
		// Write local mounts
		compressedBytes, err = writeTable(localMounts, coreLocalMountConfigPath)
		if err != nil {
			return err
		}
		c.tableMetrics(len(localMounts.Entries), true, false, compressedBytes)
	default:
		// Write non-local mounts
		compressedBytes, err = writeTable(nonLocalMounts, coreMountConfigPath)
		if err != nil {
			return err
		}
		c.tableMetrics(len(nonLocalMounts.Entries), false, false, compressedBytes)
	}

	return nil
}

// setupMounts is invoked after we've loaded the mount table to
// initialize the logical backends and setup the router
func (c *Core) setupMounts(ctx context.Context) error {
	c.mountsLock.Lock()
	defer c.mountsLock.Unlock()

	for _, entry := range c.mounts.sortEntriesByPathDepth().Entries {
		// Initialize the backend, special casing for system
		barrierPath := entry.ViewPath()

		// Resolution to absolute storage paths (versus uuid-relative) needs
		// to happen prior to calling into the forwarded writer. Thus we
		// intercept writes just before they hit barrier storage.
		forwarded, err := c.NewForwardedWriter(ctx, c.barrier, entry.Local)
		if err != nil {
			return fmt.Errorf("error creating forwarded writer: %v", err)
		}

		storageRouter := newSnapshotStorageRouter(c, forwarded)

		// Create a barrier storage view using the UUID
		view := NewBarrierView(storageRouter, barrierPath)

		// Singleton mounts cannot be filtered manually on a per-secondary basis
		// from replication
		if strutil.StrListContains(singletonMounts, entry.Type) {
			addFilterablePath(c, barrierPath)
		}
		addKnownPath(c, barrierPath)

		// Determining the replicated state of the mount
		nilMount, err := preprocessMount(c, entry, view)
		if err != nil {
			return err
		}
		origReadOnlyErr := view.getReadOnlyErr()

		// Mark the view as read-only until the mounting is complete and
		// ensure that it is reset after. This ensures that there will be no
		// writes during the construction of the backend.
		view.setReadOnlyErr(logical.ErrSetupReadOnly)
		if strutil.StrListContains(singletonMounts, entry.Type) {
			defer view.setReadOnlyErr(origReadOnlyErr)
		}

		var backend logical.Backend
		// Create the new backend
		sysView := c.mountEntrySysView(entry)
		backend, err = c.newLogicalBackend(ctx, entry, sysView, view)
		if err != nil {
			c.logger.Error("failed to create mount entry", "path", entry.Path, "error", err)

			mountable, checkErr := c.isMountable(ctx, entry, consts.PluginTypeSecrets)
			if checkErr != nil {
				return errors.Join(errLoadMountsFailed, checkErr, err)
			}
			if mountable {
				c.logger.Warn("skipping plugin-based mount entry", "path", entry.Path)
				goto ROUTER_MOUNT
			}
			return errors.Join(errLoadMountsFailed, err)
		}

		// Do not start up deprecated builtin plugins. If this is a major
		// upgrade, stop unsealing and shutdown. If we've already mounted this
		// plugin, proceed with unsealing and skip backend initialization.
		if versions.IsBuiltinVersion(entry.RunningVersion) {
			_, err := c.handleDeprecatedMountEntry(ctx, entry, consts.PluginTypeSecrets)
			if c.isMajorVersionFirstMount(ctx) && err != nil {
				go c.ShutdownCoreError(fmt.Errorf("could not mount %q: %w", entry.Type, err))
				return errLoadMountsFailed
			} else if err != nil {
				c.logger.Error("skipping deprecated mount entry", "name", entry.Type, "path", entry.Path, "error", err)
				backend.Cleanup(ctx)
				backend = nil
				goto ROUTER_MOUNT
			}
		}

		{
			// Check for the correct backend type
			backendType := backend.Type()

			if backendType != logical.TypeLogical {
				if entry.Type != mountTypeKV && entry.Type != mountTypeSystem && entry.Type != mountTypeCubbyhole {
					return fmt.Errorf(`unknown backend type: "%s"`, entry.Type)
				}
			}

			addPathCheckers(c, entry, backend, barrierPath)

			c.setCoreBackend(entry, backend, view)
		}

		// If the mount is filtered or we are on a DR secondary we don't want to
		// keep the actual backend running, so we clean it up and set it to nil
		// so the router does not have a pointer to the object.
		if nilMount {
			backend.Cleanup(ctx)
			backend = nil
		}

	ROUTER_MOUNT:
		// Mount the backend
		err = c.router.Mount(backend, entry.Path, entry, view)
		if err != nil {
			c.logger.Error("failed to mount entry", "path", entry.Path, "error", err)
			return errLoadMountsFailed
		}

		// Initialize
		if !nilMount {
			// Bind locally
			localEntry := entry
			c.postUnsealFuncs = append(c.postUnsealFuncs, func() {
				postUnsealLogger := c.logger.With("type", localEntry.Type, "version", localEntry.RunningVersion, "path", localEntry.Path)
				if backend == nil {
					postUnsealLogger.Error("skipping initialization for nil backend", "path", localEntry.Path)
					return
				}
				if !strutil.StrListContains(singletonMounts, localEntry.Type) {
					view.setReadOnlyErr(origReadOnlyErr)
				}

				nsActiveContext := namespace.ContextWithNamespace(c.activeContext, localEntry.Namespace())
				err := backend.Initialize(nsActiveContext, &logical.InitializationRequest{Storage: view})
				if err != nil {
					postUnsealLogger.Error("failed to initialize mount backend", "error", err)
				}
			})
		}

		if c.logger.IsInfo() {
			c.logger.Info("successfully mounted", "type", entry.Type, "version", entry.RunningVersion, "path", entry.Path, "namespace", entry.Namespace())
		}

		// Ensure the path is tainted if set in the mount table
		if entry.Tainted {
			// Calculate any namespace prefixes here, because when Taint() is called, there won't be
			// a namespace to pull from the context. This is similar to what we do above in c.router.Mount().
			path := entry.Namespace().Path + entry.Path
			c.logger.Debug("tainting a mount due to it being marked as tainted in mount table", "entry.path", entry.Path, "entry.namespace.path", entry.Namespace().Path, "full_path", path)
			c.router.Taint(ctx, path)
		}

		// Ensure the cache is populated, don't need the result
		NamespaceByID(ctx, entry.NamespaceID, c)
	}
	return nil
}

// unloadMounts is used before we seal the vault to reset the mounts to
// their unloaded state, calling Cleanup if defined. This is reversed by load and setup mounts.
func (c *Core) unloadMounts(ctx context.Context) error {
	c.mountsLock.Lock()
	defer c.mountsLock.Unlock()

	if c.mounts != nil {
		mountTable := c.mounts.shallowClone()
		for _, e := range mountTable.Entries {
			backend := c.router.MatchingBackend(namespace.ContextWithNamespace(ctx, e.namespace), e.Path)
			if backend != nil {
				backend.Cleanup(ctx)
			}

			viewPath := e.ViewPath()
			removePathCheckers(c, e, viewPath)
		}
	}

	c.mounts = nil
	c.router.reset()
	c.systemBarrierView = nil
	return nil
}

// newLogicalBackend is used to create and configure a new logical backend by name.
func (c *Core) newLogicalBackend(ctx context.Context, entry *MountEntry, sysView logical.SystemView, view logical.Storage) (logical.Backend, error) {
	t := entry.Type
	if alias, ok := mountAliases[t]; ok {
		t = alias
	}

	pluginVersion, err := c.resolveMountEntryVersion(ctx, consts.PluginTypeSecrets, entry)
	if err != nil {
		return nil, err
	}

	conf := make(map[string]string)
	var runningSha string
	factory, ok := c.logicalBackends[t]
	if !ok {
		plug, err := c.pluginCatalog.Get(ctx, t, consts.PluginTypeSecrets, pluginVersion)
		if err != nil {
			return nil, err
		}
		if plug == nil {
			errContext := t
			if pluginVersion != "" {
				errContext += fmt.Sprintf(", version=%s", pluginVersion)
			}
			return nil, fmt.Errorf("%w: %s", plugincatalog.ErrPluginNotFound, errContext)
		}
		if len(plug.Sha256) > 0 {
			runningSha = hex.EncodeToString(plug.Sha256)
		}

		if plug.Download {
			if err = sysView.DownloadExtractVerifyPlugin(ctx, plug); err != nil {
				return nil, fmt.Errorf("failed to extract and verify plugin=%q version=%q before mounting: %w",
					plug.Name, plug.Version, err)
			}
		}

		factory = plugin.Factory
		if !plug.Builtin {
			factory = wrapFactoryCheckPerms(c, factory)
		}

		setExternalPluginConfig(plug, conf)
	}

	// Set up conf to pass in plugin_name
	for k, v := range entry.Options {
		conf[k] = v
	}

	switch {
	case entry.Type == mountTypePlugin:
		conf["plugin_name"] = entry.Config.PluginName
	default:
		conf["plugin_name"] = t
	}

	conf["plugin_type"] = consts.PluginTypeSecrets.String()
	conf["plugin_version"] = pluginVersion

	backendLogger := c.baseLogger.Named(fmt.Sprintf("secrets.%s.%s", t, entry.Accessor))
	c.AddLogger(backendLogger)
	pluginEventSender, err := c.events.WithPlugin(entry.namespace, &logical.EventPluginInfo{
		MountClass:    consts.PluginTypeSecrets.String(),
		MountAccessor: entry.Accessor,
		MountPath:     entry.Path,
		Plugin:        entry.Type,
		PluginVersion: pluginVersion,
		Version:       entry.Options["version"],
		IsLocal:       entry.Local,
	})
	if err != nil {
		return nil, err
	}

<<<<<<< HEAD
	pluginObservationRecorder, err := c.observations.WithPlugin(entry.namespace, &logical.EventPluginInfo{
		MountClass:    consts.PluginTypeCredential.String(),
		MountAccessor: entry.Accessor,
		MountPath:     entry.Path,
		Plugin:        entry.Type,
		PluginVersion: pluginVersion,
		Version:       entry.Options["version"],
		IsLocal:       entry.Local,
=======
	pluginObservationRecorder, err := c.observations.WithPlugin(entry.namespace, &logical.ObservationPluginInfo{
		MountClass:           consts.PluginTypeSecrets.String(),
		MountAccessor:        entry.Accessor,
		MountPath:            entry.Path,
		Plugin:               entry.Type,
		PluginVersion:        pluginVersion,
		RunningPluginVersion: entry.RunningVersion,
		Version:              entry.Options["version"],
		Local:                entry.Local,
>>>>>>> 740107f4
	})
	if err != nil {
		return nil, err
	}

	config := &logical.BackendConfig{
		StorageView:         view,
		Logger:              backendLogger,
		Config:              conf,
		System:              sysView,
		BackendUUID:         entry.BackendAwareUUID,
		EventsSender:        pluginEventSender,
		ObservationRecorder: pluginObservationRecorder,
	}

	ctx = namespace.ContextWithNamespace(ctx, entry.namespace)
	ctx = context.WithValue(ctx, "core_number", c.coreNumber)
	backend, err := factory(ctx, config)
	if err != nil {
		return nil, err
	}
	if backend == nil {
		return nil, fmt.Errorf("nil backend of type %q returned from factory", t)
	}

	entry.RunningVersion = pluginVersion
	entry.RunningSha256 = runningSha
	if entry.RunningVersion == "" && entry.RunningSha256 == "" {
		entry.RunningVersion = versions.GetBuiltinVersion(consts.PluginTypeSecrets, entry.Type)
	}
	addLicenseCallback(c, backend)

	return backend, nil
}

// resolveMountEntryVersion allows entry.Version to be overridden if there is a
// corresponding pinned version.
func (c *Core) resolveMountEntryVersion(ctx context.Context, pluginType consts.PluginType, entry *MountEntry) (string, error) {
	pluginName := entry.Type
	if alias, ok := mountAliases[pluginName]; ok {
		pluginName = alias
	}
	pinnedVersion, err := c.pluginCatalog.GetPinnedVersion(ctx, pluginType, pluginName)
	if err != nil && !errors.Is(err, pluginutil.ErrPinnedVersionNotFound) {
		return "", err
	}
	if pinnedVersion != nil {
		return pinnedVersion.Version, nil
	}
	return entry.Version, nil
}

// defaultMountTable creates a default mount table
func (c *Core) defaultMountTable() *MountTable {
	table := &MountTable{
		Type: mountTableType,
	}
	table.Entries = append(table.Entries, c.requiredMountTable().Entries...)

	if os.Getenv("VAULT_INTERACTIVE_DEMO_SERVER") != "" {
		mountUUID, err := uuid.GenerateUUID()
		if err != nil {
			panic(fmt.Sprintf("could not create default secret mount UUID: %v", err))
		}
		mountAccessor, err := c.generateMountAccessor(mountTypeKV)
		if err != nil {
			panic(fmt.Sprintf("could not generate default secret mount accessor: %v", err))
		}
		bUUID, err := uuid.GenerateUUID()
		if err != nil {
			panic(fmt.Sprintf("could not create default secret mount backend UUID: %v", err))
		}

		kvMount := &MountEntry{
			Table:            mountTableType,
			Path:             "secret/",
			Type:             mountTypeKV,
			Description:      "key/value secret storage",
			UUID:             mountUUID,
			Accessor:         mountAccessor,
			BackendAwareUUID: bUUID,
			Options: map[string]string{
				"version": "2",
			},
			RunningVersion: versions.GetBuiltinVersion(consts.PluginTypeSecrets, "kv"),
		}
		table.Entries = append(table.Entries, kvMount)
	}

	return table
}

// requiredMountTable() creates a mount table with entries required
// to be available
func (c *Core) requiredMountTable() *MountTable {
	table := &MountTable{
		Type: mountTableType,
	}
	cubbyholeUUID, err := uuid.GenerateUUID()
	if err != nil {
		panic(fmt.Sprintf("could not create cubbyhole UUID: %v", err))
	}
	cubbyholeAccessor, err := c.generateMountAccessor("cubbyhole")
	if err != nil {
		panic(fmt.Sprintf("could not generate cubbyhole accessor: %v", err))
	}
	cubbyholeBackendUUID, err := uuid.GenerateUUID()
	if err != nil {
		panic(fmt.Sprintf("could not create cubbyhole backend UUID: %v", err))
	}
	cubbyholeMount := &MountEntry{
		Table:            mountTableType,
		Path:             mountPathCubbyhole,
		Type:             mountTypeCubbyhole,
		Description:      "per-token private secret storage",
		UUID:             cubbyholeUUID,
		Accessor:         cubbyholeAccessor,
		Local:            true,
		BackendAwareUUID: cubbyholeBackendUUID,
		RunningVersion:   versions.GetBuiltinVersion(consts.PluginTypeSecrets, "cubbyhole"),
	}

	sysUUID, err := uuid.GenerateUUID()
	if err != nil {
		panic(fmt.Sprintf("could not create sys UUID: %v", err))
	}
	sysAccessor, err := c.generateMountAccessor("system")
	if err != nil {
		panic(fmt.Sprintf("could not generate sys accessor: %v", err))
	}
	sysBackendUUID, err := uuid.GenerateUUID()
	if err != nil {
		panic(fmt.Sprintf("could not create sys backend UUID: %v", err))
	}
	sysMount := &MountEntry{
		Table:            mountTableType,
		Path:             "sys/",
		Type:             mountTypeSystem,
		Description:      "system endpoints used for control, policy and debugging",
		UUID:             sysUUID,
		Accessor:         sysAccessor,
		BackendAwareUUID: sysBackendUUID,
		SealWrap:         true, // Enable SealWrap since SystemBackend utilizes SealWrapStorage, see factory in addExtraLogicalBackends().
		Config: MountConfig{
			PassthroughRequestHeaders: []string{"Accept"},
		},
		RunningVersion: versions.DefaultBuiltinVersion,
	}

	identityUUID, err := uuid.GenerateUUID()
	if err != nil {
		panic(fmt.Sprintf("could not create identity mount entry UUID: %v", err))
	}
	identityAccessor, err := c.generateMountAccessor("identity")
	if err != nil {
		panic(fmt.Sprintf("could not generate identity accessor: %v", err))
	}
	identityBackendUUID, err := uuid.GenerateUUID()
	if err != nil {
		panic(fmt.Sprintf("could not create identity backend UUID: %v", err))
	}
	identityMount := &MountEntry{
		Table:            mountTableType,
		Path:             "identity/",
		Type:             "identity",
		Description:      "identity store",
		UUID:             identityUUID,
		Accessor:         identityAccessor,
		BackendAwareUUID: identityBackendUUID,
		Config: MountConfig{
			PassthroughRequestHeaders: []string{"Authorization"},
		},
		RunningVersion: versions.DefaultBuiltinVersion,
	}

	table.Entries = append(table.Entries, cubbyholeMount)
	table.Entries = append(table.Entries, sysMount)
	table.Entries = append(table.Entries, identityMount)

	return table
}

// This function returns tables that are singletons. The main usage of this is
// for replication, so we can send over mount info (especially, UUIDs of
// mounts, which are used for salts) for mounts that may not be able to be
// handled normally. After saving these values on the secondary, we let normal
// sync invalidation do its thing. Because of its use for replication, we
// exclude local mounts.
func (c *Core) singletonMountTables() (mounts, auth *MountTable) {
	mounts = &MountTable{}
	auth = &MountTable{}

	c.mountsLock.RLock()
	for _, entry := range c.mounts.Entries {
		if strutil.StrListContains(singletonMounts, entry.Type) && !entry.Local && entry.Namespace().ID == namespace.RootNamespaceID {
			mounts.Entries = append(mounts.Entries, entry)
		}
	}
	c.mountsLock.RUnlock()

	c.authLock.RLock()
	for _, entry := range c.auth.Entries {
		if strutil.StrListContains(singletonMounts, entry.Type) && !entry.Local && entry.Namespace().ID == namespace.RootNamespaceID {
			auth.Entries = append(auth.Entries, entry)
		}
	}
	c.authLock.RUnlock()

	return
}

func (c *Core) setCoreBackend(entry *MountEntry, backend logical.Backend, view *BarrierView) {
	switch entry.Type {
	case mountTypeSystem:
		c.systemBackend = backend.(*SystemBackend)
		c.systemBarrierView = view
	case mountTypeCubbyhole:
		ch := backend.(*CubbyholeBackend)
		ch.saltUUID = entry.UUID
		ch.storageView = view
		c.cubbyholeBackend = ch
	case mountTypeIdentity:
		c.identityStore = backend.(*IdentityStore)
	}
}

func (c *Core) createMigrationStatus(from, to namespace.MountPathDetails) (string, error) {
	migrationID, err := uuid.GenerateUUID()
	if err != nil {
		return "", fmt.Errorf("error generating uuid for mount move invocation: %w", err)
	}
	migrationInfo := MountMigrationInfo{
		SourceMount:     from.Namespace.Path + from.MountPath,
		TargetMount:     to.Namespace.Path + to.MountPath,
		MigrationStatus: MigrationStatusInProgress.String(),
	}
	c.mountMigrationTracker.Store(migrationID, migrationInfo)
	return migrationID, nil
}

func (c *Core) setMigrationStatus(migrationID string, migrationStatus MountMigrationStatus) error {
	migrationInfoRaw, ok := c.mountMigrationTracker.Load(migrationID)
	if !ok {
		return fmt.Errorf("Migration Tracker entry missing for ID %s", migrationID)
	}
	migrationInfo := migrationInfoRaw.(MountMigrationInfo)
	migrationInfo.MigrationStatus = migrationStatus.String()
	c.mountMigrationTracker.Store(migrationID, migrationInfo)
	return nil
}

func (c *Core) readMigrationStatus(migrationID string) *MountMigrationInfo {
	migrationInfoRaw, ok := c.mountMigrationTracker.Load(migrationID)
	if !ok {
		return nil
	}
	migrationInfo := migrationInfoRaw.(MountMigrationInfo)
	return &migrationInfo
}<|MERGE_RESOLUTION|>--- conflicted
+++ resolved
@@ -1789,16 +1789,6 @@
 		return nil, err
 	}
 
-<<<<<<< HEAD
-	pluginObservationRecorder, err := c.observations.WithPlugin(entry.namespace, &logical.EventPluginInfo{
-		MountClass:    consts.PluginTypeCredential.String(),
-		MountAccessor: entry.Accessor,
-		MountPath:     entry.Path,
-		Plugin:        entry.Type,
-		PluginVersion: pluginVersion,
-		Version:       entry.Options["version"],
-		IsLocal:       entry.Local,
-=======
 	pluginObservationRecorder, err := c.observations.WithPlugin(entry.namespace, &logical.ObservationPluginInfo{
 		MountClass:           consts.PluginTypeSecrets.String(),
 		MountAccessor:        entry.Accessor,
@@ -1808,7 +1798,6 @@
 		RunningPluginVersion: entry.RunningVersion,
 		Version:              entry.Options["version"],
 		Local:                entry.Local,
->>>>>>> 740107f4
 	})
 	if err != nil {
 		return nil, err
