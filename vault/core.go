--- conflicted
+++ resolved
@@ -1044,11 +1044,8 @@
 		pendingRemovalMountsAllowed:    conf.PendingRemovalMountsAllowed,
 		expirationRevokeRetryBase:      conf.ExpirationRevokeRetryBase,
 		rollbackMountPathMetrics:       conf.MetricSink.TelemetryConsts.RollbackMetricsIncludeMountPoint,
-<<<<<<< HEAD
 		numRollbackWorkers:             conf.NumRollbackWorkers,
-=======
 		impreciseLeaseRoleTracking:     conf.ImpreciseLeaseRoleTracking,
->>>>>>> c25e1a5f
 	}
 
 	c.standbyStopCh.Store(make(chan struct{}))
