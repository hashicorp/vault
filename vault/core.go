--- conflicted
+++ resolved
@@ -1203,12 +1203,8 @@
 		return nil, fmt.Errorf("barrier setup failed: %w", err)
 	}
 
-<<<<<<< HEAD
-	err = storedLicenseCheck(c, conf)
+	err = entCheckStoredLicense(c, conf)
 	if err != nil {
-=======
-	if err := c.entCheckStoredLicense(conf); err != nil {
->>>>>>> 676ed96a
 		return nil, err
 	}
 
