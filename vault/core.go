--- conflicted
+++ resolved
@@ -444,11 +444,8 @@
 		clusterName:                      conf.ClusterName,
 		clusterListenerShutdownCh:        make(chan struct{}),
 		clusterListenerShutdownSuccessCh: make(chan struct{}),
-<<<<<<< HEAD
 		corsConfig:                       &CORSConfig{},
-=======
 		enableMlock:                      !conf.DisableMlock,
->>>>>>> 92dd48be
 	}
 
 	// Wrap the physical backend in a cache layer if enabled and not already wrapped
