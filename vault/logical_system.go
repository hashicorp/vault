--- conflicted
+++ resolved
@@ -1080,7 +1080,6 @@
 				HelpDescription: strings.TrimSpace(sysHelp["internal-ui-mounts"][1]),
 			},
 			&framework.Path{
-<<<<<<< HEAD
 				Pattern: "internal/ui/mount/(?P<path>.+)",
 				Fields: map[string]*framework.FieldSchema{
 					"path": &framework.FieldSchema{
@@ -1093,14 +1092,14 @@
 				},
 				HelpSynopsis:    strings.TrimSpace(sysHelp["internal-ui-mounts"][0]),
 				HelpDescription: strings.TrimSpace(sysHelp["internal-ui-mounts"][1]),
-=======
+			},
+			&framework.Path{
 				Pattern: "internal/ui/resultant-acl",
 				Callbacks: map[logical.Operation]framework.OperationFunc{
 					logical.ReadOperation: b.pathInternalUIResultantACL,
 				},
 				HelpSynopsis:    strings.TrimSpace(sysHelp["internal-ui-resultant-acl"][0]),
 				HelpDescription: strings.TrimSpace(sysHelp["internal-ui-resultant-acl"][1]),
->>>>>>> 8ab8c91c
 			},
 		},
 	}
@@ -3481,7 +3480,7 @@
 
 		var entity *identity.Entity
 		// Load the ACL policies so we can walk the prefix for this mount
-		acl, _, entity, err = b.Core.fetchACLTokenEntryAndEntity(req.ClientToken)
+		acl, _, entity, err = b.Core.fetchACLTokenEntryAndEntity(req)
 		if err != nil {
 			return nil, err
 		}
@@ -3554,7 +3553,7 @@
 	}
 
 	// Load the ACL policies so we can walk the prefix for this mount
-	acl, _, entity, err := b.Core.fetchACLTokenEntryAndEntity(req.ClientToken)
+	acl, _, entity, err := b.Core.fetchACLTokenEntryAndEntity(req)
 	if err != nil {
 		return nil, err
 	}
