// Copyright (c) HashiCorp, Inc.
// SPDX-License-Identifier: BUSL-1.1

package vault

import (
<<<<<<< HEAD
	testing2 "testing"
=======
	testing "testing"
>>>>>>> 1fbbf9d7

	"github.com/hashicorp/go-kms-wrapping/wrappers/aead/v2"
	"github.com/hashicorp/vault/helper/testhelpers/corehelpers"
	"github.com/hashicorp/vault/vault/seal"
)

// NewTestSeal creates a new seal for testing. If you want to use the same seal multiple times, such as for
// a cluster, use NewTestSealFunc instead.
<<<<<<< HEAD
func NewTestSeal(t testing2.TB, opts *seal.TestSealOpts) Seal {
=======
func NewTestSeal(t testing.TB, opts *seal.TestSealOpts) Seal {
>>>>>>> 1fbbf9d7
	t.Helper()
	opts = seal.NewTestSealOpts(opts)
	logger := corehelpers.NewTestLogger(t).Named("sealAccess")

	switch opts.StoredKeys {
	case seal.StoredKeysSupportedShamirRoot:
		sealAccess, err := seal.NewAccessFromSealWrappers(logger, opts.Generation, true, []*seal.SealWrapper{
			seal.NewSealWrapper(aead.NewShamirWrapper(), 1, "shamir", "shamir", false, true),
		})
		if err != nil {
			t.Fatal("error creating test seal", err)
		}
		newSeal := NewDefaultSeal(sealAccess)
		// Need StoredShares set or this will look like a legacy shamir seal.
		newSeal.SetCachedBarrierConfig(&SealConfig{
			StoredShares:    1,
			SecretThreshold: 1,
			SecretShares:    1,
		})
		return newSeal
	case seal.StoredKeysNotSupported:
		sealAccess, err := seal.NewAccessFromSealWrappers(logger, opts.Generation, true, []*seal.SealWrapper{
			seal.NewSealWrapper(aead.NewShamirWrapper(), 1, "shamir", "shamir", false, true),
		})
		if err != nil {
			t.Fatal("error creating test seal", err)
		}
		newSeal := NewDefaultSeal(sealAccess)
		newSeal.SetCachedBarrierConfig(&SealConfig{
			StoredShares:    0,
			SecretThreshold: 1,
			SecretShares:    1,
		})
		return newSeal
	default:
		access, _ := seal.NewTestSeal(opts)
		return NewAutoSeal(access)
	}
}

// NewTestSealFunc returns a function that creates seals. All such seals will have TestWrappers that
// share the same secret, thus making them equivalent.
<<<<<<< HEAD
func NewTestSealFunc(t testing2.TB, opts *seal.TestSealOpts) func() Seal {
=======
func NewTestSealFunc(t testing.TB, opts *seal.TestSealOpts) func() Seal {
>>>>>>> 1fbbf9d7
	testSeal := NewTestSeal(t, opts)

	return func() Seal {
		return cloneTestSeal(t, testSeal)
	}
}

// CloneTestSeal creates a new test seal that shares the same seal wrappers as `testSeal`.
<<<<<<< HEAD
func cloneTestSeal(t testing2.TB, testSeal Seal) Seal {
=======
func cloneTestSeal(t testing.TB, testSeal Seal) Seal {
>>>>>>> 1fbbf9d7
	logger := corehelpers.NewTestLogger(t).Named("sealAccess")

	access, err := seal.NewAccessFromSealWrappers(logger, testSeal.GetAccess().Generation(), testSeal.GetAccess().GetSealGenerationInfo().IsRewrapped(), testSeal.GetAccess().GetAllSealWrappersByPriority())
	if err != nil {
		t.Fatalf("error cloning seal %v", err)
	}
	if testSeal.StoredKeysSupported() == seal.StoredKeysNotSupported {
		return NewDefaultSeal(access)
	}
	return NewAutoSeal(access)
}<|MERGE_RESOLUTION|>--- conflicted
+++ resolved
@@ -4,11 +4,7 @@
 package vault
 
 import (
-<<<<<<< HEAD
-	testing2 "testing"
-=======
 	testing "testing"
->>>>>>> 1fbbf9d7
 
 	"github.com/hashicorp/go-kms-wrapping/wrappers/aead/v2"
 	"github.com/hashicorp/vault/helper/testhelpers/corehelpers"
@@ -17,11 +13,7 @@
 
 // NewTestSeal creates a new seal for testing. If you want to use the same seal multiple times, such as for
 // a cluster, use NewTestSealFunc instead.
-<<<<<<< HEAD
-func NewTestSeal(t testing2.TB, opts *seal.TestSealOpts) Seal {
-=======
 func NewTestSeal(t testing.TB, opts *seal.TestSealOpts) Seal {
->>>>>>> 1fbbf9d7
 	t.Helper()
 	opts = seal.NewTestSealOpts(opts)
 	logger := corehelpers.NewTestLogger(t).Named("sealAccess")
@@ -64,11 +56,7 @@
 
 // NewTestSealFunc returns a function that creates seals. All such seals will have TestWrappers that
 // share the same secret, thus making them equivalent.
-<<<<<<< HEAD
-func NewTestSealFunc(t testing2.TB, opts *seal.TestSealOpts) func() Seal {
-=======
 func NewTestSealFunc(t testing.TB, opts *seal.TestSealOpts) func() Seal {
->>>>>>> 1fbbf9d7
 	testSeal := NewTestSeal(t, opts)
 
 	return func() Seal {
@@ -77,11 +65,7 @@
 }
 
 // CloneTestSeal creates a new test seal that shares the same seal wrappers as `testSeal`.
-<<<<<<< HEAD
-func cloneTestSeal(t testing2.TB, testSeal Seal) Seal {
-=======
 func cloneTestSeal(t testing.TB, testSeal Seal) Seal {
->>>>>>> 1fbbf9d7
 	logger := corehelpers.NewTestLogger(t).Named("sealAccess")
 
 	access, err := seal.NewAccessFromSealWrappers(logger, testSeal.GetAccess().Generation(), testSeal.GetAccess().GetSealGenerationInfo().IsRewrapped(), testSeal.GetAccess().GetAllSealWrappersByPriority())
