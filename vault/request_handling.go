package vault

import (
	"context"
	"errors"
	"fmt"
	"strings"
	"sync/atomic"
	"time"

	metrics "github.com/armon/go-metrics"
	"github.com/hashicorp/errwrap"
	multierror "github.com/hashicorp/go-multierror"
	sockaddr "github.com/hashicorp/go-sockaddr"
	"github.com/hashicorp/vault/helper/identity"
	"github.com/hashicorp/vault/helper/namespace"
	"github.com/hashicorp/vault/sdk/framework"
	"github.com/hashicorp/vault/sdk/helper/consts"
	"github.com/hashicorp/vault/sdk/helper/errutil"
	"github.com/hashicorp/vault/sdk/helper/jsonutil"
	"github.com/hashicorp/vault/sdk/helper/policyutil"
	"github.com/hashicorp/vault/sdk/helper/strutil"
	"github.com/hashicorp/vault/sdk/helper/wrapping"
	"github.com/hashicorp/vault/sdk/logical"
	uberAtomic "go.uber.org/atomic"
)

const (
	replTimeout = 10 * time.Second
)

var (
	// DefaultMaxRequestDuration is the amount of time we'll wait for a request
	// to complete, unless overridden on a per-handler basis
	DefaultMaxRequestDuration = 90 * time.Second

	egpDebugLogging bool
)

// HandlerProperties is used to seed configuration into a vaulthttp.Handler.
// It's in this package to avoid a circular dependency
type HandlerProperties struct {
<<<<<<< HEAD
	Core                  *Core
	MaxRequestSize        int64
	MaxRequestDuration    time.Duration
	DisablePrintableCheck bool
	RecoveryMode          bool
	RecoveryToken         *uberAtomic.String
=======
	Core                         *Core
	MaxRequestSize               int64
	MaxRequestDuration           time.Duration
	DisablePrintableCheck        bool
	UnauthenticatedMetricsAccess bool
>>>>>>> eea8bad6
}

// fetchEntityAndDerivedPolicies returns the entity object for the given entity
// ID. If the entity is merged into a different entity object, the entity into
// which the given entity ID is merged into will be returned. This function
// also returns the cumulative list of policies that the entity is entitled to.
// This list includes the policies from the entity itself and from all the
// groups in which the given entity ID is a member of.
func (c *Core) fetchEntityAndDerivedPolicies(ctx context.Context, tokenNS *namespace.Namespace, entityID string) (*identity.Entity, map[string][]string, error) {
	if entityID == "" || c.identityStore == nil {
		return nil, nil, nil
	}

	//c.logger.Debug("entity set on the token", "entity_id", te.EntityID)

	// Fetch the entity
	entity, err := c.identityStore.MemDBEntityByID(entityID, false)
	if err != nil {
		c.logger.Error("failed to lookup entity using its ID", "error", err)
		return nil, nil, err
	}

	if entity == nil {
		// If there was no corresponding entity object found, it is
		// possible that the entity got merged into another entity. Try
		// finding entity based on the merged entity index.
		entity, err = c.identityStore.MemDBEntityByMergedEntityID(entityID, false)
		if err != nil {
			c.logger.Error("failed to lookup entity in merged entity ID index", "error", err)
			return nil, nil, err
		}
	}

	policies := make(map[string][]string)
	if entity != nil {
		//c.logger.Debug("entity successfully fetched; adding entity policies to token's policies to create ACL")

		// Attach the policies on the entity
		if len(entity.Policies) != 0 {
			policies[entity.NamespaceID] = append(policies[entity.NamespaceID], entity.Policies...)
		}

		groupPolicies, err := c.identityStore.groupPoliciesByEntityID(entity.ID)
		if err != nil {
			c.logger.Error("failed to fetch group policies", "error", err)
			return nil, nil, err
		}

		// Filter and add the policies to the resultant set
		for nsID, nsPolicies := range groupPolicies {
			ns, err := NamespaceByID(ctx, nsID, c)
			if err != nil {
				return nil, nil, err
			}
			if ns == nil {
				return nil, nil, namespace.ErrNoNamespace
			}
			if tokenNS.Path != ns.Path && !ns.HasParent(tokenNS) {
				continue
			}
			nsPolicies = strutil.RemoveDuplicates(nsPolicies, false)
			if len(nsPolicies) != 0 {
				policies[nsID] = append(policies[nsID], nsPolicies...)
			}
		}
	}

	return entity, policies, err
}

func (c *Core) fetchACLTokenEntryAndEntity(ctx context.Context, req *logical.Request) (*ACL, *logical.TokenEntry, *identity.Entity, map[string][]string, error) {
	defer metrics.MeasureSince([]string{"core", "fetch_acl_and_token"}, time.Now())

	// Ensure there is a client token
	if req.ClientToken == "" {
		return nil, nil, nil, nil, fmt.Errorf("missing client token")
	}

	if c.tokenStore == nil {
		c.logger.Error("token store is unavailable")
		return nil, nil, nil, nil, ErrInternalError
	}

	// Resolve the token policy
	var te *logical.TokenEntry
	switch req.TokenEntry() {
	case nil:
		var err error
		te, err = c.tokenStore.Lookup(ctx, req.ClientToken)
		if err != nil {
			c.logger.Error("failed to lookup token", "error", err)
			return nil, nil, nil, nil, ErrInternalError
		}
		// Set the token entry here since it has not been cached yet
		req.SetTokenEntry(te)
	default:
		te = req.TokenEntry()
	}

	// Ensure the token is valid
	if te == nil {
		return nil, nil, nil, nil, logical.ErrPermissionDenied
	}

	// CIDR checks bind all tokens except non-expiring root tokens
	if te.TTL != 0 && len(te.BoundCIDRs) > 0 {
		var valid bool
		remoteSockAddr, err := sockaddr.NewSockAddr(req.Connection.RemoteAddr)
		if err != nil {
			if c.Logger().IsDebug() {
				c.Logger().Debug("could not parse remote addr into sockaddr", "error", err, "remote_addr", req.Connection.RemoteAddr)
			}
			return nil, nil, nil, nil, logical.ErrPermissionDenied
		}
		for _, cidr := range te.BoundCIDRs {
			if cidr.Contains(remoteSockAddr) {
				valid = true
				break
			}
		}
		if !valid {
			return nil, nil, nil, nil, logical.ErrPermissionDenied
		}
	}

	policies := make(map[string][]string)
	// Add tokens policies
	policies[te.NamespaceID] = append(policies[te.NamespaceID], te.Policies...)

	tokenNS, err := NamespaceByID(ctx, te.NamespaceID, c)
	if err != nil {
		c.logger.Error("failed to fetch token namespace", "error", err)
		return nil, nil, nil, nil, ErrInternalError
	}
	if tokenNS == nil {
		c.logger.Error("failed to fetch token namespace", "error", namespace.ErrNoNamespace)
		return nil, nil, nil, nil, ErrInternalError
	}

	// Add identity policies from all the namespaces
	entity, identityPolicies, err := c.fetchEntityAndDerivedPolicies(ctx, tokenNS, te.EntityID)
	if err != nil {
		return nil, nil, nil, nil, ErrInternalError
	}
	for nsID, nsPolicies := range identityPolicies {
		policies[nsID] = append(policies[nsID], nsPolicies...)
	}

	// Attach token's namespace information to the context. Wrapping tokens by
	// should be able to be used anywhere, so we also special case behavior.
	var tokenCtx context.Context
	if len(policies) == 1 &&
		len(policies[te.NamespaceID]) == 1 &&
		(policies[te.NamespaceID][0] == responseWrappingPolicyName ||
			policies[te.NamespaceID][0] == controlGroupPolicyName) &&
		(strings.HasSuffix(req.Path, "sys/wrapping/unwrap") ||
			strings.HasSuffix(req.Path, "sys/wrapping/lookup") ||
			strings.HasSuffix(req.Path, "sys/wrapping/rewrap")) {
		// Use the request namespace; will find the copy of the policy for the
		// local namespace
		tokenCtx = ctx
	} else {
		// Use the token's namespace for looking up policy
		tokenCtx = namespace.ContextWithNamespace(ctx, tokenNS)
	}

	// Construct the corresponding ACL object. ACL construction should be
	// performed on the token's namespace.
	acl, err := c.policyStore.ACL(tokenCtx, entity, policies)
	if err != nil {
		if errwrap.ContainsType(err, new(TemplateError)) {
			c.logger.Warn("permission denied due to a templated policy being invalid or containing directives not satisfied by the requestor", "error", err)
			return nil, nil, nil, nil, logical.ErrPermissionDenied
		}
		c.logger.Error("failed to construct ACL", "error", err)
		return nil, nil, nil, nil, ErrInternalError
	}

	return acl, te, entity, identityPolicies, nil
}

func (c *Core) checkToken(ctx context.Context, req *logical.Request, unauth bool) (*logical.Auth, *logical.TokenEntry, error) {
	defer metrics.MeasureSince([]string{"core", "check_token"}, time.Now())

	var acl *ACL
	var te *logical.TokenEntry
	var entity *identity.Entity
	var identityPolicies map[string][]string
	var err error

	// Even if unauth, if a token is provided, there's little reason not to
	// gather as much info as possible for the audit log and to e.g. control
	// trace mode for EGPs.
	if !unauth || (unauth && req.ClientToken != "") {
		acl, te, entity, identityPolicies, err = c.fetchACLTokenEntryAndEntity(ctx, req)
		// In the unauth case we don't want to fail the command, since it's
		// unauth, we just have no information to attach to the request, so
		// ignore errors...this was best-effort anyways
		if err != nil && !unauth {
			return nil, te, err
		}
	}

	if entity != nil && entity.Disabled {
		c.logger.Warn("permission denied as the entity on the token is disabled")
		return nil, te, logical.ErrPermissionDenied
	}
	if te != nil && te.EntityID != "" && entity == nil {
		if c.perfStandby {
			return nil, nil, logical.ErrPerfStandbyPleaseForward
		}
		c.logger.Warn("permission denied as the entity on the token is invalid")
		return nil, te, logical.ErrPermissionDenied
	}

	// Check if this is a root protected path
	rootPath := c.router.RootPath(ctx, req.Path)

	if rootPath && unauth {
		return nil, nil, errors.New("cannot access root path in unauthenticated request")
	}

	// At this point we won't be forwarding a raw request; we should delete
	// authorization headers as appropriate
	switch req.ClientTokenSource {
	case logical.ClientTokenFromVaultHeader:
		delete(req.Headers, consts.AuthHeaderName)
	case logical.ClientTokenFromAuthzHeader:
		if headers, ok := req.Headers["Authorization"]; ok {
			retHeaders := make([]string, 0, len(headers))
			for _, v := range headers {
				if strings.HasPrefix(v, "Bearer ") {
					continue
				}
				retHeaders = append(retHeaders, v)
			}
			req.Headers["Authorization"] = retHeaders
		}
	}

	// When we receive a write of either type, rather than require clients to
	// PUT/POST and trust the operation, we ask the backend to give us the real
	// skinny -- if the backend implements an existence check, it can tell us
	// whether a particular resource exists. Then we can mark it as an update
	// or creation as appropriate.
	if req.Operation == logical.CreateOperation || req.Operation == logical.UpdateOperation {
		existsResp, checkExists, resourceExists, err := c.router.RouteExistenceCheck(ctx, req)
		switch err {
		case logical.ErrUnsupportedPath:
			// fail later via bad path to avoid confusing items in the log
			checkExists = false
		case nil:
			if existsResp != nil && existsResp.IsError() {
				return nil, te, existsResp.Error()
			}
			// Otherwise, continue on
		default:
			c.logger.Error("failed to run existence check", "error", err)
			if _, ok := err.(errutil.UserError); ok {
				return nil, te, err
			} else {
				return nil, te, ErrInternalError
			}
		}

		switch {
		case checkExists == false:
			// No existence check, so always treat it as an update operation, which is how it is pre 0.5
			req.Operation = logical.UpdateOperation
		case resourceExists == true:
			// It exists, so force an update operation
			req.Operation = logical.UpdateOperation
		case resourceExists == false:
			// It doesn't exist, force a create operation
			req.Operation = logical.CreateOperation
		default:
			panic("unreachable code")
		}
	}
	// Create the auth response
	auth := &logical.Auth{
		ClientToken: req.ClientToken,
		Accessor:    req.ClientTokenAccessor,
	}

	if te != nil {
		auth.IdentityPolicies = identityPolicies[te.NamespaceID]
		auth.TokenPolicies = te.Policies
		auth.Policies = append(te.Policies, identityPolicies[te.NamespaceID]...)
		auth.Metadata = te.Meta
		auth.DisplayName = te.DisplayName
		auth.EntityID = te.EntityID
		delete(identityPolicies, te.NamespaceID)
		auth.ExternalNamespacePolicies = identityPolicies
		// Store the entity ID in the request object
		req.EntityID = te.EntityID
		auth.TokenType = te.Type
	}

	// Check the standard non-root ACLs. Return the token entry if it's not
	// allowed so we can decrement the use count.
	authResults := c.performPolicyChecks(ctx, acl, te, req, entity, &PolicyCheckOpts{
		Unauth:            unauth,
		RootPrivsRequired: rootPath,
	})

	if !authResults.Allowed {
		retErr := authResults.Error

		// If we get a control group error and we are a performance standby,
		// restore the client token information to the request so that we can
		// forward this request properly to the active node.
		if retErr.ErrorOrNil() != nil && checkErrControlGroupTokenNeedsCreated(retErr) &&
			c.perfStandby && len(req.ClientToken) != 0 {
			switch req.ClientTokenSource {
			case logical.ClientTokenFromVaultHeader:
				req.Headers[consts.AuthHeaderName] = []string{req.ClientToken}
			case logical.ClientTokenFromAuthzHeader:
				req.Headers["Authorization"] = append(req.Headers["Authorization"], fmt.Sprintf("Bearer %s", req.ClientToken))
			}
			// We also return the appropriate error so that the caller can forward the
			// request to the active node
			return auth, te, logical.ErrPerfStandbyPleaseForward
		}

		if authResults.Error.ErrorOrNil() == nil || authResults.DeniedError {
			retErr = multierror.Append(retErr, logical.ErrPermissionDenied)
		}
		return auth, te, retErr
	}

	return auth, te, nil
}

// HandleRequest is used to handle a new incoming request
func (c *Core) HandleRequest(httpCtx context.Context, req *logical.Request) (resp *logical.Response, err error) {
	return c.switchedLockHandleRequest(httpCtx, req, true)
}

func (c *Core) switchedLockHandleRequest(httpCtx context.Context, req *logical.Request, doLocking bool) (resp *logical.Response, err error) {
	if doLocking {
		c.stateLock.RLock()
		defer c.stateLock.RUnlock()
	}
	if c.Sealed() {
		return nil, consts.ErrSealed
	}
	if c.standby && !c.perfStandby {
		return nil, consts.ErrStandby
	}

	if c.activeContext == nil || c.activeContext.Err() != nil {
		return nil, errors.New("active context canceled after getting state lock")
	}

	ctx, cancel := context.WithCancel(c.activeContext)
	go func(ctx context.Context, httpCtx context.Context) {
		select {
		case <-ctx.Done():
		case <-httpCtx.Done():
			cancel()
		}
	}(ctx, httpCtx)

	ns, err := namespace.FromContext(httpCtx)
	if err != nil {
		cancel()
		return nil, errwrap.Wrapf("could not parse namespace from http context: {{err}}", err)
	}
	ctx = namespace.ContextWithNamespace(ctx, ns)

	resp, err = c.handleCancelableRequest(ctx, ns, req)

	req.SetTokenEntry(nil)
	cancel()
	return resp, err
}

func (c *Core) handleCancelableRequest(ctx context.Context, ns *namespace.Namespace, req *logical.Request) (resp *logical.Response, err error) {
	// Allowing writing to a path ending in / makes it extremely difficult to
	// understand user intent for the filesystem-like backends (kv,
	// cubbyhole) -- did they want a key named foo/ or did they want to write
	// to a directory foo/ with no (or forgotten) key, or...? It also affects
	// lookup, because paths ending in / are considered prefixes by some
	// backends. Basically, it's all just terrible, so don't allow it.
	if strings.HasSuffix(req.Path, "/") &&
		(req.Operation == logical.UpdateOperation ||
			req.Operation == logical.CreateOperation) {
		return logical.ErrorResponse("cannot write to a path ending in '/'"), nil
	}

	err = waitForReplicationState(ctx, c, req)
	if err != nil {
		return nil, err
	}

	if !hasNamespaces(c) && ns.Path != "" {
		return nil, logical.CodedError(403, "namespaces feature not enabled")
	}

	var auth *logical.Auth
	if c.router.LoginPath(ctx, req.Path) {
		resp, auth, err = c.handleLoginRequest(ctx, req)
	} else {
		resp, auth, err = c.handleRequest(ctx, req)
	}

	// Ensure we don't leak internal data
	if resp != nil {
		if resp.Secret != nil {
			resp.Secret.InternalData = nil
		}
		if resp.Auth != nil {
			resp.Auth.InternalData = nil
		}
	}

	// We are wrapping if there is anything to wrap (not a nil response) and a
	// TTL was specified for the token. Errors on a call should be returned to
	// the caller, so wrapping is turned off if an error is hit and the error
	// is logged to the audit log.
	wrapping := resp != nil &&
		err == nil &&
		!resp.IsError() &&
		resp.WrapInfo != nil &&
		resp.WrapInfo.TTL != 0 &&
		resp.WrapInfo.Token == ""

	if wrapping {
		cubbyResp, cubbyErr := c.wrapInCubbyhole(ctx, req, resp, auth)
		// If not successful, returns either an error response from the
		// cubbyhole backend or an error; if either is set, set resp and err to
		// those and continue so that that's what we audit log. Otherwise
		// finish the wrapping and audit log that.
		if cubbyResp != nil || cubbyErr != nil {
			resp = cubbyResp
			err = cubbyErr
		} else {
			wrappingResp := &logical.Response{
				WrapInfo: resp.WrapInfo,
				Warnings: resp.Warnings,
			}
			resp = wrappingResp
		}
	}

	auditResp := resp
	// When unwrapping we want to log the actual response that will be written
	// out. We still want to return the raw value to avoid automatic updating
	// to any of it.
	if req.Path == "sys/wrapping/unwrap" &&
		resp != nil &&
		resp.Data != nil &&
		resp.Data[logical.HTTPRawBody] != nil {

		// Decode the JSON
		if resp.Data[logical.HTTPRawBodyAlreadyJSONDecoded] != nil {
			delete(resp.Data, logical.HTTPRawBodyAlreadyJSONDecoded)
		} else {
			httpResp := &logical.HTTPResponse{}
			err := jsonutil.DecodeJSON(resp.Data[logical.HTTPRawBody].([]byte), httpResp)
			if err != nil {
				c.logger.Error("failed to unmarshal wrapped HTTP response for audit logging", "error", err)
				return nil, ErrInternalError
			}

			auditResp = logical.HTTPResponseToLogicalResponse(httpResp)
		}
	}

	var nonHMACReqDataKeys []string
	var nonHMACRespDataKeys []string
	entry := c.router.MatchingMountEntry(ctx, req.Path)
	if entry != nil {
		// Get and set ignored HMAC'd value. Reset those back to empty afterwards.
		if rawVals, ok := entry.synthesizedConfigCache.Load("audit_non_hmac_request_keys"); ok {
			nonHMACReqDataKeys = rawVals.([]string)
		}

		// Get and set ignored HMAC'd value. Reset those back to empty afterwards.
		if auditResp != nil {
			if rawVals, ok := entry.synthesizedConfigCache.Load("audit_non_hmac_response_keys"); ok {
				nonHMACRespDataKeys = rawVals.([]string)
			}
		}
	}

	// Create an audit trail of the response
	if !isControlGroupRun(req) {
		logInput := &logical.LogInput{
			Auth:                auth,
			Request:             req,
			Response:            auditResp,
			OuterErr:            err,
			NonHMACReqDataKeys:  nonHMACReqDataKeys,
			NonHMACRespDataKeys: nonHMACRespDataKeys,
		}
		if auditErr := c.auditBroker.LogResponse(ctx, logInput, c.auditedHeaders); auditErr != nil {
			c.logger.Error("failed to audit response", "request_path", req.Path, "error", auditErr)
			return nil, ErrInternalError
		}
	}

	return
}

func isControlGroupRun(req *logical.Request) bool {
	return req.ControlGroup != nil
}

func (c *Core) doRouting(ctx context.Context, req *logical.Request) (*logical.Response, error) {
	// If we're replicating and we get a read-only error from a backend, need to forward to primary
	resp, err := c.router.Route(ctx, req)
	if shouldForward(c, resp, err) {
		return forward(ctx, c, req)
	}
	atomic.AddUint64(c.counters.requests, 1)
	return resp, err
}

func (c *Core) handleRequest(ctx context.Context, req *logical.Request) (retResp *logical.Response, retAuth *logical.Auth, retErr error) {
	defer metrics.MeasureSince([]string{"core", "handle_request"}, time.Now())

	var nonHMACReqDataKeys []string
	entry := c.router.MatchingMountEntry(ctx, req.Path)
	if entry != nil {
		// Get and set ignored HMAC'd value.
		if rawVals, ok := entry.synthesizedConfigCache.Load("audit_non_hmac_request_keys"); ok {
			nonHMACReqDataKeys = rawVals.([]string)
		}
	}

	ns, err := namespace.FromContext(ctx)
	if err != nil {
		c.logger.Error("failed to get namespace from context", "error", err)
		retErr = multierror.Append(retErr, ErrInternalError)
		return
	}

	// Validate the token
	auth, te, ctErr := c.checkToken(ctx, req, false)
	if ctErr == logical.ErrPerfStandbyPleaseForward {
		return nil, nil, ctErr
	}

	// We run this logic first because we want to decrement the use count even
	// in the case of an error (assuming we can successfully look up; if we
	// need to forward, we exit before now)
	if te != nil && !isControlGroupRun(req) {
		// Attempt to use the token (decrement NumUses)
		var err error
		te, err = c.tokenStore.UseToken(ctx, te)
		if err != nil {
			c.logger.Error("failed to use token", "error", err)
			retErr = multierror.Append(retErr, ErrInternalError)
			return nil, nil, retErr
		}
		if te == nil {
			// Token has been revoked by this point
			retErr = multierror.Append(retErr, logical.ErrPermissionDenied)
			return nil, nil, retErr
		}
		if te.NumUses == tokenRevocationPending {
			// We defer a revocation until after logic has run, since this is a
			// valid request (this is the token's final use). We pass the ID in
			// directly just to be safe in case something else modifies te later.
			defer func(id string) {
				nsActiveCtx := namespace.ContextWithNamespace(c.activeContext, ns)
				leaseID, err := c.expiration.CreateOrFetchRevocationLeaseByToken(nsActiveCtx, te)
				if err == nil {
					err = c.expiration.LazyRevoke(ctx, leaseID)
				}
				if err != nil {
					c.logger.Error("failed to revoke token", "error", err)
					retResp = nil
					retAuth = nil
					retErr = multierror.Append(retErr, ErrInternalError)
				}
				if retResp != nil && retResp.Secret != nil &&
					// Some backends return a TTL even without a Lease ID
					retResp.Secret.LeaseID != "" {
					retResp = logical.ErrorResponse("Secret cannot be returned; token had one use left, so leased credentials were immediately revoked.")
					return
				}
			}(te.ID)
		}
	}

	if ctErr != nil {
		newCtErr, cgResp, cgAuth, cgRetErr := checkNeedsCG(ctx, c, req, auth, ctErr, nonHMACReqDataKeys)
		switch {
		case newCtErr != nil:
			ctErr = newCtErr
		case cgResp != nil || cgAuth != nil:
			if cgRetErr != nil {
				retErr = multierror.Append(retErr, cgRetErr)
			}
			return cgResp, cgAuth, retErr
		}

		// If it is an internal error we return that, otherwise we
		// return invalid request so that the status codes can be correct
		switch {
		case ctErr == ErrInternalError,
			errwrap.Contains(ctErr, ErrInternalError.Error()),
			ctErr == logical.ErrPermissionDenied,
			errwrap.Contains(ctErr, logical.ErrPermissionDenied.Error()):
			switch ctErr.(type) {
			case *multierror.Error:
				retErr = ctErr
			default:
				retErr = multierror.Append(retErr, ctErr)
			}
		default:
			retErr = multierror.Append(retErr, logical.ErrInvalidRequest)
		}

		if !isControlGroupRun(req) {
			logInput := &logical.LogInput{
				Auth:               auth,
				Request:            req,
				OuterErr:           ctErr,
				NonHMACReqDataKeys: nonHMACReqDataKeys,
			}
			if err := c.auditBroker.LogRequest(ctx, logInput, c.auditedHeaders); err != nil {
				c.logger.Error("failed to audit request", "path", req.Path, "error", err)
			}
		}

		if errwrap.Contains(retErr, ErrInternalError.Error()) {
			return nil, auth, retErr
		}
		return logical.ErrorResponse(ctErr.Error()), auth, retErr
	}

	// Attach the display name
	req.DisplayName = auth.DisplayName

	// Create an audit trail of the request
	if !isControlGroupRun(req) {
		logInput := &logical.LogInput{
			Auth:               auth,
			Request:            req,
			NonHMACReqDataKeys: nonHMACReqDataKeys,
		}
		if err := c.auditBroker.LogRequest(ctx, logInput, c.auditedHeaders); err != nil {
			c.logger.Error("failed to audit request", "path", req.Path, "error", err)
			retErr = multierror.Append(retErr, ErrInternalError)
			return nil, auth, retErr
		}
	}

	// Route the request
	resp, routeErr := c.doRouting(ctx, req)
	if resp != nil {

		// If wrapping is used, use the shortest between the request and response
		var wrapTTL time.Duration
		var wrapFormat, creationPath string
		var sealWrap bool

		// Ensure no wrap info information is set other than, possibly, the TTL
		if resp.WrapInfo != nil {
			if resp.WrapInfo.TTL > 0 {
				wrapTTL = resp.WrapInfo.TTL
			}
			wrapFormat = resp.WrapInfo.Format
			creationPath = resp.WrapInfo.CreationPath
			sealWrap = resp.WrapInfo.SealWrap
			resp.WrapInfo = nil
		}

		if req.WrapInfo != nil {
			if req.WrapInfo.TTL > 0 {
				switch {
				case wrapTTL == 0:
					wrapTTL = req.WrapInfo.TTL
				case req.WrapInfo.TTL < wrapTTL:
					wrapTTL = req.WrapInfo.TTL
				}
			}
			// If the wrap format hasn't been set by the response, set it to
			// the request format
			if req.WrapInfo.Format != "" && wrapFormat == "" {
				wrapFormat = req.WrapInfo.Format
			}
		}

		if wrapTTL > 0 {
			resp.WrapInfo = &wrapping.ResponseWrapInfo{
				TTL:          wrapTTL,
				Format:       wrapFormat,
				CreationPath: creationPath,
				SealWrap:     sealWrap,
			}
		}
	}

	// If there is a secret, we must register it with the expiration manager.
	// We exclude renewal of a lease, since it does not need to be re-registered
	if resp != nil && resp.Secret != nil && !strings.HasPrefix(req.Path, "sys/renew") &&
		!strings.HasPrefix(req.Path, "sys/leases/renew") {
		// KV mounts should return the TTL but not register
		// for a lease as this provides a massive slowdown
		registerLease := true

		matchingMountEntry := c.router.MatchingMountEntry(ctx, req.Path)
		if matchingMountEntry == nil {
			c.logger.Error("unable to retrieve kv mount entry from router")
			retErr = multierror.Append(retErr, ErrInternalError)
			return nil, auth, retErr
		}

		switch matchingMountEntry.Type {
		case "kv", "generic":
			// If we are kv type, first see if we are an older passthrough
			// backend, and otherwise check the mount entry options.
			matchingBackend := c.router.MatchingBackend(ctx, req.Path)
			if matchingBackend == nil {
				c.logger.Error("unable to retrieve kv backend from router")
				retErr = multierror.Append(retErr, ErrInternalError)
				return nil, auth, retErr
			}

			if ptbe, ok := matchingBackend.(*PassthroughBackend); ok {
				if !ptbe.GeneratesLeases() {
					registerLease = false
					resp.Secret.Renewable = false
				}
			} else if matchingMountEntry.Options == nil || matchingMountEntry.Options["leased_passthrough"] != "true" {
				registerLease = false
				resp.Secret.Renewable = false
			}

		case "plugin":
			// If we are a plugin type and the plugin name is "kv" check the
			// mount entry options.
			if matchingMountEntry.Config.PluginName == "kv" && (matchingMountEntry.Options == nil || matchingMountEntry.Options["leased_passthrough"] != "true") {
				registerLease = false
				resp.Secret.Renewable = false
			}
		}

		if registerLease {
			sysView := c.router.MatchingSystemView(ctx, req.Path)
			if sysView == nil {
				c.logger.Error("unable to look up sys view for login path", "request_path", req.Path)
				return nil, nil, ErrInternalError
			}

			ttl, warnings, err := framework.CalculateTTL(sysView, 0, resp.Secret.TTL, 0, resp.Secret.MaxTTL, 0, time.Time{})
			if err != nil {
				return nil, nil, err
			}
			for _, warning := range warnings {
				resp.AddWarning(warning)
			}
			resp.Secret.TTL = ttl

			registerFunc, funcGetErr := getLeaseRegisterFunc(c)
			if funcGetErr != nil {
				retErr = multierror.Append(retErr, funcGetErr)
				return nil, auth, retErr
			}

			leaseID, err := registerFunc(ctx, req, resp)
			if err != nil {
				c.logger.Error("failed to register lease", "request_path", req.Path, "error", err)
				retErr = multierror.Append(retErr, ErrInternalError)
				return nil, auth, retErr
			}
			resp.Secret.LeaseID = leaseID

			// Get the actual time of the lease
			le, err := c.expiration.FetchLeaseTimes(ctx, leaseID)
			if err != nil {
				c.logger.Error("failed to fetch updated lease time", "request_path", req.Path, "error", err)
				retErr = multierror.Append(retErr, ErrInternalError)
				return nil, auth, retErr
			}
			// We round here because the clock will have already started
			// ticking, so we'll end up always returning 299 instead of 300 or
			// 26399 instead of 26400, say, even if it's just a few
			// microseconds. This provides a nicer UX.
			resp.Secret.TTL = le.ExpireTime.Sub(time.Now()).Round(time.Second)
		}
	}

	// Only the token store is allowed to return an auth block, for any
	// other request this is an internal error. We exclude renewal of a token,
	// since it does not need to be re-registered
	if resp != nil && resp.Auth != nil && !strings.HasPrefix(req.Path, "auth/token/renew") {
		if !strings.HasPrefix(req.Path, "auth/token/") {
			c.logger.Error("unexpected Auth response for non-token backend", "request_path", req.Path)
			retErr = multierror.Append(retErr, ErrInternalError)
			return nil, auth, retErr
		}

		// Fetch the namespace to which the token belongs
		tokenNS, err := NamespaceByID(ctx, te.NamespaceID, c)
		if err != nil {
			c.logger.Error("failed to fetch token's namespace", "error", err)
			retErr = multierror.Append(retErr, err)
			return nil, auth, retErr
		}
		if tokenNS == nil {
			c.logger.Error(namespace.ErrNoNamespace.Error())
			retErr = multierror.Append(retErr, namespace.ErrNoNamespace)
			return nil, auth, retErr
		}

		_, identityPolicies, err := c.fetchEntityAndDerivedPolicies(ctx, tokenNS, resp.Auth.EntityID)
		if err != nil {
			c.tokenStore.revokeOrphan(ctx, te.ID)
			return nil, nil, ErrInternalError
		}

		resp.Auth.TokenPolicies = policyutil.SanitizePolicies(resp.Auth.Policies, policyutil.DoNotAddDefaultPolicy)
		switch resp.Auth.TokenType {
		case logical.TokenTypeBatch:
		case logical.TokenTypeService:
			if err := c.expiration.RegisterAuth(ctx, &logical.TokenEntry{
				Path:        resp.Auth.CreationPath,
				NamespaceID: ns.ID,
			}, resp.Auth); err != nil {
				c.tokenStore.revokeOrphan(ctx, te.ID)
				c.logger.Error("failed to register token lease", "request_path", req.Path, "error", err)
				retErr = multierror.Append(retErr, ErrInternalError)
				return nil, auth, retErr
			}
		}

		// We do these later since it's not meaningful for backends/expmgr to
		// have what is purely a snapshot of current identity policies, and
		// plugins can be confused if they are checking contents of
		// Auth.Policies instead of Auth.TokenPolicies
		resp.Auth.Policies = policyutil.SanitizePolicies(append(resp.Auth.Policies, identityPolicies[te.NamespaceID]...), policyutil.DoNotAddDefaultPolicy)
		resp.Auth.IdentityPolicies = policyutil.SanitizePolicies(identityPolicies[te.NamespaceID], policyutil.DoNotAddDefaultPolicy)
		delete(identityPolicies, te.NamespaceID)
		resp.Auth.ExternalNamespacePolicies = identityPolicies
	}

	if resp != nil &&
		req.Path == "cubbyhole/response" &&
		len(te.Policies) == 1 &&
		te.Policies[0] == responseWrappingPolicyName {
		resp.AddWarning("Reading from 'cubbyhole/response' is deprecated. Please use sys/wrapping/unwrap to unwrap responses, as it provides additional security checks and other benefits.")
	}

	// Return the response and error
	if routeErr != nil {
		retErr = multierror.Append(retErr, routeErr)
	}

	return resp, auth, retErr
}

// handleLoginRequest is used to handle a login request, which is an
// unauthenticated request to the backend.
func (c *Core) handleLoginRequest(ctx context.Context, req *logical.Request) (retResp *logical.Response, retAuth *logical.Auth, retErr error) {
	defer metrics.MeasureSince([]string{"core", "handle_login_request"}, time.Now())

	req.Unauthenticated = true

	var nonHMACReqDataKeys []string
	entry := c.router.MatchingMountEntry(ctx, req.Path)
	if entry != nil {
		// Get and set ignored HMAC'd value.
		if rawVals, ok := entry.synthesizedConfigCache.Load("audit_non_hmac_request_keys"); ok {
			nonHMACReqDataKeys = rawVals.([]string)
		}
	}

	// Do an unauth check. This will cause EGP policies to be checked
	var auth *logical.Auth
	var ctErr error
	auth, _, ctErr = c.checkToken(ctx, req, true)
	if ctErr == logical.ErrPerfStandbyPleaseForward {
		return nil, nil, ctErr
	}
	if ctErr != nil {
		// If it is an internal error we return that, otherwise we
		// return invalid request so that the status codes can be correct
		var errType error
		switch ctErr {
		case ErrInternalError, logical.ErrPermissionDenied:
			errType = ctErr
		default:
			errType = logical.ErrInvalidRequest
		}

		logInput := &logical.LogInput{
			Auth:               auth,
			Request:            req,
			OuterErr:           ctErr,
			NonHMACReqDataKeys: nonHMACReqDataKeys,
		}
		if err := c.auditBroker.LogRequest(ctx, logInput, c.auditedHeaders); err != nil {
			c.logger.Error("failed to audit request", "path", req.Path, "error", err)
			return nil, nil, ErrInternalError
		}

		if errType != nil {
			retErr = multierror.Append(retErr, errType)
		}
		if ctErr == ErrInternalError {
			return nil, auth, retErr
		}
		return logical.ErrorResponse(ctErr.Error()), auth, retErr
	}

	// Create an audit trail of the request. Attach auth if it was returned,
	// e.g. if a token was provided.
	logInput := &logical.LogInput{
		Auth:               auth,
		Request:            req,
		NonHMACReqDataKeys: nonHMACReqDataKeys,
	}
	if err := c.auditBroker.LogRequest(ctx, logInput, c.auditedHeaders); err != nil {
		c.logger.Error("failed to audit request", "path", req.Path, "error", err)
		return nil, nil, ErrInternalError
	}

	// The token store uses authentication even when creating a new token,
	// so it's handled in handleRequest. It should not be reached here.
	if strings.HasPrefix(req.Path, "auth/token/") {
		c.logger.Error("unexpected login request for token backend", "request_path", req.Path)
		return nil, nil, ErrInternalError
	}

	// Route the request
	resp, routeErr := c.doRouting(ctx, req)
	if resp != nil {
		// If wrapping is used, use the shortest between the request and response
		var wrapTTL time.Duration
		var wrapFormat, creationPath string
		var sealWrap bool

		// Ensure no wrap info information is set other than, possibly, the TTL
		if resp.WrapInfo != nil {
			if resp.WrapInfo.TTL > 0 {
				wrapTTL = resp.WrapInfo.TTL
			}
			wrapFormat = resp.WrapInfo.Format
			creationPath = resp.WrapInfo.CreationPath
			sealWrap = resp.WrapInfo.SealWrap
			resp.WrapInfo = nil
		}

		if req.WrapInfo != nil {
			if req.WrapInfo.TTL > 0 {
				switch {
				case wrapTTL == 0:
					wrapTTL = req.WrapInfo.TTL
				case req.WrapInfo.TTL < wrapTTL:
					wrapTTL = req.WrapInfo.TTL
				}
			}
			if req.WrapInfo.Format != "" && wrapFormat == "" {
				wrapFormat = req.WrapInfo.Format
			}
		}

		if wrapTTL > 0 {
			resp.WrapInfo = &wrapping.ResponseWrapInfo{
				TTL:          wrapTTL,
				Format:       wrapFormat,
				CreationPath: creationPath,
				SealWrap:     sealWrap,
			}
		}
	}

	// A login request should never return a secret!
	if resp != nil && resp.Secret != nil {
		c.logger.Error("unexpected Secret response for login path", "request_path", req.Path)
		return nil, nil, ErrInternalError
	}

	// If the response generated an authentication, then generate the token
	if resp != nil && resp.Auth != nil {

		var entity *identity.Entity
		auth = resp.Auth

		mEntry := c.router.MatchingMountEntry(ctx, req.Path)

		if auth.Alias != nil &&
			mEntry != nil &&
			!mEntry.Local &&
			c.identityStore != nil {
			// Overwrite the mount type and mount path in the alias
			// information
			auth.Alias.MountType = req.MountType
			auth.Alias.MountAccessor = req.MountAccessor

			if auth.Alias.Name == "" {
				return nil, nil, fmt.Errorf("missing name in alias")
			}

			var err error

			// Fetch the entity for the alias, or create an entity if one
			// doesn't exist.
			entity, err = c.identityStore.CreateOrFetchEntity(ctx, auth.Alias)
			if err != nil {
				entity, err = possiblyForwardAliasCreation(ctx, c, err, auth, entity)
			}
			if err != nil {
				return nil, nil, err
			}
			if entity == nil {
				return nil, nil, fmt.Errorf("failed to create an entity for the authenticated alias")
			}

			if entity.Disabled {
				return nil, nil, logical.ErrPermissionDenied
			}

			auth.EntityID = entity.ID
			if auth.GroupAliases != nil {
				validAliases, err := c.identityStore.refreshExternalGroupMembershipsByEntityID(ctx, auth.EntityID, auth.GroupAliases)
				if err != nil {
					return nil, nil, err
				}
				auth.GroupAliases = validAliases
			}
		}

		// Determine the source of the login
		source := c.router.MatchingMount(ctx, req.Path)
		source = strings.TrimPrefix(source, credentialRoutePrefix)
		source = strings.Replace(source, "/", "-", -1)

		// Prepend the source to the display name
		auth.DisplayName = strings.TrimSuffix(source+auth.DisplayName, "-")

		sysView := c.router.MatchingSystemView(ctx, req.Path)
		if sysView == nil {
			c.logger.Error("unable to look up sys view for login path", "request_path", req.Path)
			return nil, nil, ErrInternalError
		}

		tokenTTL, warnings, err := framework.CalculateTTL(sysView, 0, auth.TTL, auth.Period, auth.MaxTTL, auth.ExplicitMaxTTL, time.Time{})
		if err != nil {
			return nil, nil, err
		}
		for _, warning := range warnings {
			resp.AddWarning(warning)
		}

		ns, err := namespace.FromContext(ctx)
		if err != nil {
			return nil, nil, err
		}
		_, identityPolicies, err := c.fetchEntityAndDerivedPolicies(ctx, ns, auth.EntityID)
		if err != nil {
			return nil, nil, ErrInternalError
		}

		auth.TokenPolicies = policyutil.SanitizePolicies(auth.Policies, !auth.NoDefaultPolicy)
		allPolicies := policyutil.SanitizePolicies(append(auth.TokenPolicies, identityPolicies[ns.ID]...), policyutil.DoNotAddDefaultPolicy)

		// Prevent internal policies from being assigned to tokens. We check
		// this on auth.Policies including derived ones from Identity before
		// actually making the token.
		for _, policy := range allPolicies {
			if policy == "root" {
				return logical.ErrorResponse("auth methods cannot create root tokens"), nil, logical.ErrInvalidRequest
			}
			if strutil.StrListContains(nonAssignablePolicies, policy) {
				return logical.ErrorResponse(fmt.Sprintf("cannot assign policy %q", policy)), nil, logical.ErrInvalidRequest
			}
		}

		var registerFunc RegisterAuthFunc
		var funcGetErr error
		// Batch tokens should not be forwarded to perf standby
		if auth.TokenType == logical.TokenTypeBatch {
			registerFunc = c.RegisterAuth
		} else {
			registerFunc, funcGetErr = getAuthRegisterFunc(c)
		}
		if funcGetErr != nil {
			retErr = multierror.Append(retErr, funcGetErr)
			return nil, auth, retErr
		}

		err = registerFunc(ctx, tokenTTL, req.Path, auth)
		switch {
		case err == nil:
		case err == ErrInternalError:
			return nil, auth, err
		default:
			return logical.ErrorResponse(err.Error()), auth, logical.ErrInvalidRequest
		}

		auth.IdentityPolicies = policyutil.SanitizePolicies(identityPolicies[ns.ID], policyutil.DoNotAddDefaultPolicy)
		delete(identityPolicies, ns.ID)
		auth.ExternalNamespacePolicies = identityPolicies
		auth.Policies = allPolicies

		// Attach the display name, might be used by audit backends
		req.DisplayName = auth.DisplayName

	}

	return resp, auth, routeErr
}

func (c *Core) RegisterAuth(ctx context.Context, tokenTTL time.Duration, path string, auth *logical.Auth) error {
	// We first assign token policies to what was returned from the backend
	// via auth.Policies. Then, we get the full set of policies into
	// auth.Policies from the backend + entity information -- this is not
	// stored in the token, but we perform sanity checks on it and return
	// that information to the user.

	// Generate a token
	ns, err := namespace.FromContext(ctx)
	if err != nil {
		return err
	}
	te := logical.TokenEntry{
		Path:           path,
		Meta:           auth.Metadata,
		DisplayName:    auth.DisplayName,
		CreationTime:   time.Now().Unix(),
		TTL:            tokenTTL,
		NumUses:        auth.NumUses,
		EntityID:       auth.EntityID,
		BoundCIDRs:     auth.BoundCIDRs,
		Policies:       auth.TokenPolicies,
		NamespaceID:    ns.ID,
		ExplicitMaxTTL: auth.ExplicitMaxTTL,
		Type:           auth.TokenType,
	}

	if err := c.tokenStore.create(ctx, &te); err != nil {
		c.logger.Error("failed to create token", "error", err)
		return ErrInternalError
	}

	// Populate the client token, accessor, and TTL
	auth.ClientToken = te.ID
	auth.Accessor = te.Accessor
	auth.TTL = te.TTL
	auth.Orphan = te.Parent == ""

	switch auth.TokenType {
	case logical.TokenTypeBatch:
		// Ensure it's not marked renewable since it isn't
		auth.Renewable = false
	case logical.TokenTypeService:
		// Register with the expiration manager
		if err := c.expiration.RegisterAuth(ctx, &te, auth); err != nil {
			c.tokenStore.revokeOrphan(ctx, te.ID)
			c.logger.Error("failed to register token lease", "request_path", path, "error", err)
			return ErrInternalError
		}
	}

	return nil
}<|MERGE_RESOLUTION|>--- conflicted
+++ resolved
@@ -40,20 +40,13 @@
 // HandlerProperties is used to seed configuration into a vaulthttp.Handler.
 // It's in this package to avoid a circular dependency
 type HandlerProperties struct {
-<<<<<<< HEAD
-	Core                  *Core
-	MaxRequestSize        int64
-	MaxRequestDuration    time.Duration
-	DisablePrintableCheck bool
-	RecoveryMode          bool
-	RecoveryToken         *uberAtomic.String
-=======
 	Core                         *Core
 	MaxRequestSize               int64
 	MaxRequestDuration           time.Duration
 	DisablePrintableCheck        bool
+	RecoveryMode                 bool
+	RecoveryToken                *uberAtomic.String
 	UnauthenticatedMetricsAccess bool
->>>>>>> eea8bad6
 }
 
 // fetchEntityAndDerivedPolicies returns the entity object for the given entity
