// Copyright IBM Corp. 2016, 2025
// SPDX-License-Identifier: BUSL-1.1

package vault

import (
	"context"
	"crypto/sha256"
	"errors"
	"fmt"
	"path/filepath"
	"slices"
	"strconv"
	"strings"
	"time"

	"github.com/hashicorp/go-secure-stdlib/parseutil"
	"github.com/hashicorp/go-uuid"
	"github.com/hashicorp/vault/audit"
	"github.com/hashicorp/vault/helper/namespace"
	"github.com/hashicorp/vault/internalshared/configutil"
	"github.com/hashicorp/vault/sdk/helper/consts"
	"github.com/hashicorp/vault/sdk/helper/jsonutil"
	"github.com/hashicorp/vault/sdk/helper/salt"
	"github.com/hashicorp/vault/sdk/logical"
)

const (
	// coreAuditConfigPath is used to store the audit configuration.
	// Audit configuration is protected within the Vault itself, which means it
	// can only be viewed or modified after an unseal.
	coreAuditConfigPath = "core/audit"

	// coreLocalAuditConfigPath is used to store audit information for local
	// (non-replicated) mounts
	coreLocalAuditConfigPath = "core/local-audit"

	// auditBarrierPrefix is the prefix to the UUID used in the
	// barrier view for the audit backends.
	auditBarrierPrefix = "audit/"

	// auditTableType is the value we expect to find for the audit table and
	// corresponding entries
	auditTableType = "audit"
)

// loadAuditFailed if loading audit tables encounters an error
var errLoadAuditFailed = errors.New("failed to setup audit table")

func (c *Core) generateAuditTestProbe() (*logical.LogInput, error) {
	requestId, err := uuid.GenerateUUID()
	if err != nil {
		return nil, err
	}
	return &logical.LogInput{
		Type: "request",
		Auth: nil,
		Request: &logical.Request{
			ID:        requestId,
			Operation: "update",
			Path:      "sys/audit/test",
		},
		Response: nil,
		OuterErr: nil,
	}, nil
}

// auditBackendEntryAddrs maps a backend type to entry options that may need
// to be normalized for conformance. All audit backends must have an entry.
var auditBackendEntryAddrs = map[string][]string{
	"file":   {},
	"noop":   {},
	"socket": {"address"},
	"syslog": {},
}

// enableAudit is used to enable a new audit backend that didn't exist in storage beforehand.
func (c *Core) enableAudit(ctx context.Context, entry *MountEntry, updateStorage bool) error {
	// Check ahead of time if the type of audit device we're trying to enable is configured in Vault.
	if _, ok := c.auditBackends[entry.Type]; !ok {
		return fmt.Errorf("unknown backend type: %q: %w", entry.Type, audit.ErrExternalOptions)
	}

	// We can check early to ensure that non-Enterprise versions aren't trying to supply Enterprise only options.
	if audit.HasInvalidOptions(entry.Options) {
		return fmt.Errorf("enterprise-only options supplied: %w", audit.ErrExternalOptions)
	}

	// Ensure we end the path in a slash
	if !strings.HasSuffix(entry.Path, "/") {
		entry.Path += "/"
	}

	// Ensure there is a name
	if entry.Path == "/" {
		return fmt.Errorf("backend path must be specified: %w", audit.ErrExternalOptions)
	}

	// Normalize any entries that might have addresses
	keys, ok := auditBackendEntryAddrs[entry.Type]
	if !ok {
		return fmt.Errorf("backend type '%s' is missing normalization entry", entry.Type)
	}
	for k, v := range entry.Options {
		if slices.Contains(keys, k) {
			entry.Options[k] = configutil.NormalizeAddr(v)
		}
	}

	if skipTestRaw, ok := entry.Options["skip_test"]; ok {
		skipTest, err := parseutil.ParseBool(skipTestRaw)
		if err != nil {
			return fmt.Errorf("cannot parse supplied 'skip_test' setting: %w", audit.ErrExternalOptions)
		}

		// Reassigning the value means we can ensure that the formatting
		// of it as a string is consistent for future comparisons.
		entry.Options["skip_test"] = strconv.FormatBool(skipTest)
	}

	ns, err := namespace.FromContext(ctx)
	if err != nil {
		return fmt.Errorf("%w: %w", audit.ErrInternal, err)
	}
	entry.NamespaceID = ns.ID
	entry.namespace = ns

	if entry.Type == "file" {
		if prefix, ok := entry.Options[audit.OptionPrefix]; ok && prefix != "" && !c.allowAuditLogPrefixing {
			return errors.New("audit prefixing is not enabled in configuration, audit prefixing may not be configured for file sinks")
		}

		if c.pluginDirectory != "" {
			// Validate that the audit log file is not in the plugin directory
			auditDir := filepath.Dir(entry.Options["file_path"])
			auditDir, err = filepath.Abs(auditDir)
			if err != nil {
				return fmt.Errorf("error getting absolute path of audit dir for audit validation: %w", err)
			}
			pluginDir, err := filepath.Abs(c.pluginDirectory)
			if err != nil {
				return fmt.Errorf("error getting absolute path of plugin dir for audit validation: %w", err)
			}
			// Walk the audit path up checking that none of them are the plugin dir
			for len(auditDir) > 1 || auditDir[0] != filepath.Separator {
				rp, err := filepath.Rel(pluginDir, auditDir)
				if err != nil {
					return fmt.Errorf("error checking relative path for audit validation: %w", err)
				}
				if rp == "." {
					return errors.New("audit file target may not be in the plugin directory")
				}
				auditDir = filepath.Dir(auditDir)
			}
		}
	}

	c.auditLock.Lock()
	defer c.auditLock.Unlock()

	// Ensure distinctness.
	proposed := entry.toAuditEntryMinimal()
	for _, existing := range c.audit.Entries {
		existing := existing.toAuditEntryMinimal()
		if ok, err := audit.IsDistinct(proposed, existing); !ok {
			return err
		}

		// Ensure that the provided file_path argument isn't already used for another audit device's file_path.
		if entry.Type == "file" {
			if entry.Options["file_path"] == ent.Options["file_path"] {
				return fmt.Errorf("file_path already in use: %w", audit.ErrExternalOptions)
			}
		}
	}

	// Generate a new UUID and view
	if entry.UUID == "" {
		entryUUID, err := uuid.GenerateUUID()
		if err != nil {
			return fmt.Errorf("%w: %w", audit.ErrInternal, err)
		}
		entry.UUID = entryUUID
	}
	if entry.Accessor == "" {
		accessor, err := c.generateMountAccessor("audit_" + entry.Type)
		if err != nil {
			return fmt.Errorf("%w: %w", audit.ErrInternal, err)
		}
		entry.Accessor = accessor
	}
	viewPath := entry.ViewPath()
	view := NewBarrierView(c.barrier, viewPath)

	// Mark the view as read-only until the mounting is complete and
	// ensure that it is reset after. This ensures that there will be no
	// writes during the construction of the backend.
	defer view.setReadOnlyErr(view.getReadOnlyErr())
	view.setReadOnlyErr(logical.ErrSetupReadOnly)

	// Lookup the new backend
	backend, err := c.newAuditBackend(entry, view, entry.Options)
	if err != nil {
		return err
	}
	if backend == nil {
		return fmt.Errorf("nil audit backend of type %q: %w", entry.Type, audit.ErrInternal)
	}

	if entry.Options["skip_test"] != "true" {
		// Test the new audit device and report failure if it doesn't work.
		testProbe, err := c.generateAuditTestProbe()
		if err != nil {
			return fmt.Errorf("error generating test probe: %w: %w", audit.ErrInternal, err)
		}
		err = backend.LogTestMessage(ctx, testProbe)
		if err != nil {
			c.logger.Error("new audit backend failed test", "path", entry.Path, "type", entry.Type, "error", err)
			return fmt.Errorf("audit backend failed test message: %w", err)
		}
	}

	// Now that we're happy that the backend has been created correctly, we can
	// try to register the backend with the audit broker.
	// An error at this point doesn't cause issues anywhere outside the broker.
	err = c.auditBroker.Register(backend, entry.Local)
	if err != nil {
		return fmt.Errorf("failed to register %q audit backend %q: %w", entry.Type, entry.Path, err)
	}

	// Update a copy of the mount table, we will swap out the oneCore has access to
	// for this one unless there is a problem persisting storage (if required).
	newTable := c.audit.shallowClone()
	newTable.Entries = append(newTable.Entries, entry)
	if updateStorage {
		if err := c.persistAudit(ctx, newTable, entry.Local); err != nil {
			return fmt.Errorf("failed to update audit table: %w: %w", audit.ErrInternal, err)
		}
	}

	// Wrap things up, add the path checker, swap the table, log our success.
	addAuditPathChecker(c, entry, view, viewPath)
	c.audit = newTable
	c.logger.Info("enabled audit backend", "path", entry.Path, "type", entry.Type)
	return nil
}

// disableAudit is used to disable an existing audit backend.
// It returns whether the entry existed, and any errors in disabling it.
func (c *Core) disableAudit(ctx context.Context, path string, updateStorage bool) (bool, error) {
	var existed bool

	// Ensure we end the path in a slash
	if !strings.HasSuffix(path, "/") {
		path += "/"
	}

	// Ensure there is a name
	if path == "/" {
		return existed, fmt.Errorf("backend path must be specified")
	}

	// Remove the entry from the mount table
	c.auditLock.Lock()
	defer c.auditLock.Unlock()

	newTable := c.audit.shallowClone()
	entry, err := newTable.remove(ctx, path)
	if err != nil {
		return existed, err
	}

	// Ensure there was a match
	if entry == nil {
		return existed, fmt.Errorf("no matching backend")
	}

	c.removeAuditReloadFunc(entry)

	// We're satisfied that the entry exists now.
	existed = true

	// When unmounting all entries the JSON code will load back up from storage
	// as a nil slice, which kills tests...just set it nil explicitly
	if len(newTable.Entries) == 0 {
		newTable.Entries = nil
	}

	if updateStorage {
		// Update the audit table
		if err := c.persistAudit(ctx, newTable, entry.Local); err != nil {
			return existed, fmt.Errorf("failed to update audit table: %w: %w", audit.ErrInternal, err)
		}
	}

	c.audit = newTable

	// Unmount the backend, any returned error can be ignored since the
	// Backend will already have been removed from the AuditBroker's map.
	err = c.auditBroker.Deregister(ctx, path)
	if err != nil {
		return existed, fmt.Errorf("failed to deregister %q audit backend %q: %w", entry.Type, entry.Path, err)
	}

	c.logger.Info("disabled audit backend", "path", path)

	removeAuditPathChecker(c, entry)

	return existed, nil
}

// loadAudits is invoked as part of postUnseal to load the audit table
func (c *Core) loadAudits(ctx context.Context) error {
	auditTable := &MountTable{}
	localAuditTable := &MountTable{}

	// Load the existing audit table
	raw, err := c.barrier.Get(ctx, coreAuditConfigPath)
	if err != nil {
		c.logger.Error("failed to read audit table", "error", err)
		return errLoadAuditFailed
	}
	rawLocal, err := c.barrier.Get(ctx, coreLocalAuditConfigPath)
	if err != nil {
		c.logger.Error("failed to read local audit table", "error", err)
		return errLoadAuditFailed
	}

	c.auditLock.Lock()
	defer c.auditLock.Unlock()

	if raw != nil {
		if err := jsonutil.DecodeJSON(raw.Value, auditTable); err != nil {
			c.logger.Error("failed to decode audit table", "error", err)
			return errLoadAuditFailed
		}
		c.audit = auditTable
	}

	var needPersist bool
	if c.audit == nil {
		c.audit = defaultAuditTable()
		needPersist = true
	}

	if rawLocal != nil {
		if err := jsonutil.DecodeJSON(rawLocal.Value, localAuditTable); err != nil {
			c.logger.Error("failed to decode local audit table", "error", err)
			return errLoadAuditFailed
		}
		if localAuditTable != nil && len(localAuditTable.Entries) > 0 {
			c.audit.Entries = append(c.audit.Entries, localAuditTable.Entries...)
		}
	}

	// Upgrade to typed auth table
	if c.audit.Type == "" {
		c.audit.Type = auditTableType
		needPersist = true
	}

	// Upgrade to table-scoped entries
	for _, entry := range c.audit.Entries {
		if entry.Table == "" {
			entry.Table = c.audit.Type
			needPersist = true
		}
		if entry.Accessor == "" {
			accessor, err := c.generateMountAccessor("audit_" + entry.Type)
			if err != nil {
				return err
			}
			entry.Accessor = accessor
			needPersist = true
		}

		if entry.NamespaceID == "" {
			entry.NamespaceID = namespace.RootNamespaceID
			needPersist = true
		}
		// Get the namespace from the namespace ID and load it in memory
		ns, err := NamespaceByID(ctx, entry.NamespaceID, c)
		if err != nil {
			return err
		}
		if ns == nil {
			return namespace.ErrNoNamespace
		}
		entry.namespace = ns
	}

	if !needPersist || c.perfStandby {
		return nil
	}

	if err := c.persistAudit(ctx, c.audit, false); err != nil {
		return errLoadAuditFailed
	}
	return nil
}

// persistAudit is used to persist the audit table after modification
func (c *Core) persistAudit(ctx context.Context, table *MountTable, localOnly bool) error {
	if table.Type != auditTableType {
		c.logger.Error("given table to persist has wrong type", "actual_type", table.Type, "expected_type", auditTableType)
		return fmt.Errorf("invalid table type given, not persisting")
	}

	nonLocalAudit := &MountTable{
		Type: auditTableType,
	}

	localAudit := &MountTable{
		Type: auditTableType,
	}

	for _, entry := range table.Entries {
		if entry.Table != table.Type {
			c.logger.Error("given entry to persist in audit table has wrong table value", "path", entry.Path, "entry_table_type", entry.Table, "actual_type", table.Type)
			return fmt.Errorf("invalid audit entry found, not persisting")
		}

		if entry.Local {
			localAudit.Entries = append(localAudit.Entries, entry)
		} else {
			nonLocalAudit.Entries = append(nonLocalAudit.Entries, entry)
		}
	}

	if !localOnly {
		// Marshal the table
		compressedBytes, err := jsonutil.EncodeJSONAndCompress(nonLocalAudit, nil)
		if err != nil {
			c.logger.Error("failed to encode and/or compress audit table", "error", err)
			return err
		}

		// Create an entry
		entry := &logical.StorageEntry{
			Key:   coreAuditConfigPath,
			Value: compressedBytes,
		}

		// Write to the physical backend
		if err := c.barrier.Put(ctx, entry); err != nil {
			c.logger.Error("failed to persist audit table", "error", err)
			return err
		}
	}

	// Repeat with local audit
	compressedBytes, err := jsonutil.EncodeJSONAndCompress(localAudit, nil)
	if err != nil {
		c.logger.Error("failed to encode and/or compress local audit table", "error", err)
		return err
	}

	entry := &logical.StorageEntry{
		Key:   coreLocalAuditConfigPath,
		Value: compressedBytes,
	}

	if err := c.barrier.Put(ctx, entry); err != nil {
		c.logger.Error("failed to persist local audit table", "error", err)
		return err
	}

	return nil
}

// setupAudits is invoked after we've loaded the audit table to initialize the audit backends
func (c *Core) setupAudits(ctx context.Context) error {
	c.auditLock.Lock()
	defer c.auditLock.Unlock()

	brokerLogger := c.baseLogger.Named("audit")

	broker, err := audit.NewBroker(brokerLogger)
	if err != nil {
		return err
	}
	c.auditBroker = broker

	var successCount int

	for _, entry := range c.audit.Entries {
		// Create a barrier view using the UUID
		viewPath := entry.ViewPath()
		view := NewBarrierView(c.barrier, viewPath)

		// Mark the view as read-only until the mounting is complete and
		// ensure that it is reset after. This ensures that there will be no
		// writes during the construction of the backend.
		view.setReadOnlyErr(logical.ErrSetupReadOnly)
		c.postUnsealFuncs = append(c.postUnsealFuncs, func() {
			view.setReadOnlyErr(view.getReadOnlyErr())
		})

		// Initialize the backend
		backend, err := c.newAuditBackend(entry, view, entry.Options)
		if err != nil {
			c.logger.Error("failed to create audit entry", "path", entry.Path, "error", err)
			continue
		}
		if backend == nil {
			c.logger.Error("created audit entry was nil", "path", entry.Path, "type", entry.Type)
			continue
		}

		// Mount the backend
		err = broker.Register(backend, entry.Local)
		if err != nil {
			c.logger.Error("failed to setup audit backed", "path", entry.Path, "type", entry.Type, "error", err)
			continue
		}

		addAuditPathChecker(c, entry, view, viewPath)
		successCount++
	}

	if len(c.audit.Entries) > 0 && successCount == 0 {
		return errLoadAuditFailed
	}

	c.AddLogger(brokerLogger)
	return nil
}

// teardownAudit is used before we seal the vault to reset the audit
// backends to their unloaded state. This is reversed by loadAudits.
func (c *Core) teardownAudits() error {
	c.auditLock.Lock()
	defer c.auditLock.Unlock()

	if c.audit != nil {
		ctx, cancel := context.WithTimeout(context.Background(), 5*time.Second)
		defer cancel()

		for _, entry := range c.audit.Entries {
			c.removeAuditReloadFunc(entry)
			removeAuditPathChecker(c, entry)
			err := c.auditBroker.Deregister(ctx, entry.Path)
			if err != nil {
				c.logger.Error("unable to deregister audit during teardown", "path", entry.Path, "type", entry.Type, "error", err)
			}
		}
	}

	c.audit = nil
	c.auditBroker = nil
	return nil
}

// removeAuditReloadFunc removes the reload func from the working set. The
// audit lock needs to be held before calling this.
func (c *Core) removeAuditReloadFunc(entry *MountEntry) {
	switch entry.Type {
	case audit.TypeFile:
		key := "audit_file|" + entry.Path
		c.reloadFuncsLock.Lock()

		if c.logger.IsDebug() {
			c.baseLogger.Named("audit").Debug("removing reload function", "path", entry.Path)
		}

		delete(c.reloadFuncs, key)

		c.reloadFuncsLock.Unlock()
	}
}

// newAuditBackend is used to create and configure a new audit backend by name
func (c *Core) newAuditBackend(entry *MountEntry, view logical.Storage, conf map[string]string) (audit.Backend, error) {
	// Ensure that non-Enterprise versions aren't trying to supply Enterprise only options.
	if audit.HasInvalidOptions(entry.Options) {
		return nil, fmt.Errorf("enterprise-only options supplied: %w", audit.ErrInvalidParameter)
	}

	f, ok := c.auditBackends[entry.Type]
	if !ok {
		return nil, fmt.Errorf("unknown backend type: %q: %w", entry.Type, audit.ErrInvalidParameter)
	}
	saltConfig := &salt.Config{
		HMAC:     sha256.New,
		HMACType: "hmac-sha256",
		Location: salt.DefaultLocation,
	}
	auditLogger := c.baseLogger.Named("audit")

	be, err := f(&audit.BackendConfig{
		SaltView:   view,
		SaltConfig: saltConfig,
		Config:     conf,
		MountPath:  entry.Path,
		Logger:     auditLogger,
	}, c.auditedHeaders)
	if err != nil {
		return nil, fmt.Errorf("unable to create new audit backend: %w", err)
	}
	if be == nil {
		return nil, fmt.Errorf("nil backend returned from %q factory function: %w", entry.Type, audit.ErrInternal)
	}

	switch entry.Type {
	case audit.TypeFile:
		key := "audit_file|" + entry.Path

		c.reloadFuncsLock.Lock()

		if auditLogger.IsDebug() {
			auditLogger.Debug("adding reload function", "path", entry.Path)
			if entry.Options != nil {
				auditLogger.Debug("file backend options", "path", entry.Path, "file_path", entry.Options["file_path"])
			}
		}

		c.reloadFuncs[key] = append(c.reloadFuncs[key], func() error {
			auditLogger.Info("reloading file audit backend", "path", entry.Path)
			return be.Reload()
		})

		c.reloadFuncsLock.Unlock()
	case audit.TypeSocket:
		if auditLogger.IsDebug() && entry.Options != nil {
			auditLogger.Debug("socket backend options", "path", entry.Path, "address", entry.Options["address"], "socket type", entry.Options["socket_type"])
		}
	case audit.TypeSyslog:
		if auditLogger.IsDebug() && entry.Options != nil {
			auditLogger.Debug("syslog backend options", "path", entry.Path, "facility", entry.Options["facility"], "tag", entry.Options["tag"])
		}
	}

	c.AddLogger(auditLogger)
	return be, err
}

// defaultAuditTable creates a default audit table
func defaultAuditTable() *MountTable {
	table := &MountTable{
		Type: auditTableType,
	}
	return table
}

type AuditLogger interface {
	AuditRequest(ctx context.Context, input *logical.LogInput) error
	AuditResponse(ctx context.Context, input *logical.LogInput) error
}

type basicAuditor struct {
	c *Core
}

func (b *basicAuditor) AuditRequest(ctx context.Context, input *logical.LogInput) error {
	b.c.auditLock.RLock()
	auditBroker := b.c.auditBroker
	b.c.auditLock.RUnlock()
	if auditBroker == nil {
		return consts.ErrSealed
	}
	return auditBroker.LogRequest(ctx, input)
}

func (b *basicAuditor) AuditResponse(ctx context.Context, input *logical.LogInput) error {
	b.c.auditLock.RLock()
	auditBroker := b.c.auditBroker
	b.c.auditLock.RUnlock()
	if auditBroker == nil {
		return consts.ErrSealed
	}
	return auditBroker.LogResponse(ctx, input)
}

type genericAuditor struct {
	c         *Core
	mountType string
	namespace *namespace.Namespace
}

func (g genericAuditor) AuditRequest(ctx context.Context, input *logical.LogInput) error {
	ctx = namespace.ContextWithNamespace(ctx, g.namespace)
	logInput := *input
	logInput.Type = g.mountType + "-request"
	g.c.auditLock.RLock()
	auditBroker := g.c.auditBroker
	g.c.auditLock.RUnlock()
	if auditBroker == nil {
		return consts.ErrSealed
	}
	return auditBroker.LogRequest(ctx, &logInput)
}

func (g genericAuditor) AuditResponse(ctx context.Context, input *logical.LogInput) error {
	ctx = namespace.ContextWithNamespace(ctx, g.namespace)
	logInput := *input
	logInput.Type = g.mountType + "-response"
<<<<<<< HEAD
	g.c.auditLock.RLock()
	auditBroker := g.c.auditBroker
	g.c.auditLock.RUnlock()
	if auditBroker == nil {
		return consts.ErrSealed
	}
	return auditBroker.LogResponse(ctx, &logInput)
=======
	return g.c.auditBroker.LogResponse(ctx, &logInput)
}

// auditEntryMinimal represents a minimal version of a MountEntry which would be
// required by the audit system in order to compare two entries and establish if
// they are distinct.
type auditEntryMinimal struct {
	path       string
	deviceType string
	options    map[string]string
}

// Type returns the device type of the entry.
func (m *auditEntryMinimal) Type() string {
	return m.deviceType
}

// Path returns the device mount path of the entry.
func (m *auditEntryMinimal) Path() string {
	return m.path
}

// Options returns the specified option given a key.
func (m *auditEntryMinimal) Options(key string) string {
	return m.options[key]
}

// toAuditEntryMinimal converts a MountEntry to an auditEntryMinimal.
func (e *MountEntry) toAuditEntryMinimal() *auditEntryMinimal {
	return &auditEntryMinimal{
		options:    e.Options,
		deviceType: e.Type,
		path:       e.Path,
	}
>>>>>>> bb732857
}<|MERGE_RESOLUTION|>--- conflicted
+++ resolved
@@ -694,7 +694,6 @@
 	ctx = namespace.ContextWithNamespace(ctx, g.namespace)
 	logInput := *input
 	logInput.Type = g.mountType + "-response"
-<<<<<<< HEAD
 	g.c.auditLock.RLock()
 	auditBroker := g.c.auditBroker
 	g.c.auditLock.RUnlock()
@@ -702,8 +701,6 @@
 		return consts.ErrSealed
 	}
 	return auditBroker.LogResponse(ctx, &logInput)
-=======
-	return g.c.auditBroker.LogResponse(ctx, &logInput)
 }
 
 // auditEntryMinimal represents a minimal version of a MountEntry which would be
@@ -737,5 +734,4 @@
 		deviceType: e.Type,
 		path:       e.Path,
 	}
->>>>>>> bb732857
 }