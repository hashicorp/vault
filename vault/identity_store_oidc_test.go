package vault

import (
	"crypto/rand"
	"crypto/rsa"
	"encoding/json"
	"fmt"
	"testing"
	"time"

	"github.com/go-test/deep"
	uuid "github.com/hashicorp/go-uuid"
	"github.com/hashicorp/vault/helper/identity"
	"github.com/hashicorp/vault/helper/namespace"
	"github.com/hashicorp/vault/sdk/framework"
	"github.com/hashicorp/vault/sdk/logical"
	"gopkg.in/square/go-jose.v2"
	"gopkg.in/square/go-jose.v2/jwt"
)

// TestOIDC_Path_OIDCRoleRole tests CRUD operations for roles
func TestOIDC_Path_OIDCRoleRole(t *testing.T) {
	c, _, _ := TestCoreUnsealed(t)
	ctx := namespace.RootContext(nil)
	storage := &logical.InmemStorage{}

	// Create a test key "test-key"
	c.identityStore.HandleRequest(ctx, &logical.Request{
		Path:      "oidc/key/test-key",
		Operation: logical.CreateOperation,
		Storage:   storage,
	})

	// Create a test role "test-role1" with a valid key -- should succeed with warning
	resp, err := c.identityStore.HandleRequest(ctx, &logical.Request{
		Path:      "oidc/role/test-role1",
		Operation: logical.CreateOperation,
		Data: map[string]interface{}{
			"key": "test-key",
		},
		Storage: storage,
	})
	expectSuccess(t, resp, err)

	// Read "test-role1" and validate
	resp, err = c.identityStore.HandleRequest(ctx, &logical.Request{
		Path:      "oidc/role/test-role1",
		Operation: logical.ReadOperation,
		Storage:   storage,
	})
	expectSuccess(t, resp, err)
	expected := map[string]interface{}{
		"key":       "test-key",
		"ttl":       int64(86400),
		"template":  "",
		"client_id": resp.Data["client_id"],
	}
	if diff := deep.Equal(expected, resp.Data); diff != nil {
		t.Fatal(diff)
	}

	// Update "test-role1" with valid parameters -- should succeed
	resp, err = c.identityStore.HandleRequest(ctx, &logical.Request{
		Path:      "oidc/role/test-role1",
		Operation: logical.UpdateOperation,
		Data: map[string]interface{}{
			"template": "{\"some-key\":\"some-value\"}",
			"ttl":      "2h",
		},
		Storage: storage,
	})
	expectSuccess(t, resp, err)

	// Read "test-role1" again and validate
	resp, err = c.identityStore.HandleRequest(ctx, &logical.Request{
		Path:      "oidc/role/test-role1",
		Operation: logical.ReadOperation,
		Storage:   storage,
	})
	expectSuccess(t, resp, err)
	expected = map[string]interface{}{
		"key":       "test-key",
		"ttl":       int64(7200),
		"template":  "{\"some-key\":\"some-value\"}",
		"client_id": resp.Data["client_id"],
	}
	if diff := deep.Equal(expected, resp.Data); diff != nil {
		t.Fatal(diff)
	}

	// Delete "test-role1"
	resp, err = c.identityStore.HandleRequest(ctx, &logical.Request{
		Path:      "oidc/role/test-role1",
		Operation: logical.DeleteOperation,
		Storage:   storage,
	})
	expectSuccess(t, resp, err)

	// Read "test-role1"
	respReadTestRole1AfterDelete, err3 := c.identityStore.HandleRequest(ctx, &logical.Request{
		Path:      "oidc/role/test-role1",
		Operation: logical.ReadOperation,
		Storage:   storage,
	})
	// Ensure that "test-role1" has been deleted
	expectSuccess(t, respReadTestRole1AfterDelete, err3)
	if respReadTestRole1AfterDelete != nil {
		t.Fatalf("Expected a nil response but instead got:\n%#v", respReadTestRole1AfterDelete)
	}
	if respReadTestRole1AfterDelete != nil {
		t.Fatalf("Expected role to have been deleted but read response was:\n%#v", respReadTestRole1AfterDelete)
	}
}

// TestOIDC_Path_OIDCRole tests the List operation for roles
func TestOIDC_Path_OIDCRole(t *testing.T) {
	c, _, _ := TestCoreUnsealed(t)
	ctx := namespace.RootContext(nil)
	storage := &logical.InmemStorage{}

	// Prepare two roles, test-role1 and test-role2
	// Create a test key "test-key"
	c.identityStore.HandleRequest(ctx, &logical.Request{
		Path:      "oidc/key/test-key",
		Operation: logical.CreateOperation,
		Data: map[string]interface{}{
			"allowed_client_ids": "test-role1,test-role2",
		},
		Storage: storage,
	})

	// Create "test-role1"
	c.identityStore.HandleRequest(ctx, &logical.Request{
		Path:      "oidc/role/test-role1",
		Operation: logical.CreateOperation,
		Data: map[string]interface{}{
			"key": "test-key",
		},
		Storage: storage,
	})

	// Create "test-role2"
	c.identityStore.HandleRequest(ctx, &logical.Request{
		Path:      "oidc/role/test-role2",
		Operation: logical.CreateOperation,
		Data: map[string]interface{}{
			"key": "test-key",
		},
		Storage: storage,
	})

	// list roles
	respListRole, listErr := c.identityStore.HandleRequest(ctx, &logical.Request{
		Path:      "oidc/role",
		Operation: logical.ListOperation,
		Storage:   storage,
	})
	expectSuccess(t, respListRole, listErr)

	// validate list response
	expectedStrings := map[string]interface{}{"test-role1": true, "test-role2": true}
	expectStrings(t, respListRole.Data["keys"].([]string), expectedStrings)

	// delete test-role2
	c.identityStore.HandleRequest(ctx, &logical.Request{
		Path:      "oidc/role/test-role2",
		Operation: logical.DeleteOperation,
		Storage:   storage,
	})

	// list roles again and validate response
	respListRoleAfterDelete, listErrAfterDelete := c.identityStore.HandleRequest(ctx, &logical.Request{
		Path:      "oidc/role",
		Operation: logical.ListOperation,
		Storage:   storage,
	})
	expectSuccess(t, respListRoleAfterDelete, listErrAfterDelete)

	// validate list response
	delete(expectedStrings, "test-role2")
	expectStrings(t, respListRoleAfterDelete.Data["keys"].([]string), expectedStrings)
}

// TestOIDC_Path_OIDCKeyKey tests CRUD operations for keys
func TestOIDC_Path_OIDCKeyKey(t *testing.T) {
	c, _, _ := TestCoreUnsealed(t)
	ctx := namespace.RootContext(nil)
	storage := &logical.InmemStorage{}

	// Create a test key "test-key" -- should succeed
	resp, err := c.identityStore.HandleRequest(ctx, &logical.Request{
		Path:      "oidc/key/test-key",
		Operation: logical.CreateOperation,
		Storage:   storage,
	})
	expectSuccess(t, resp, err)

	// Read "test-key" and validate
	resp, err = c.identityStore.HandleRequest(ctx, &logical.Request{
		Path:      "oidc/key/test-key",
		Operation: logical.ReadOperation,
		Storage:   storage,
	})
	expectSuccess(t, resp, err)
	expected := map[string]interface{}{
		"rotation_period":    int64(86400),
		"verification_ttl":   int64(86400),
		"algorithm":          "RS256",
		"allowed_client_ids": []string{},
	}
	if diff := deep.Equal(expected, resp.Data); diff != nil {
		t.Fatal(diff)
	}

	// Update "test-key" -- should succeed
	resp, err = c.identityStore.HandleRequest(ctx, &logical.Request{
		Path:      "oidc/key/test-key",
		Operation: logical.UpdateOperation,
		Data: map[string]interface{}{
			"rotation_period":    "10m",
			"verification_ttl":   "1h",
			"allowed_client_ids": "allowed-test-role",
		},
		Storage: storage,
	})
	expectSuccess(t, resp, err)

	// Read "test-key" again and validate
	resp, err = c.identityStore.HandleRequest(ctx, &logical.Request{
		Path:      "oidc/key/test-key",
		Operation: logical.ReadOperation,
		Storage:   storage,
	})
	expectSuccess(t, resp, err)
	expected = map[string]interface{}{
		"rotation_period":    int64(600),
		"verification_ttl":   int64(3600),
		"algorithm":          "RS256",
		"allowed_client_ids": []string{"allowed-test-role"},
	}
	if diff := deep.Equal(expected, resp.Data); diff != nil {
		t.Fatal(diff)
	}

	// Create a role that depends on test key
	resp, err = c.identityStore.HandleRequest(ctx, &logical.Request{
		Path:      "oidc/role/allowed-test-role",
		Operation: logical.UpdateOperation,
		Data: map[string]interface{}{
			"key": "test-key",
		},
		Storage: storage,
	})
	expectSuccess(t, resp, err)
	fmt.Printf("resp is:\n%#v", resp)

	// Delete test-key -- should fail because test-role depends on test-key
	resp, err = c.identityStore.HandleRequest(ctx, &logical.Request{
		Path:      "oidc/key/test-key",
		Operation: logical.DeleteOperation,
		Storage:   storage,
	})
	expectError(t, resp, err)
	// validate error message
	expectedStrings := map[string]interface{}{
		"unable to delete key \"test-key\" because it is currently referenced by these roles: allowed-test-role": true,
	}
	expectStrings(t, []string{resp.Data["error"].(string)}, expectedStrings)

	// Delete allowed-test-role
	c.identityStore.HandleRequest(ctx, &logical.Request{
		Path:      "oidc/role/allowed-test-role",
		Operation: logical.DeleteOperation,
		Storage:   storage,
	})

	// Delete test-key -- should succeed this time because no roles depend on test-key
	resp, err = c.identityStore.HandleRequest(ctx, &logical.Request{
		Path:      "oidc/key/test-key",
		Operation: logical.DeleteOperation,
		Storage:   storage,
	})
	expectSuccess(t, resp, err)
}

// TestOIDC_Path_OIDCKey tests the List operation for keys
func TestOIDC_Path_OIDCKey(t *testing.T) {
	c, _, _ := TestCoreUnsealed(t)
	ctx := namespace.RootContext(nil)
	storage := &logical.InmemStorage{}

	// Prepare two keys, test-key1 and test-key2
	c.identityStore.HandleRequest(ctx, &logical.Request{
		Path:      "oidc/key/test-key1",
		Operation: logical.CreateOperation,
		Storage:   storage,
	})

	c.identityStore.HandleRequest(ctx, &logical.Request{
		Path:      "oidc/key/test-key2",
		Operation: logical.CreateOperation,
		Storage:   storage,
	})

	// list keys
	respListKey, listErr := c.identityStore.HandleRequest(ctx, &logical.Request{
		Path:      "oidc/key",
		Operation: logical.ListOperation,
		Storage:   storage,
	})
	expectSuccess(t, respListKey, listErr)

	// validate list response
	expectedStrings := map[string]interface{}{"test-key1": true, "test-key2": true}
	expectStrings(t, respListKey.Data["keys"].([]string), expectedStrings)

	// delete test-key2
	c.identityStore.HandleRequest(ctx, &logical.Request{
		Path:      "oidc/key/test-key2",
		Operation: logical.DeleteOperation,
		Storage:   storage,
	})

	// list keyes again and validate response
	respListKeyAfterDelete, listErrAfterDelete := c.identityStore.HandleRequest(ctx, &logical.Request{
		Path:      "oidc/key",
		Operation: logical.ListOperation,
		Storage:   storage,
	})
	expectSuccess(t, respListKeyAfterDelete, listErrAfterDelete)

	// validate list response
	delete(expectedStrings, "test-key2")
	expectStrings(t, respListKeyAfterDelete.Data["keys"].([]string), expectedStrings)
}

// TestOIDC_PublicKeys tests that public keys are updated by
// key creation, rotation, and deletion
func TestOIDC_PublicKeys(t *testing.T) {
	c, _, _ := TestCoreUnsealed(t)
	ctx := namespace.RootContext(nil)
	storage := &logical.InmemStorage{}

	// Create a test key "test-key"
	c.identityStore.HandleRequest(ctx, &logical.Request{
		Path:      "oidc/key/test-key",
		Operation: logical.CreateOperation,
		Storage:   storage,
	})

	// .well-known/keys should contain 1 public key
	resp, err := c.identityStore.HandleRequest(ctx, &logical.Request{
		Path:      "oidc/.well-known/keys",
		Operation: logical.ReadOperation,
		Storage:   storage,
	})
	expectSuccess(t, resp, err)
	// parse response
	responseJWKS := &jose.JSONWebKeySet{}
	json.Unmarshal(resp.Data["http_raw_body"].([]byte), responseJWKS)
	if len(responseJWKS.Keys) != 1 {
		t.Fatalf("expected 1 public key but instead got %d", len(responseJWKS.Keys))
	}

	// rotate test-key a few times, each rotate should increase the length of public keys returned
	// by the .well-known endpoint
	resp, err = c.identityStore.HandleRequest(ctx, &logical.Request{
		Path:      "oidc/key/test-key/rotate",
		Operation: logical.UpdateOperation,
		Storage:   storage,
	})
	expectSuccess(t, resp, err)
	c.identityStore.HandleRequest(ctx, &logical.Request{
		Path:      "oidc/key/test-key/rotate",
		Operation: logical.UpdateOperation,
		Storage:   storage,
	})
	expectSuccess(t, resp, err)

	// .well-known/keys should contain 3 public keys
	resp, err = c.identityStore.HandleRequest(ctx, &logical.Request{
		Path:      "oidc/.well-known/keys",
		Operation: logical.ReadOperation,
		Storage:   storage,
	})
	expectSuccess(t, resp, err)
	// parse response
	json.Unmarshal(resp.Data["http_raw_body"].([]byte), responseJWKS)
	if len(responseJWKS.Keys) != 3 {
		t.Fatalf("expected 3 public keys but instead got %d", len(responseJWKS.Keys))
	}

	// create another named key
	c.identityStore.HandleRequest(ctx, &logical.Request{
		Path:      "oidc/key/test-key2",
		Operation: logical.CreateOperation,
		Storage:   storage,
	})

	// delete test key
	c.identityStore.HandleRequest(ctx, &logical.Request{
		Path:      "oidc/key/test-key",
		Operation: logical.DeleteOperation,
		Storage:   storage,
	})

	// .well-known/keys should contain 1 public key, all of the public keys
	// from named key "test-key" should have been deleted
	resp, err = c.identityStore.HandleRequest(ctx, &logical.Request{
		Path:      "oidc/.well-known/keys",
		Operation: logical.ReadOperation,
		Storage:   storage,
	})
	expectSuccess(t, resp, err)
	// parse response
	json.Unmarshal(resp.Data["http_raw_body"].([]byte), responseJWKS)
	if len(responseJWKS.Keys) != 1 {
		t.Fatalf("expected 1 public keys but instead got %d", len(responseJWKS.Keys))
	}
}

// TestOIDC_SignIDToken tests acquiring a signed token and verifying the public portion
// of the signing key
func TestOIDC_SignIDToken(t *testing.T) {
	c, _, _ := TestCoreUnsealed(t)
	ctx := namespace.RootContext(nil)
	storage := &logical.InmemStorage{}

	// Create and load an entity, an entity is required to generate an ID token
	testEntity := &identity.Entity{
		Name:      "test-entity-name",
		ID:        "test-entity-id",
		BucketKey: "test-entity-bucket-key",
	}

	txn := c.identityStore.db.Txn(true)
	defer txn.Abort()
	err := c.identityStore.upsertEntityInTxn(ctx, txn, testEntity, nil, true)
	if err != nil {
		t.Fatal(err)
	}
	txn.Commit()

	// Create a test key "test-key"
	c.identityStore.HandleRequest(ctx, &logical.Request{
		Path:      "oidc/key/test-key",
		Operation: logical.CreateOperation,
		Data: map[string]interface{}{
			"allowed_client_ids": "*",
		},
		Storage: storage,
	})

	// Create a test role "test-role" -- expect no warning
	resp, err := c.identityStore.HandleRequest(ctx, &logical.Request{
		Path:      "oidc/role/test-role",
		Operation: logical.CreateOperation,
		Data: map[string]interface{}{
			"key": "test-key",
		},
		Storage: storage,
	})
	expectSuccess(t, resp, err)
	if resp != nil {
		t.Fatalf("was expecting a nil response but instead got: %#v", resp)
	}

	// Determine test-role's client_id
	resp, err = c.identityStore.HandleRequest(ctx, &logical.Request{
		Path:      "oidc/role/test-role",
		Operation: logical.ReadOperation,
		Data: map[string]interface{}{
			"allowed_client_ids": "",
		},
		Storage: storage,
	})
	expectSuccess(t, resp, err)
	clientID := resp.Data["client_id"].(string)

	// remove test-role as an allowed role from test-key
	c.identityStore.HandleRequest(ctx, &logical.Request{
		Path:      "oidc/key/test-key",
		Operation: logical.CreateOperation,
		Data: map[string]interface{}{
			"allowed_client_ids": "",
		},
		Storage: storage,
	})

	// Generate a token against the role "test-role" -- should fail
	resp, err = c.identityStore.HandleRequest(ctx, &logical.Request{
		Path:      "oidc/token/test-role",
		Operation: logical.ReadOperation,
		Storage:   storage,
		EntityID:  "test-entity-id",
	})
	expectError(t, resp, err)
	// validate error message
	expectedStrings := map[string]interface{}{
		"The key \"test-key\" does not list the client id of the role \"test-role\" as an allowed_clientID": true,
	}
	expectStrings(t, []string{resp.Data["error"].(string)}, expectedStrings)

	// add test-role as an allowed role from test-key
	c.identityStore.HandleRequest(ctx, &logical.Request{
		Path:      "oidc/key/test-key",
		Operation: logical.CreateOperation,
		Data: map[string]interface{}{
			"allowed_client_ids": clientID,
		},
		Storage: storage,
	})

	// Generate a token against the role "test-role" -- should succeed
	resp, err = c.identityStore.HandleRequest(ctx, &logical.Request{
		Path:      "oidc/token/test-role",
		Operation: logical.ReadOperation,
		Storage:   storage,
		EntityID:  "test-entity-id",
	})
	expectSuccess(t, resp, err)
	parsedToken, err := jwt.ParseSigned(resp.Data["token"].(string))
	if err != nil {
		t.Fatalf("error parsing token: %s", err.Error())
	}

	// Acquire the public parts of the key that signed parsedToken
	resp, err = c.identityStore.HandleRequest(ctx, &logical.Request{
		Path:      "oidc/.well-known/keys",
		Operation: logical.ReadOperation,
		Storage:   storage,
	})
	responseJWKS := &jose.JSONWebKeySet{}
	json.Unmarshal(resp.Data["http_raw_body"].([]byte), responseJWKS)

	// Validate the signature
	claims := &jwt.Claims{}
	if err := parsedToken.Claims(responseJWKS.Keys[0], claims); err != nil {
		t.Fatalf("unable to validate signed token, err:\n%#v", err)
	}
}

// TestOIDC_PeriodicFunc tests timing logic for running key
// rotations and expiration actions.
func TestOIDC_PeriodicFunc(t *testing.T) {
	// Prepare a storage to run through periodicFunc
	c, _, _ := TestCoreUnsealed(t)
	ctx := namespace.RootContext(nil)
	// ns := &namespace.Namespace{
	// 	ID:   "test",
	// 	Path: "test",
	// }
	// ctx := namespace.ContextWithNamespace(context.Background(), ns)

	namespaces := c.identityStore.listNamespacePaths(ctx)
	fmt.Printf("\nnamespacepaths: %#v", namespaces)

	// Prepare a dummy signing key
	key, _ := rsa.GenerateKey(rand.Reader, 2048)
	id, _ := uuid.GenerateUUID()
	jwk := &jose.JSONWebKey{
		Key:       key,
		KeyID:     id,
		Algorithm: "RS256",
		Use:       "sig",
	}
<<<<<<< HEAD
=======
	namedKey := &namedKey{
		name:            keyName,
		Algorithm:       "RS256",
		VerificationTTL: 1 * period,
		RotationPeriod:  1 * period,
		KeyRing:         nil,
		SigningKey:      jwk,
		NextRotation:    time.Now().Add(1 * time.Second),
	}
>>>>>>> a2810eb6

	cyclePeriod := 2 * time.Second

	var testSets = []struct {
		namedKey  *namedKey
		testCases []struct {
			cycle         int
			numKeys       int
			numPublicKeys int
		}
	}{
		{
			&namedKey{
				name:            "test-key",
				Algorithm:       "RS256",
				VerificationTTL: 1 * cyclePeriod,
				RotationPeriod:  1 * cyclePeriod,
				KeyRing:         nil,
				SigningKey:      jwk,
				NextRotation:    time.Now(),
			},
			[]struct {
				cycle         int
				numKeys       int
				numPublicKeys int
			}{
				{1, 1, 1},
				{2, 2, 2},
				{3, 2, 2},
				{4, 2, 2},
			},
		},
	}

<<<<<<< HEAD
	for _, testSet := range testSets {
		// Store namedKey
		storage := &logical.InmemStorage{}
		entry, _ := logical.StorageEntryJSON(namedKeyConfigPath+testSet.namedKey.name, testSet.namedKey)
		if err := storage.Put(ctx, entry); err != nil {
			t.Fatalf("writing to in mem storage failed")
		}
		// time.Sleep(1 * time.Second)
		keyss, _ := storage.List(ctx, namedKeyConfigPath)
		fmt.Printf("\nKEYS: %#v", keyss)

		currentCycle := 1
		numCases := len(testSet.testCases)
		lastCycle := testSet.testCases[numCases-1].cycle
		namedKeySamples := make([]*logical.StorageEntry, numCases)
		publicKeysSamples := make([][]string, numCases)

		i := 0
		// var start time.Time
		for currentCycle <= lastCycle {
			c.identityStore.oidcPeriodicFunc(ctx)
			if currentCycle == testSet.testCases[i].cycle {
				namedKeyEntry, _ := storage.Get(ctx, namedKeyConfigPath+testSet.namedKey.name)
				publicKeysEntry, _ := storage.List(ctx, publicKeysConfigPath)
				namedKeySamples[i] = namedKeyEntry
				publicKeysSamples[i] = publicKeysEntry
				i = i + 1
			}
			currentCycle = currentCycle + 1
			// sleep until we are in the next cycle - where a next run will happen
			v, _ := c.identityStore.oidcCache.Get(nil, "nextRun")
			nextRun := v.(time.Time)

			//nextCycleBeginsAt := start.Add(cyclePeriod * time.Duration(currentCycle)).Add(probe2.Sub(probe1))
			//time.Sleep(nextCycleBeginsAt.Sub(time.Now()))
			now := time.Now()
			diff := nextRun.Sub(now)
			fmt.Printf("\ntime.Now(): %#v\nnext run  : %#v\ndiff: %#v", now.String(), nextRun.String(), diff.String())

			if diff.Hours() >= time.Hour.Hours() {
				continue
			}
			if now.Before(nextRun) {
				time.Sleep(diff)
			}
		}

		// measure collected samples
		for i := range testSet.testCases {
			namedKeySamples[i].DecodeJSON(&testSet.namedKey)
			if len(testSet.namedKey.KeyRing) != testSet.testCases[i].numKeys {
				t.Fatalf("At cycle: %d expected namedKey's KeyRing to be of length %d but was: %d", testSet.testCases[i].cycle, testSet.testCases[i].numKeys, len(testSet.namedKey.KeyRing))
			}
			if len(publicKeysSamples[i]) != testSet.testCases[i].numPublicKeys {
				t.Fatalf("At cycle: %d expected public keys to be of length %d but was: %d", testSet.testCases[i].cycle, testSet.testCases[i].numPublicKeys, len(publicKeysSamples[i]))
			}
		}
=======
	// Time 0 - 1 Period
	// PeriodicFunc should set nextRun - nothing else
	c.identityStore.oidcPeriodicFunc(ctx)
	entry, _ = storage.Get(ctx, namedKeyConfigPath+keyName)
	entry.DecodeJSON(&namedKey)
	if len(namedKey.KeyRing) != 0 {
		t.Fatalf("expected namedKey's KeyRing to be of length 0 but was: %#v", len(namedKey.KeyRing))
	}
	// There should be no public keys yet
	publicKeys, _ := storage.List(ctx, publicKeysConfigPath)
	if len(publicKeys) != 0 {
		t.Fatalf("expected publicKeys to be of length 0 but was: %#v", len(publicKeys))
	}
	// Next run should be set
	v, _ := c.identityStore.oidcCache.Get(nilNamespace, "nextRun")
	if v == nil {
		t.Fatalf("Expected nextRun to be set but it was nil")
	}
	earlierNextRun := v.(time.Time)

	// Time 1 - 2 Period
	// PeriodicFunc should rotate namedKey and update nextRun
	time.Sleep(period)
	c.identityStore.oidcPeriodicFunc(ctx)
	entry, _ = storage.Get(ctx, namedKeyConfigPath+keyName)
	entry.DecodeJSON(&namedKey)
	if len(namedKey.KeyRing) != 1 {
		t.Fatalf("expected namedKey's KeyRing to be of length 1 but was: %#v", len(namedKey.KeyRing))
	}
	// There should be one public key
	publicKeys, _ = storage.List(ctx, publicKeysConfigPath)
	if len(publicKeys) != 1 {
		t.Fatalf("expected publicKeys to be of length 1 but was: %#v", len(publicKeys))
	}
	// nextRun should have been updated
	v, _ = c.identityStore.oidcCache.Get(nilNamespace, "nextRun")
	laterNextRun := v.(time.Time)
	if !laterNextRun.After(earlierNextRun) {
		t.Fatalf("laterNextRun: %#v is not after earlierNextRun: %#v", laterNextRun.String(), earlierNextRun.String())
	}

	// Time 2-3
	// PeriodicFunc should rotate namedKey and expire 1 public key
	time.Sleep(period)
	c.identityStore.oidcPeriodicFunc(ctx)
	entry, _ = storage.Get(ctx, namedKeyConfigPath+keyName)
	entry.DecodeJSON(&namedKey)
	if len(namedKey.KeyRing) != 2 {
		t.Fatalf("expected namedKey's KeyRing to be of length 2 but was: %#v", len(namedKey.KeyRing))
	}
	// There should be two public keys
	publicKeys, _ = storage.List(ctx, publicKeysConfigPath)
	if len(publicKeys) != 2 {
		t.Fatalf("expected publicKeys to be of length 2 but was: %#v", len(publicKeys))
	}

	// Time 3-4
	// PeriodicFunc should rotate namedKey and expire 1 public key
	time.Sleep(period)
	c.identityStore.oidcPeriodicFunc(ctx)
	entry, _ = storage.Get(ctx, namedKeyConfigPath+keyName)
	entry.DecodeJSON(&namedKey)
	if len(namedKey.KeyRing) != 1 {
		t.Fatalf("expected namedKey's KeyRing to be of length 1 but was: %#v", len(namedKey.KeyRing))
	}
	// There should be two public keys
	publicKeys, _ = storage.List(ctx, publicKeysConfigPath)
	if len(publicKeys) != 2 {
		t.Fatalf("expected publicKeys to be of length 1 but was: %#v", len(publicKeys))
>>>>>>> a2810eb6
	}
}

// TestOIDC_Config tests CRUD operations for configuring the OIDC backend
func TestOIDC_Config(t *testing.T) {
	c, _, _ := TestCoreUnsealed(t)
	ctx := namespace.RootContext(nil)
	storage := &logical.InmemStorage{}

	testIssuer := "https://example.com:1234"

	// Read Config - expect defaults
	resp, err := c.identityStore.HandleRequest(ctx, &logical.Request{
		Path:      "oidc/config",
		Operation: logical.ReadOperation,
		Storage:   storage,
	})
	expectSuccess(t, resp, err)
	// issuer should not be set
	if resp.Data["issuer"].(string) != "" {
		t.Fatalf("Expected issuer to not be set but found %q instead", resp.Data["issuer"].(string))
	}

	// Update Config
	resp, err = c.identityStore.HandleRequest(ctx, &logical.Request{
		Path:      "oidc/config",
		Operation: logical.UpdateOperation,
		Storage:   storage,
		Data: map[string]interface{}{
			"issuer": testIssuer,
		},
	})
	expectSuccess(t, resp, err)

	// Read Config - expect updated issuer value
	resp, err = c.identityStore.HandleRequest(ctx, &logical.Request{
		Path:      "oidc/config",
		Operation: logical.ReadOperation,
		Storage:   storage,
	})
	expectSuccess(t, resp, err)
	// issuer should be set
	if resp.Data["issuer"].(string) != testIssuer {
		t.Fatalf("Expected issuer to be %q but found %q instead", testIssuer, resp.Data["issuer"].(string))
	}

	// Test bad issuers
	for _, iss := range []string{"asldfk", "ftp://a.com", "a.com", "http://a.com/", "https://a.com/foo", "http:://a.com"} {
		resp, err = c.identityStore.HandleRequest(ctx, &logical.Request{
			Path:      "oidc/config",
			Operation: logical.UpdateOperation,
			Storage:   storage,
			Data: map[string]interface{}{
				"issuer": iss,
			},
		})
		if resp == nil || !resp.IsError() {
			t.Fatalf("Expected issuer %q to fail but it succeeded.", iss)
		}

	}
}

// TestOIDC_pathOIDCKeyExistenceCheck tests pathOIDCKeyExistenceCheck
func TestOIDC_pathOIDCKeyExistenceCheck(t *testing.T) {
	c, _, _ := TestCoreUnsealed(t)
	ctx := namespace.RootContext(nil)
	storage := &logical.InmemStorage{}

	keyName := "test"

	// Expect nil with empty storage
	exists, err := c.identityStore.pathOIDCKeyExistenceCheck(
		ctx,
		&logical.Request{
			Storage: storage,
		},
		&framework.FieldData{
			Raw: map[string]interface{}{"name": keyName},
			Schema: map[string]*framework.FieldSchema{
				"name": &framework.FieldSchema{
					Type: framework.TypeString,
				},
			},
		},
	)
	if err != nil {
		t.Fatalf("Error during existence check on an expected nil entry, err:\n%#v", err)
	}
	if exists {
		t.Fatalf("Expected existence check to return false but instead returned: %t", exists)
	}

	// Populte storage with a namedKey
<<<<<<< HEAD
	namedKey := &namedKey{
		name: keyName,
	}
=======
	namedKey := &namedKey{}
>>>>>>> a2810eb6
	entry, _ := logical.StorageEntryJSON(namedKeyConfigPath+keyName, namedKey)
	if err := storage.Put(ctx, entry); err != nil {
		t.Fatalf("writing to in mem storage failed")
	}

	// Expect true with a populated storage
	exists, err = c.identityStore.pathOIDCKeyExistenceCheck(
		ctx,
		&logical.Request{
			Storage: storage,
		},
		&framework.FieldData{
			Raw: map[string]interface{}{"name": keyName},
			Schema: map[string]*framework.FieldSchema{
				"name": &framework.FieldSchema{
					Type: framework.TypeString,
				},
			},
		},
	)
	if err != nil {
		t.Fatalf("Error during existence check on an expected nil entry, err:\n%#v", err)
	}
	if !exists {
		t.Fatalf("Expected existence check to return true but instead returned: %t", exists)
	}
}

// TestOIDC_pathOIDCRoleExistenceCheck tests pathOIDCRoleExistenceCheck
func TestOIDC_pathOIDCRoleExistenceCheck(t *testing.T) {
	c, _, _ := TestCoreUnsealed(t)
	ctx := namespace.RootContext(nil)
	storage := &logical.InmemStorage{}

	roleName := "test"

	// Expect nil with empty storage
	exists, err := c.identityStore.pathOIDCRoleExistenceCheck(
		ctx,
		&logical.Request{
			Storage: storage,
		},
		&framework.FieldData{
			Raw: map[string]interface{}{"name": roleName},
			Schema: map[string]*framework.FieldSchema{
				"name": &framework.FieldSchema{
					Type: framework.TypeString,
				},
			},
		},
	)
	if err != nil {
		t.Fatalf("Error during existence check on an expected nil entry, err:\n%#v", err)
	}
	if exists {
		t.Fatalf("Expected existence check to return false but instead returned: %t", exists)
	}

<<<<<<< HEAD
	// Populte storage with a role
=======
	// Populate storage with a role
>>>>>>> a2810eb6
	role := &role{}
	entry, _ := logical.StorageEntryJSON(roleConfigPath+roleName, role)
	if err := storage.Put(ctx, entry); err != nil {
		t.Fatalf("writing to in mem storage failed")
	}

	// Expect true with a populated storage
	exists, err = c.identityStore.pathOIDCRoleExistenceCheck(
		ctx,
		&logical.Request{
			Storage: storage,
		},
		&framework.FieldData{
			Raw: map[string]interface{}{"name": roleName},
			Schema: map[string]*framework.FieldSchema{
				"name": &framework.FieldSchema{
					Type: framework.TypeString,
				},
			},
		},
	)
	if err != nil {
		t.Fatalf("Error during existence check on an expected nil entry, err:\n%#v", err)
	}
	if !exists {
		t.Fatalf("Expected existence check to return true but instead returned: %t", exists)
	}
}

// TestOIDC_Path_OpenIDConfig tests read operations for the openid-configuration path
func TestOIDC_Path_OpenIDConfig(t *testing.T) {
	c, _, _ := TestCoreUnsealed(t)
	ctx := namespace.RootContext(nil)
	storage := &logical.InmemStorage{}

	// Expect defaults from .well-known/openid-configuration
	resp, err := c.identityStore.HandleRequest(ctx, &logical.Request{
		Path:      "oidc/.well-known/openid-configuration",
		Operation: logical.ReadOperation,
		Storage:   storage,
	})
	expectSuccess(t, resp, err)
	// Validate configurable parts - for now just issuer
	discoveryResp := &discovery{}
	json.Unmarshal(resp.Data["http_raw_body"].([]byte), discoveryResp)
	if discoveryResp.Issuer != c.identityStore.core.redirectAddr+"/"+issuerPath {
		t.Fatalf("Expected Issuer path to be %q but found %q instead", c.identityStore.core.redirectAddr+"/"+issuerPath, discoveryResp.Issuer)
	}

	// Update issuer config
	testIssuer := "https://example.com:1234"
	c.identityStore.HandleRequest(ctx, &logical.Request{
		Path:      "oidc/config",
		Operation: logical.UpdateOperation,
		Storage:   storage,
		Data: map[string]interface{}{
			"issuer": testIssuer,
		},
	})

	// Expect updates from .well-known/openid-configuration
	resp, err = c.identityStore.HandleRequest(ctx, &logical.Request{
		Path:      "oidc/.well-known/openid-configuration",
		Operation: logical.ReadOperation,
		Storage:   storage,
	})
	expectSuccess(t, resp, err)
	// Validate configurable parts - for now just issuer
	json.Unmarshal(resp.Data["http_raw_body"].([]byte), discoveryResp)
	expected := testIssuer + "/" + issuerPath
	if discoveryResp.Issuer != expected {
		t.Fatalf("Expected Issuer path to be %q but found %q instead", expected, discoveryResp.Issuer)
	}
}

// TestOIDC_Path_Introspect tests update operations on the introspect path
func TestOIDC_Path_Introspect(t *testing.T) {
	c, _, _ := TestCoreUnsealed(t)
	ctx := namespace.RootContext(nil)
	storage := &logical.InmemStorage{}

	// Expect active false and an error from a malformed token
	resp, err := c.identityStore.HandleRequest(ctx, &logical.Request{
		Path:      "oidc/introspect/",
		Operation: logical.UpdateOperation,
		Data: map[string]interface{}{
			"token": "not-a-valid-token",
		},
		Storage: storage,
	})
	expectSuccess(t, resp, err)
	type introspectResponse struct {
		Active bool   `json:"active"`
		Error  string `json:"error"`
	}
	iresp := &introspectResponse{}
	json.Unmarshal(resp.Data["http_raw_body"].([]byte), iresp)
	if iresp.Active {
		t.Fatalf("expected active state of a malformed token to be false but what was found to be: %t", iresp.Active)
	}
	if iresp.Error == "" {
		t.Fatalf("expected a malformed token to return an error message but instead returned %q", iresp.Error)
	}

	// Populate backend with a valid token ---
	// Create and load an entity, an entity is required to generate an ID token
	testEntity := &identity.Entity{
		Name:      "test-entity-name",
		ID:        "test-entity-id",
		BucketKey: "test-entity-bucket-key",
	}

	txn := c.identityStore.db.Txn(true)
	defer txn.Abort()
	err = c.identityStore.upsertEntityInTxn(ctx, txn, testEntity, nil, true)
	if err != nil {
		t.Fatal(err)
	}
	txn.Commit()

	for _, alg := range []string{"RS256", "RS384", "RS512", "ES256", "ES384", "ES512", "EdDSA"} {
		key := "test-key-" + alg
		role := "test-role-" + alg

		// Create a test key "test-key"
		resp, err := c.identityStore.HandleRequest(ctx, &logical.Request{
			Path:      "oidc/key/" + key,
			Operation: logical.CreateOperation,
			Storage:   storage,
			Data: map[string]interface{}{
				"algorithm":          alg,
				"allowed_client_ids": "*",
			},
		})
		expectSuccess(t, resp, err)

		// Create a test role "test-role"
		resp, err = c.identityStore.HandleRequest(ctx, &logical.Request{
			Path:      "oidc/role/" + role,
			Operation: logical.CreateOperation,
			Data: map[string]interface{}{
				"key": key,
			},
			Storage: storage,
		})
		expectSuccess(t, resp, err)

		// Generate a token against the role "test-role" -- should succeed
		resp, err = c.identityStore.HandleRequest(ctx, &logical.Request{
			Path:      "oidc/token/" + role,
			Operation: logical.ReadOperation,
			Storage:   storage,
			EntityID:  "test-entity-id",
		})
		expectSuccess(t, resp, err)

		validToken := resp.Data["token"].(string)

		//	Expect active true and no error from a valid token
		resp, err = c.identityStore.HandleRequest(ctx, &logical.Request{
			Path:      "oidc/introspect/",
			Operation: logical.UpdateOperation,
			Data: map[string]interface{}{
				"token": validToken,
			},
			Storage: storage,
		})
		expectSuccess(t, resp, err)
		iresp2 := &introspectResponse{}
		json.Unmarshal(resp.Data["http_raw_body"].([]byte), iresp2)
		if !iresp2.Active {
			t.Fatalf("expected active state of a valid token to be true but what was found to be: %t", iresp2.Active)
		}
		if iresp2.Error != "" {
			t.Fatalf("expected a valid token to return an empty error message but instead got %q", iresp.Error)
		}
	}
}

// some helpers
func expectSuccess(t *testing.T, resp *logical.Response, err error) {
	t.Helper()
	if err != nil || (resp != nil && resp.IsError()) {
		t.Fatalf("expected success but got error:\n%v\nresp: %#v", err, resp)
	}
}

func expectError(t *testing.T, resp *logical.Response, err error) {
	if err == nil {
		if resp == nil || !resp.IsError() {
			t.Fatalf("expected error but got success; error:\n%v\nresp: %#v", err, resp)
		}
	}
}

// expectString fails unless every string in actualStrings is also included in expectedStrings and
// the length of actualStrings and expectedStrings are the same
func expectStrings(t *testing.T, actualStrings []string, expectedStrings map[string]interface{}) {
	if len(actualStrings) != len(expectedStrings) {
		t.Fatalf("expectStrings mismatch:\nactual strings:\n%#v\nexpected strings:\n%#v\n", actualStrings, expectedStrings)
	}
	for _, actualString := range actualStrings {
		_, ok := expectedStrings[actualString]
		if !ok {
			t.Fatalf("the string %q was not expected", actualString)
		}
	}
}<|MERGE_RESOLUTION|>--- conflicted
+++ resolved
@@ -564,18 +564,6 @@
 		Algorithm: "RS256",
 		Use:       "sig",
 	}
-<<<<<<< HEAD
-=======
-	namedKey := &namedKey{
-		name:            keyName,
-		Algorithm:       "RS256",
-		VerificationTTL: 1 * period,
-		RotationPeriod:  1 * period,
-		KeyRing:         nil,
-		SigningKey:      jwk,
-		NextRotation:    time.Now().Add(1 * time.Second),
-	}
->>>>>>> a2810eb6
 
 	cyclePeriod := 2 * time.Second
 
@@ -610,7 +598,6 @@
 		},
 	}
 
-<<<<<<< HEAD
 	for _, testSet := range testSets {
 		// Store namedKey
 		storage := &logical.InmemStorage{}
@@ -668,77 +655,6 @@
 				t.Fatalf("At cycle: %d expected public keys to be of length %d but was: %d", testSet.testCases[i].cycle, testSet.testCases[i].numPublicKeys, len(publicKeysSamples[i]))
 			}
 		}
-=======
-	// Time 0 - 1 Period
-	// PeriodicFunc should set nextRun - nothing else
-	c.identityStore.oidcPeriodicFunc(ctx)
-	entry, _ = storage.Get(ctx, namedKeyConfigPath+keyName)
-	entry.DecodeJSON(&namedKey)
-	if len(namedKey.KeyRing) != 0 {
-		t.Fatalf("expected namedKey's KeyRing to be of length 0 but was: %#v", len(namedKey.KeyRing))
-	}
-	// There should be no public keys yet
-	publicKeys, _ := storage.List(ctx, publicKeysConfigPath)
-	if len(publicKeys) != 0 {
-		t.Fatalf("expected publicKeys to be of length 0 but was: %#v", len(publicKeys))
-	}
-	// Next run should be set
-	v, _ := c.identityStore.oidcCache.Get(nilNamespace, "nextRun")
-	if v == nil {
-		t.Fatalf("Expected nextRun to be set but it was nil")
-	}
-	earlierNextRun := v.(time.Time)
-
-	// Time 1 - 2 Period
-	// PeriodicFunc should rotate namedKey and update nextRun
-	time.Sleep(period)
-	c.identityStore.oidcPeriodicFunc(ctx)
-	entry, _ = storage.Get(ctx, namedKeyConfigPath+keyName)
-	entry.DecodeJSON(&namedKey)
-	if len(namedKey.KeyRing) != 1 {
-		t.Fatalf("expected namedKey's KeyRing to be of length 1 but was: %#v", len(namedKey.KeyRing))
-	}
-	// There should be one public key
-	publicKeys, _ = storage.List(ctx, publicKeysConfigPath)
-	if len(publicKeys) != 1 {
-		t.Fatalf("expected publicKeys to be of length 1 but was: %#v", len(publicKeys))
-	}
-	// nextRun should have been updated
-	v, _ = c.identityStore.oidcCache.Get(nilNamespace, "nextRun")
-	laterNextRun := v.(time.Time)
-	if !laterNextRun.After(earlierNextRun) {
-		t.Fatalf("laterNextRun: %#v is not after earlierNextRun: %#v", laterNextRun.String(), earlierNextRun.String())
-	}
-
-	// Time 2-3
-	// PeriodicFunc should rotate namedKey and expire 1 public key
-	time.Sleep(period)
-	c.identityStore.oidcPeriodicFunc(ctx)
-	entry, _ = storage.Get(ctx, namedKeyConfigPath+keyName)
-	entry.DecodeJSON(&namedKey)
-	if len(namedKey.KeyRing) != 2 {
-		t.Fatalf("expected namedKey's KeyRing to be of length 2 but was: %#v", len(namedKey.KeyRing))
-	}
-	// There should be two public keys
-	publicKeys, _ = storage.List(ctx, publicKeysConfigPath)
-	if len(publicKeys) != 2 {
-		t.Fatalf("expected publicKeys to be of length 2 but was: %#v", len(publicKeys))
-	}
-
-	// Time 3-4
-	// PeriodicFunc should rotate namedKey and expire 1 public key
-	time.Sleep(period)
-	c.identityStore.oidcPeriodicFunc(ctx)
-	entry, _ = storage.Get(ctx, namedKeyConfigPath+keyName)
-	entry.DecodeJSON(&namedKey)
-	if len(namedKey.KeyRing) != 1 {
-		t.Fatalf("expected namedKey's KeyRing to be of length 1 but was: %#v", len(namedKey.KeyRing))
-	}
-	// There should be two public keys
-	publicKeys, _ = storage.List(ctx, publicKeysConfigPath)
-	if len(publicKeys) != 2 {
-		t.Fatalf("expected publicKeys to be of length 1 but was: %#v", len(publicKeys))
->>>>>>> a2810eb6
 	}
 }
 
@@ -833,13 +749,8 @@
 	}
 
 	// Populte storage with a namedKey
-<<<<<<< HEAD
-	namedKey := &namedKey{
+	namedKey := &namedKey{}
 		name: keyName,
-	}
-=======
-	namedKey := &namedKey{}
->>>>>>> a2810eb6
 	entry, _ := logical.StorageEntryJSON(namedKeyConfigPath+keyName, namedKey)
 	if err := storage.Put(ctx, entry); err != nil {
 		t.Fatalf("writing to in mem storage failed")
@@ -898,11 +809,7 @@
 		t.Fatalf("Expected existence check to return false but instead returned: %t", exists)
 	}
 
-<<<<<<< HEAD
-	// Populte storage with a role
-=======
 	// Populate storage with a role
->>>>>>> a2810eb6
 	role := &role{}
 	entry, _ := logical.StorageEntryJSON(roleConfigPath+roleName, role)
 	if err := storage.Put(ctx, entry); err != nil {
