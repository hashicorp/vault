// Copyright (c) HashiCorp, Inc.
// SPDX-License-Identifier: BUSL-1.1

package vault

import (
	"context"
	"fmt"
	"time"

	"github.com/hashicorp/vault/helper/identity"
	"github.com/hashicorp/vault/helper/namespace"
	"github.com/hashicorp/vault/helper/random"
	"github.com/hashicorp/vault/sdk/helper/consts"
	"github.com/hashicorp/vault/sdk/helper/license"
	"github.com/hashicorp/vault/sdk/helper/pluginutil"
	"github.com/hashicorp/vault/sdk/helper/wrapping"
	"github.com/hashicorp/vault/sdk/logical"
	"github.com/hashicorp/vault/vault/plugincatalog"
	"github.com/hashicorp/vault/version"
)

type ctxKeyForwardedRequestMountAccessor struct{}

func (c ctxKeyForwardedRequestMountAccessor) String() string {
	return "forwarded-req-mount-accessor"
}

type dynamicSystemView struct {
	core        *Core
	mountEntry  *MountEntry
	perfStandby bool
}

type extendedSystemView interface {
	logical.SystemView
	logical.ExtendedSystemView
	// SudoPrivilege won't work over the plugin system so we keep it here
	// instead of in sdk/logical to avoid exposing to plugins
	SudoPrivilege(context.Context, string, string) bool
}

var _ logical.ExtendedSystemView = (*extendedSystemViewImpl)(nil)

type extendedSystemViewImpl struct {
	dynamicSystemView
}

func (e extendedSystemViewImpl) Auditor() logical.Auditor {
	return genericAuditor{
		mountType: e.mountEntry.Type,
		namespace: e.mountEntry.Namespace(),
		c:         e.core,
	}
}

func (e extendedSystemViewImpl) ForwardGenericRequest(ctx context.Context, req *logical.Request) (*logical.Response, error) {
	// Forward the request if allowed
	if couldForward(e.core) {
		ctx = namespace.ContextWithNamespace(ctx, e.mountEntry.Namespace())
		ctx = logical.IndexStateContext(ctx, &logical.WALState{})
		ctx = context.WithValue(ctx, ctxKeyForwardedRequestMountAccessor{}, e.mountEntry.Accessor)
		return forward(ctx, e.core, req)
	}

	return nil, logical.ErrReadOnly
}

// SudoPrivilege returns true if given path has sudo privileges
// for the given client token
func (e extendedSystemViewImpl) SudoPrivilege(ctx context.Context, path string, token string) bool {
	// Resolve the token policy
	te, err := e.core.tokenStore.Lookup(ctx, token)
	if err != nil {
		e.core.logger.Error("failed to lookup sudo token", "error", err)
		return false
	}

	// Ensure the token is valid
	if te == nil {
		e.core.logger.Error("entry not found for given token")
		return false
	}

	policyNames := make(map[string][]string)
	// Add token policies
	policyNames[te.NamespaceID] = append(policyNames[te.NamespaceID], te.Policies...)

	tokenNS, err := NamespaceByID(ctx, te.NamespaceID, e.core)
	if err != nil {
		e.core.logger.Error("failed to lookup token Namespace", "error", err)
		return false
	}
	if tokenNS == nil {
		e.core.logger.Error("failed to lookup token Namespace", "error", namespace.ErrNoNamespace)
		return false
	}

	// Add identity policies from all the namespaces
	entity, identityPolicies, err := e.core.fetchEntityAndDerivedPolicies(ctx, tokenNS, te.EntityID, te.NoIdentityPolicies)
	if err != nil {
		e.core.logger.Error("failed to fetch identity policies", "error", err)
		return false
	}
	for nsID, nsPolicies := range identityPolicies {
		policyNames[nsID] = append(policyNames[nsID], nsPolicies...)
	}

	tokenCtx := namespace.ContextWithNamespace(ctx, tokenNS)

	// Add the inline policy if it's set
	policies := make([]*Policy, 0)
	if te.InlinePolicy != "" {
		inlinePolicy, err := ParseACLPolicy(tokenNS, te.InlinePolicy)
		if err != nil {
			e.core.logger.Error("failed to parse the token's inline policy", "error", err)
			return false
		}
		policies = append(policies, inlinePolicy)
	}

	// Construct the corresponding ACL object. Derive and use a new context that
	// uses the req.ClientToken's Namespace
	acl, err := e.core.policyStore.ACL(tokenCtx, entity, policyNames, policies...)
	if err != nil {
		e.core.logger.Error("failed to retrieve ACL for token's policies", "token_policies", te.Policies, "error", err)
		return false
	}

	// The operation type isn't important here as this is run from a path the
	// user has already been given access to; we only care about whether they
	// have sudo. Note that we use root context because the path that comes in
	// must be fully-qualified already so we don't want AllowOperation to
	// prepend a Namespace prefix onto it.
	req := new(logical.Request)
	req.Operation = logical.ReadOperation
	req.Path = path
	authResults := acl.AllowOperation(namespace.RootContext(ctx), req, true)
	return authResults.RootPrivs
}

func (e extendedSystemViewImpl) APILockShouldBlockRequest() (bool, error) {
	mountEntry := e.mountEntry
	if mountEntry == nil {
		return false, fmt.Errorf("no mount entry")
	}
	ns := mountEntry.Namespace()

	if err := e.core.entBlockRequestIfError(ns.Path, mountEntry.Path); err != nil {
		return true, nil
	}

	return false, nil
}

func (e extendedSystemViewImpl) RequestWellKnownRedirect(ctx context.Context, src, dest string) error {
	return e.core.WellKnownRedirects.TryRegister(ctx, e.core, e.mountEntry.UUID, src, dest)
}

func (e extendedSystemViewImpl) DeregisterWellKnownRedirect(ctx context.Context, src string) bool {
	return e.core.WellKnownRedirects.DeregisterSource(e.mountEntry.UUID, src)
}

// GetPinnedPluginVersion implements logical.ExtendedSystemView.
func (e extendedSystemViewImpl) GetPinnedPluginVersion(ctx context.Context, pluginType consts.PluginType, pluginName string) (*pluginutil.PinnedVersion, error) {
	return e.core.pluginCatalog.GetPinnedVersion(ctx, pluginType, pluginName)
}

func (d dynamicSystemView) DefaultLeaseTTL() time.Duration {
	def, _ := d.fetchTTLs()
	return def
}

func (d dynamicSystemView) MaxLeaseTTL() time.Duration {
	_, max := d.fetchTTLs()
	return max
}

// TTLsByPath returns the default and max TTLs corresponding to a particular
// mount point, or the system default
func (d dynamicSystemView) fetchTTLs() (def, max time.Duration) {
	def = d.core.defaultLeaseTTL
	max = d.core.maxLeaseTTL

	if d.mountEntry != nil {
		if d.mountEntry.Config.DefaultLeaseTTL != 0 {
			def = d.mountEntry.Config.DefaultLeaseTTL
		}
		if d.mountEntry.Config.MaxLeaseTTL != 0 {
			max = d.mountEntry.Config.MaxLeaseTTL
		}
	}

	return
}

// Tainted indicates that the mount is in the process of being removed
func (d dynamicSystemView) Tainted() bool {
	return d.mountEntry.Tainted
}

// CachingDisabled indicates whether to use caching behavior
func (d dynamicSystemView) CachingDisabled() bool {
	return d.core.cachingDisabled || (d.mountEntry != nil && d.mountEntry.Config.ForceNoCache)
}

func (d dynamicSystemView) LocalMount() bool {
	return d.mountEntry != nil && d.mountEntry.Local
}

// Checks if this is a primary Vault instance. Caller should hold the stateLock
// in read mode.
func (d dynamicSystemView) ReplicationState() consts.ReplicationState {
	state := d.core.ReplicationState()
	if d.perfStandby {
		state |= consts.ReplicationPerformanceStandby
	}
	return state
}

func (d dynamicSystemView) HasFeature(feature license.Features) bool {
	return d.core.HasFeature(feature)
}

// ResponseWrapData wraps the given data in a cubbyhole and returns the
// token used to unwrap.
func (d dynamicSystemView) ResponseWrapData(ctx context.Context, data map[string]interface{}, ttl time.Duration, jwt bool) (*wrapping.ResponseWrapInfo, error) {
	req := &logical.Request{
		Operation: logical.CreateOperation,
		Path:      "sys/wrapping/wrap",
	}

	resp := &logical.Response{
		WrapInfo: &wrapping.ResponseWrapInfo{
			TTL: ttl,
		},
		Data: data,
	}

	if jwt {
		resp.WrapInfo.Format = "jwt"
	}

	_, err := d.core.wrapInCubbyhole(ctx, req, resp, nil)
	if err != nil {
		return nil, err
	}

	return resp.WrapInfo, nil
}

func (d dynamicSystemView) NewPluginClient(ctx context.Context, config pluginutil.PluginClientConfig) (pluginutil.PluginClient, error) {
	if d.core == nil {
		return nil, fmt.Errorf("system view core is nil")
	}
	if d.core.pluginCatalog == nil {
		return nil, fmt.Errorf("system view core plugin catalog is nil")
	}

	c, err := d.core.pluginCatalog.NewPluginClient(ctx, config)
	if err != nil {
		return nil, err
	}

	return c, nil
}

// LookupPlugin looks for a plugin with the given name in the plugin catalog. It
// returns a PluginRunner or an error if no plugin was found.
func (d dynamicSystemView) LookupPlugin(ctx context.Context, name string, pluginType consts.PluginType) (*pluginutil.PluginRunner, error) {
	return d.LookupPluginVersion(ctx, name, pluginType, "")
}

// LookupPluginVersion looks for a plugin with the given name and version in the plugin catalog. It
// returns a PluginRunner or an error if no plugin was found.
func (d dynamicSystemView) LookupPluginVersion(ctx context.Context, name string, pluginType consts.PluginType, version string) (*pluginutil.PluginRunner, error) {
	if d.core == nil {
		return nil, fmt.Errorf("system view core is nil")
	}
	if d.core.pluginCatalog == nil {
		return nil, fmt.Errorf("system view core plugin catalog is nil")
	}
	r, err := d.core.pluginCatalog.Get(ctx, name, pluginType, version)
	if err != nil {
		return nil, err
	}
	if r == nil {
		errContext := name
		if version != "" {
			errContext += fmt.Sprintf(", version=%s", version)
		}
		return nil, fmt.Errorf("%w: %s", plugincatalog.ErrPluginNotFound, errContext)
	}

	return r, nil
}

// ListVersionedPlugins returns information about all plugins of a certain
// typein the catalog, including any versioning information stored for them.
func (d dynamicSystemView) ListVersionedPlugins(ctx context.Context, pluginType consts.PluginType) ([]pluginutil.VersionedPlugin, error) {
	if d.core == nil {
		return nil, fmt.Errorf("system view core is nil")
	}
	if d.core.pluginCatalog == nil {
		return nil, fmt.Errorf("system view core plugin catalog is nil")
	}
	return d.core.pluginCatalog.ListVersionedPlugins(ctx, pluginType)
}

// MlockEnabled returns the configuration setting for enabling mlock on plugins.
func (d dynamicSystemView) MlockEnabled() bool {
	return d.core.enableMlock
}

func (d dynamicSystemView) EntityInfo(entityID string) (*logical.Entity, error) {
	// Requests from token created from the token backend will not have entity information.
	// Return missing entity instead of error when requesting from MemDB.
	if entityID == "" {
		return nil, nil
	}

	if d.core == nil {
		return nil, fmt.Errorf("system view core is nil")
	}
	if d.core.identityStore == nil {
		return nil, fmt.Errorf("system view identity store is nil")
	}

	// Retrieve the entity from MemDB
	entity, err := d.core.identityStore.MemDBEntityByID(entityID, false)
	if err != nil {
		return nil, err
	}
	if entity == nil {
		return nil, nil
	}

	// Return a subset of the data
	ret := &logical.Entity{
		ID:       entity.ID,
		Name:     entity.Name,
		Disabled: entity.Disabled,
	}

	if entity.Metadata != nil {
		ret.Metadata = make(map[string]string, len(entity.Metadata))
		for k, v := range entity.Metadata {
			ret.Metadata[k] = v
		}
	}

	aliases := make([]*logical.Alias, 0, len(entity.Aliases))
	for _, a := range entity.Aliases {

		// Don't return aliases from other namespaces
		if a.NamespaceID != d.mountEntry.NamespaceID {
			continue
		}

		alias := identity.ToSDKAlias(a)

		// MountType is not stored with the entity and must be looked up
		if mount := d.core.router.ValidateMountByAccessor(a.MountAccessor); mount != nil {
			alias.MountType = mount.MountType
		}

		aliases = append(aliases, alias)
	}
	ret.Aliases = aliases

	return ret, nil
}

func (d dynamicSystemView) GroupsForEntity(entityID string) ([]*logical.Group, error) {
	// Requests from token created from the token backend will not have entity information.
	// Return missing entity instead of error when requesting from MemDB.
	if entityID == "" {
		return nil, nil
	}

	if d.core == nil {
		return nil, fmt.Errorf("system view core is nil")
	}
	if d.core.identityStore == nil {
		return nil, fmt.Errorf("system view identity store is nil")
	}

	groups, inheritedGroups, err := d.core.identityStore.groupsByEntityID(entityID)
	if err != nil {
		return nil, err
	}

	groups = append(groups, inheritedGroups...)

	logicalGroups := make([]*logical.Group, 0, len(groups))
	for _, g := range groups {
		// Don't return groups from other namespaces
		if g.NamespaceID != d.mountEntry.NamespaceID {
			continue
		}

		logicalGroups = append(logicalGroups, identity.ToSDKGroup(g))
	}

	return logicalGroups, nil
}

func (d dynamicSystemView) PluginEnv(_ context.Context) (*logical.PluginEnvironment, error) {
	v := version.GetVersion()
	return &logical.PluginEnvironment{
		VaultVersion:           v.Version,
		VaultVersionPrerelease: v.VersionPrerelease,
		VaultVersionMetadata:   v.VersionMetadata,
	}, nil
}

func (d dynamicSystemView) VaultVersion(_ context.Context) (string, error) {
	return version.GetVersion().Version, nil
}

func (d dynamicSystemView) GeneratePasswordFromPolicy(ctx context.Context, policyName string) (password string, err error) {
	if policyName == "" {
		return "", fmt.Errorf("missing password policy name")
	}

	// Ensure there's a timeout on the context of some sort
	if _, hasTimeout := ctx.Deadline(); !hasTimeout {
		var cancel func()
		ctx, cancel = context.WithTimeout(ctx, 1*time.Second)
		defer cancel()
	}

	ctx = namespace.ContextWithNamespace(ctx, d.mountEntry.Namespace())

	policyCfg, err := d.retrievePasswordPolicy(ctx, policyName)
	if err != nil {
		return "", fmt.Errorf("failed to retrieve password policy: %w", err)
	}

	if policyCfg == nil {
		return "", fmt.Errorf("no password policy found")
	}

	passPolicy, err := random.ParsePolicy(policyCfg.HCLPolicy)
	if err != nil {
		return "", fmt.Errorf("stored password policy is invalid: %w", err)
	}

	return passPolicy.Generate(ctx, nil)
}

func (d dynamicSystemView) ClusterID(ctx context.Context) (string, error) {
	clusterInfo, err := d.core.Cluster(ctx)
	if err != nil || clusterInfo.ID == "" {
		return "", fmt.Errorf("unable to retrieve cluster info or empty ID: %w", err)
	}

	return clusterInfo.ID, nil
}

<<<<<<< HEAD
func (d dynamicSystemView) RegisterRotationJob(ctx context.Context, reqPath string, job *logical.RotationJob) (rotationID string, err error) {
	ns := job.Namespace
	path := reqPath
	if ns != namespace.RootNamespace {
		path = ns.Path + "/" + reqPath
	}

	id, err := d.core.rotationManager.Register(namespace.ContextWithNamespace(ctx, job.Namespace), path, job)
	if err != nil {
		return "", fmt.Errorf("error registering rotation job: %s", err)
	}

	job.RotationID = id
	return id, nil
=======
func (d dynamicSystemView) GenerateIdentityToken(_ context.Context, _ *pluginutil.IdentityTokenRequest) (*pluginutil.IdentityTokenResponse, error) {
	// TODO: implement plugin identity token generation using identity store
	return &pluginutil.IdentityTokenResponse{
		Token: "unimplemented",
		TTL:   time.Duration(0),
	}, nil
>>>>>>> 3ea31bcb
}<|MERGE_RESOLUTION|>--- conflicted
+++ resolved
@@ -458,27 +458,26 @@
 	return clusterInfo.ID, nil
 }
 
-<<<<<<< HEAD
-func (d dynamicSystemView) RegisterRotationJob(ctx context.Context, reqPath string, job *logical.RotationJob) (rotationID string, err error) {
-	ns := job.Namespace
-	path := reqPath
-	if ns != namespace.RootNamespace {
-		path = ns.Path + "/" + reqPath
-	}
-
-	id, err := d.core.rotationManager.Register(namespace.ContextWithNamespace(ctx, job.Namespace), path, job)
-	if err != nil {
-		return "", fmt.Errorf("error registering rotation job: %s", err)
-	}
-
-	job.RotationID = id
-	return id, nil
-=======
 func (d dynamicSystemView) GenerateIdentityToken(_ context.Context, _ *pluginutil.IdentityTokenRequest) (*pluginutil.IdentityTokenResponse, error) {
 	// TODO: implement plugin identity token generation using identity store
 	return &pluginutil.IdentityTokenResponse{
 		Token: "unimplemented",
 		TTL:   time.Duration(0),
 	}, nil
->>>>>>> 3ea31bcb
+}
+
+func (d dynamicSystemView) RegisterRotationJob(ctx context.Context, reqPath string, job *logical.RotationJob) (rotationID string, err error) {
+	ns := job.Namespace
+	path := reqPath
+	if ns != namespace.RootNamespace {
+		path = ns.Path + "/" + reqPath
+	}
+
+	id, err := d.core.rotationManager.Register(namespace.ContextWithNamespace(ctx, job.Namespace), path, job)
+	if err != nil {
+		return "", fmt.Errorf("error registering rotation job: %s", err)
+	}
+
+	job.RotationID = id
+	return id, nil
 }