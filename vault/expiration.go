package vault

import (
	"context"
	"encoding/json"
	"errors"
	"fmt"
	"path"
	"strings"
	"sync"
	"sync/atomic"
	"time"

	"github.com/armon/go-metrics"
	log "github.com/mgutz/logxi/v1"

	"github.com/hashicorp/errwrap"
	multierror "github.com/hashicorp/go-multierror"
	"github.com/hashicorp/go-uuid"
	"github.com/hashicorp/vault/helper/consts"
	"github.com/hashicorp/vault/helper/jsonutil"
	"github.com/hashicorp/vault/helper/locksutil"
	"github.com/hashicorp/vault/logical"
)

const (
	// expirationSubPath is the sub-path used for the expiration manager
	// view. This is nested under the system view.
	expirationSubPath = "expire/"

	// leaseViewPrefix is the prefix used for the ID based lookup of leases.
	leaseViewPrefix = "id/"

	// tokenViewPrefix is the prefix used for the token based lookup of leases.
	tokenViewPrefix = "token/"

	// maxRevokeAttempts limits how many revoke attempts are made
	maxRevokeAttempts = 6

	// revokeRetryBase is a baseline retry time
	revokeRetryBase = 10 * time.Second

	// maxLeaseDuration is the default maximum lease duration
	maxLeaseTTL = 32 * 24 * time.Hour

	// defaultLeaseDuration is the default lease duration used when no lease is specified
	defaultLeaseTTL = maxLeaseTTL
)

// ExpirationManager is used by the Core to manage leases. Secrets
// can provide a lease, meaning that they can be renewed or revoked.
// If a secret is not renewed in timely manner, it may be expired, and
// the ExpirationManager will handle doing automatic revocation.
type ExpirationManager struct {
	router     *Router
	idView     *BarrierView
	tokenView  *BarrierView
	tokenStore *TokenStore
	logger     log.Logger

	pending     map[string]*time.Timer
	pendingLock sync.RWMutex

	tidyLock int32

	restoreMode        int32
	restoreModeLock    sync.RWMutex
	restoreRequestLock sync.RWMutex
	restoreLocks       []*locksutil.LockEntry
	restoreLoaded      sync.Map
	quitCh             chan struct{}

	coreStateLock *sync.RWMutex
	quitContext   context.Context
}

// NewExpirationManager creates a new ExpirationManager that is backed
// using a given view, and uses the provided router for revocation.
func NewExpirationManager(c *Core, view *BarrierView) *ExpirationManager {
	exp := &ExpirationManager{
		router:     c.router,
		idView:     view.SubView(leaseViewPrefix),
		tokenView:  view.SubView(tokenViewPrefix),
		tokenStore: c.tokenStore,
		logger:     c.logger,
		pending:    make(map[string]*time.Timer),

		// new instances of the expiration manager will go immediately into
		// restore mode
		restoreMode:  1,
		restoreLocks: locksutil.CreateLocks(),
		quitCh:       make(chan struct{}),

		coreStateLock: &c.stateLock,
		quitContext:   c.requestContext,
	}

	if exp.logger == nil {
		exp.logger = log.New("expiration_manager")
	}

	return exp
}

// setupExpiration is invoked after we've loaded the mount table to
// initialize the expiration manager
func (c *Core) setupExpiration() error {
	c.metricsMutex.Lock()
	defer c.metricsMutex.Unlock()
	// Create a sub-view
	view := c.systemBarrierView.SubView(expirationSubPath)

	// Create the manager
	mgr := NewExpirationManager(c, view)
	c.expiration = mgr

	// Link the token store to this
	c.tokenStore.SetExpirationManager(mgr)

	// Restore the existing state
	c.logger.Info("expiration: restoring leases")
	errorFunc := func() {
		c.logger.Error("expiration: shutting down")
		if err := c.Shutdown(); err != nil {
			c.logger.Error("expiration: error shutting down core: %v", err)
		}
	}
	go c.expiration.Restore(errorFunc)

	return nil
}

// stopExpiration is used to stop the expiration manager before
// sealing the Vault.
func (c *Core) stopExpiration() error {
	if c.expiration != nil {
		if err := c.expiration.Stop(); err != nil {
			return err
		}
		c.metricsMutex.Lock()
		defer c.metricsMutex.Unlock()
		c.expiration = nil
	}
	return nil
}

// lockLease takes out a lock for a given lease ID
func (m *ExpirationManager) lockLease(leaseID string) {
	locksutil.LockForKey(m.restoreLocks, leaseID).Lock()
}

// unlockLease unlocks a given lease ID
func (m *ExpirationManager) unlockLease(leaseID string) {
	locksutil.LockForKey(m.restoreLocks, leaseID).Unlock()
}

// inRestoreMode returns if we are currently in restore mode
func (m *ExpirationManager) inRestoreMode() bool {
	return atomic.LoadInt32(&m.restoreMode) == 1
}

// Tidy cleans up the dangling storage entries for leases. It scans the storage
// view to find all the available leases, checks if the token embedded in it is
// either empty or invalid and in both the cases, it revokes them. It also uses
// a token cache to avoid multiple lookups of the same token ID. It is normally
// not required to use the API that invokes this. This is only intended to
// clean up the corrupt storage due to bugs.
func (m *ExpirationManager) Tidy() error {
	if m.inRestoreMode() {
		return errors.New("cannot run tidy while restoring leases")
	}

	var tidyErrors *multierror.Error

	if !atomic.CompareAndSwapInt32(&m.tidyLock, 0, 1) {
		m.logger.Warn("expiration: tidy operation on leases is already in progress")
		return fmt.Errorf("tidy operation on leases is already in progress")
	}

	defer atomic.CompareAndSwapInt32(&m.tidyLock, 1, 0)

	m.logger.Info("expiration: beginning tidy operation on leases")
	defer m.logger.Info("expiration: finished tidy operation on leases")

	// Create a cache to keep track of looked up tokens
	tokenCache := make(map[string]bool)
	var countLease, revokedCount, deletedCountInvalidToken, deletedCountEmptyToken int64

	tidyFunc := func(leaseID string) {
		countLease++
		if countLease%500 == 0 {
			m.logger.Info("expiration: tidying leases", "progress", countLease)
		}

		le, err := m.loadEntry(leaseID)
		if err != nil {
			tidyErrors = multierror.Append(tidyErrors, fmt.Errorf("failed to load the lease ID %q: %v", leaseID, err))
			return
		}

		if le == nil {
			tidyErrors = multierror.Append(tidyErrors, fmt.Errorf("nil entry for lease ID %q: %v", leaseID, err))
			return
		}

		var isValid, ok bool
		revokeLease := false
		if le.ClientToken == "" {
			m.logger.Trace("expiration: revoking lease which has an empty token", "lease_id", leaseID)
			revokeLease = true
			deletedCountEmptyToken++
			goto REVOKE_CHECK
		}

		isValid, ok = tokenCache[le.ClientToken]
		if !ok {
			saltedID, err := m.tokenStore.SaltID(le.ClientToken)
			if err != nil {
				tidyErrors = multierror.Append(tidyErrors, fmt.Errorf("failed to lookup salt id: %v", err))
				return
			}
			lock := locksutil.LockForKey(m.tokenStore.tokenLocks, le.ClientToken)
			lock.RLock()
			te, err := m.tokenStore.lookupSalted(saltedID, true)
			lock.RUnlock()

			if err != nil {
				tidyErrors = multierror.Append(tidyErrors, fmt.Errorf("failed to lookup token: %v", err))
				return
			}

			if te == nil {
				m.logger.Trace("expiration: revoking lease which holds an invalid token", "lease_id", leaseID)
				revokeLease = true
				deletedCountInvalidToken++
				tokenCache[le.ClientToken] = false
			} else {
				tokenCache[le.ClientToken] = true
			}
			goto REVOKE_CHECK
		} else {
			if isValid {
				return
			}

			m.logger.Trace("expiration: revoking lease which contains an invalid token", "lease_id", leaseID)
			revokeLease = true
			deletedCountInvalidToken++
			goto REVOKE_CHECK
		}

	REVOKE_CHECK:
		if revokeLease {
			// Force the revocation and skip going through the token store
			// again
			err = m.revokeCommon(leaseID, true, true)
			if err != nil {
				tidyErrors = multierror.Append(tidyErrors, fmt.Errorf("failed to revoke an invalid lease with ID %q: %v", leaseID, err))
				return
			}
			revokedCount++
		}
	}

	if err := logical.ScanView(m.idView, tidyFunc); err != nil {
		return err
	}

	m.logger.Debug("expiration: number of leases scanned", "count", countLease)
	m.logger.Debug("expiration: number of leases which had empty tokens", "count", deletedCountEmptyToken)
	m.logger.Debug("expiration: number of leases which had invalid tokens", "count", deletedCountInvalidToken)
	m.logger.Debug("expiration: number of leases successfully revoked", "count", revokedCount)

	return tidyErrors.ErrorOrNil()
}

// Restore is used to recover the lease states when starting.
// This is used after starting the vault.
func (m *ExpirationManager) Restore(errorFunc func()) (retErr error) {
	defer func() {
		// Turn off restore mode. We can do this safely without the lock because
		// if restore mode finished successfully, restore mode was already
		// disabled with the lock. In an error state, this will allow the
		// Stop() function to shut everything down.
		atomic.StoreInt32(&m.restoreMode, 0)

		switch {
		case retErr == nil:
		case errwrap.Contains(retErr, ErrBarrierSealed.Error()):
			// Don't run error func because we're likely already shutting down
			m.logger.Warn("expiration: barrier sealed while restoring leases, stopping lease loading")
			retErr = nil
		default:
			m.logger.Error("expiration: error restoring leases", "error", retErr)
			if errorFunc != nil {
				errorFunc()
			}
		}
	}()

	// Accumulate existing leases
	m.logger.Debug("expiration: collecting leases")
	existing, err := logical.CollectKeys(m.idView)
	if err != nil {
		return errwrap.Wrapf("failed to scan for leases: {{err}}", err)
	}
	m.logger.Debug("expiration: leases collected", "num_existing", len(existing))

	// Make the channels used for the worker pool
	broker := make(chan string)
	quit := make(chan bool)
	// Buffer these channels to prevent deadlocks
	errs := make(chan error, len(existing))
	result := make(chan struct{}, len(existing))

	// Use a wait group
	wg := &sync.WaitGroup{}

	// Create 64 workers to distribute work to
	for i := 0; i < consts.ExpirationRestoreWorkerCount; i++ {
		wg.Add(1)
		go func() {
			defer wg.Done()

			for {
				select {
				case leaseID, ok := <-broker:
					// broker has been closed, we are done
					if !ok {
						return
					}

					err := m.processRestore(leaseID)
					if err != nil {
						errs <- err
						continue
					}

					// Send message that lease is done
					result <- struct{}{}

				// quit early
				case <-quit:
					return

				case <-m.quitCh:
					return
				}
			}
		}()
	}

	// Distribute the collected keys to the workers in a go routine
	wg.Add(1)
	go func() {
		defer wg.Done()
		for i, leaseID := range existing {
			if i > 0 && i%500 == 0 {
				m.logger.Trace("expiration: leases loading", "progress", i)
			}

			select {
			case <-quit:
				return

			case <-m.quitCh:
				return

			default:
				broker <- leaseID
			}
		}

		// Close the broker, causing worker routines to exit
		close(broker)
	}()

	// Ensure all keys on the chan are processed
	for i := 0; i < len(existing); i++ {
		select {
		case err := <-errs:
			// Close all go routines
			close(quit)
			return err

		case <-m.quitCh:
			close(quit)
			return nil

		case <-result:
		}
	}

	// Let all go routines finish
	wg.Wait()

	m.restoreModeLock.Lock()
	m.restoreLoaded = sync.Map{}
	m.restoreLocks = nil
	atomic.StoreInt32(&m.restoreMode, 0)
	m.restoreModeLock.Unlock()

	m.logger.Info("expiration: lease restore complete")
	return nil
}

// processRestore takes a lease and restores it in the expiration manager if it has
// not already been seen
func (m *ExpirationManager) processRestore(leaseID string) error {
	m.restoreRequestLock.RLock()
	defer m.restoreRequestLock.RUnlock()

	// Check if the lease has been seen
	if _, ok := m.restoreLoaded.Load(leaseID); ok {
		return nil
	}

	m.lockLease(leaseID)
	defer m.unlockLease(leaseID)

	// Check again with the lease locked
	if _, ok := m.restoreLoaded.Load(leaseID); ok {
		return nil
	}

	// Load lease and restore expiration timer
	_, err := m.loadEntryInternal(leaseID, true, false)
	if err != nil {
		return err
	}
	return nil
}

// Stop is used to prevent further automatic revocations.
// This must be called before sealing the view.
func (m *ExpirationManager) Stop() error {
	// Stop all the pending expiration timers
	m.logger.Debug("expiration: stop triggered")
	defer m.logger.Debug("expiration: finished stopping")

	// Do this before stopping pending timers to avoid potential races with
	// expiring timers
	close(m.quitCh)

	m.pendingLock.Lock()
	for _, timer := range m.pending {
		timer.Stop()
	}
	m.pending = make(map[string]*time.Timer)
	m.pendingLock.Unlock()

	if m.inRestoreMode() {
		for {
			if !m.inRestoreMode() {
				break
			}
			time.Sleep(10 * time.Millisecond)
		}
	}

	return nil
}

// Revoke is used to revoke a secret named by the given LeaseID
func (m *ExpirationManager) Revoke(leaseID string) error {
	defer metrics.MeasureSince([]string{"expire", "revoke"}, time.Now())

	return m.revokeCommon(leaseID, false, false)
}

// revokeCommon does the heavy lifting. If force is true, we ignore a problem
// during revocation and still remove entries/index/lease timers
func (m *ExpirationManager) revokeCommon(leaseID string, force, skipToken bool) error {
	defer metrics.MeasureSince([]string{"expire", "revoke-common"}, time.Now())

	// Load the entry
	le, err := m.loadEntry(leaseID)
	if err != nil {
		return err
	}

	// If there is no entry, nothing to revoke
	if le == nil {
		return nil
	}

	// Revoke the entry
	if !skipToken || le.Auth == nil {
		if err := m.revokeEntry(le); err != nil {
			if !force {
				return err
			}

			if m.logger.IsWarn() {
				m.logger.Warn("revocation from the backend failed, but in force mode so ignoring", "error", err)
			}
		}
	}

	// Delete the entry
	if err := m.deleteEntry(leaseID); err != nil {
		return err
	}

	// Delete the secondary index, but only if it's a leased secret (not auth)
	if le.Secret != nil {
		if err := m.removeIndexByToken(le.ClientToken, le.LeaseID); err != nil {
			return err
		}
	}

	// Clear the expiration handler
	m.pendingLock.Lock()
	if timer, ok := m.pending[leaseID]; ok {
		timer.Stop()
		delete(m.pending, leaseID)
	}
	m.pendingLock.Unlock()
	return nil
}

// RevokeForce works similarly to RevokePrefix but continues in the case of a
// revocation error; this is mostly meant for recovery operations
func (m *ExpirationManager) RevokeForce(prefix string) error {
	defer metrics.MeasureSince([]string{"expire", "revoke-force"}, time.Now())

	return m.revokePrefixCommon(prefix, true)
}

// RevokePrefix is used to revoke all secrets with a given prefix.
// The prefix maps to that of the mount table to make this simpler
// to reason about.
func (m *ExpirationManager) RevokePrefix(prefix string) error {
	defer metrics.MeasureSince([]string{"expire", "revoke-prefix"}, time.Now())

	return m.revokePrefixCommon(prefix, false)
}

// RevokeByToken is used to revoke all the secrets issued with a given token.
// This is done by using the secondary index. It also removes the lease entry
// for the token itself. As a result it should *ONLY* ever be called from the
// token store's revokeSalted function.
func (m *ExpirationManager) RevokeByToken(te *TokenEntry) error {
	defer metrics.MeasureSince([]string{"expire", "revoke-by-token"}, time.Now())

	// Lookup the leases
	existing, err := m.lookupByToken(te.ID)
	if err != nil {
		return fmt.Errorf("failed to scan for leases: %v", err)
	}

	// Revoke all the keys
	for idx, leaseID := range existing {
		if err := m.revokeCommon(leaseID, false, false); err != nil {
			return fmt.Errorf("failed to revoke '%s' (%d / %d): %v",
				leaseID, idx+1, len(existing), err)
		}
	}

	if te.Path != "" {
		saltedID, err := m.tokenStore.SaltID(te.ID)
		if err != nil {
			return err
		}
		tokenLeaseID := path.Join(te.Path, saltedID)

		// We want to skip the revokeEntry call as that will call back into
		// revocation logic in the token store, which is what is running this
		// function in the first place -- it'd be a deadlock loop. Since the only
		// place that this function is called is revokeSalted in the token store,
		// we're already revoking the token, so we just want to clean up the lease.
		// This avoids spurious revocations later in the log when the timer runs
		// out, and eases up resource usage.
		return m.revokeCommon(tokenLeaseID, false, true)
	}

	return nil
}

func (m *ExpirationManager) revokePrefixCommon(prefix string, force bool) error {
	if m.inRestoreMode() {
		m.restoreRequestLock.Lock()
		defer m.restoreRequestLock.Unlock()
	}

	// Ensure there is a trailing slash
	if !strings.HasSuffix(prefix, "/") {
		prefix = prefix + "/"
	}

	// Accumulate existing leases
	sub := m.idView.SubView(prefix)
	existing, err := logical.CollectKeys(sub)
	if err != nil {
		return fmt.Errorf("failed to scan for leases: %v", err)
	}

	// Revoke all the keys
	for idx, suffix := range existing {
		leaseID := prefix + suffix
		if err := m.revokeCommon(leaseID, force, false); err != nil {
			return fmt.Errorf("failed to revoke '%s' (%d / %d): %v",
				leaseID, idx+1, len(existing), err)
		}
	}
	return nil
}

// Renew is used to renew a secret using the given leaseID
// and a renew interval. The increment may be ignored.
func (m *ExpirationManager) Renew(leaseID string, increment time.Duration) (*logical.Response, error) {
	defer metrics.MeasureSince([]string{"expire", "renew"}, time.Now())

	// Load the entry
	le, err := m.loadEntry(leaseID)
	if err != nil {
		return nil, err
	}

	// Check if the lease is renewable
	if _, err := le.renewable(); err != nil {
		return nil, err
	}

	if le.Secret == nil {
		if le.Auth != nil {
			return logical.ErrorResponse("tokens cannot be renewed through this endpoint"), logical.ErrPermissionDenied
		}
		return logical.ErrorResponse("lease does not correspond to a secret"), nil
	}

	// Attempt to renew the entry
	resp, err := m.renewEntry(le, increment)
	if err != nil {
		return nil, err
	}

	// Fast-path if there is no lease
	if resp == nil || resp.Secret == nil || !resp.Secret.LeaseEnabled() {
		return resp, nil
	}

	// Validate the lease
	if err := resp.Secret.Validate(); err != nil {
		return nil, err
	}

	// Attach the LeaseID
	resp.Secret.LeaseID = leaseID

	// Update the lease entry
	le.Data = resp.Data
	le.Secret = resp.Secret
	le.ExpireTime = resp.Secret.ExpirationTime()
	le.LastRenewalTime = time.Now()
	if err := m.persistEntry(le); err != nil {
		return nil, err
	}

	// Update the expiration time
	m.updatePending(le, resp.Secret.LeaseTotal())

	// Return the response
	return resp, nil
}

// RestoreSaltedTokenCheck verifies that the token is not expired while running
// in restore mode.  If we are not in restore mode, the lease has already been
// restored or the lease still has time left, it returns true.
func (m *ExpirationManager) RestoreSaltedTokenCheck(source string, saltedID string) (bool, error) {
	defer metrics.MeasureSince([]string{"expire", "restore-token-check"}, time.Now())

	// Return immediately if we are not in restore mode, expiration manager is
	// already loaded
	if !m.inRestoreMode() {
		return true, nil
	}

	m.restoreModeLock.RLock()
	defer m.restoreModeLock.RUnlock()

	// Check again after we obtain the lock
	if !m.inRestoreMode() {
		return true, nil
	}

	leaseID := path.Join(source, saltedID)

	m.lockLease(leaseID)
	defer m.unlockLease(leaseID)

	le, err := m.loadEntryInternal(leaseID, true, true)
	if err != nil {
		return false, err
	}
	if le != nil && !le.ExpireTime.IsZero() {
		expires := le.ExpireTime.Sub(time.Now())
		if expires <= 0 {
			return false, nil
		}
	}

	return true, nil
}

// RenewToken is used to renew a token which does not need to
// invoke a logical backend.
func (m *ExpirationManager) RenewToken(req *logical.Request, source string, token string,
	increment time.Duration) (*logical.Response, error) {
	defer metrics.MeasureSince([]string{"expire", "renew-token"}, time.Now())

	// Compute the Lease ID
	saltedID, err := m.tokenStore.SaltID(token)
	if err != nil {
		return nil, err
	}
	leaseID := path.Join(source, saltedID)

	// Load the entry
	le, err := m.loadEntry(leaseID)
	if err != nil {
		return nil, err
	}

	// Check if the lease is renewable. Note that this also checks for a nil
	// lease and errors in that case as well.
	if _, err := le.renewable(); err != nil {
		return logical.ErrorResponse(err.Error()), logical.ErrInvalidRequest
	}

	// Attempt to renew the auth entry
	resp, err := m.renewAuthEntry(req, le, increment)
	if err != nil {
		return nil, err
	}

	if resp == nil {
		return nil, nil
	}

	if resp.IsError() {
		return &logical.Response{
			Data: resp.Data,
		}, nil
	}

	if resp.Auth == nil || !resp.Auth.LeaseEnabled() {
		return &logical.Response{
			Auth: resp.Auth,
		}, nil
	}

	sysView := m.router.MatchingSystemView(le.Path)
	if sysView == nil {
		return nil, fmt.Errorf("expiration: unable to retrieve system view from router")
	}

	retResp := &logical.Response{}
	switch {
	case resp.Auth.Period > time.Duration(0):
		// If it resp.Period is non-zero, use that as the TTL and override backend's
		// call on TTL modification, such as a TTL value determined by
		// framework.LeaseExtend call against the request. Also, cap period value to
		// the sys/mount max value.
		if resp.Auth.Period > sysView.MaxLeaseTTL() {
			retResp.AddWarning(fmt.Sprintf("Period of %d seconds is greater than current mount/system default of %d seconds, value will be truncated.", resp.Auth.TTL, sysView.MaxLeaseTTL()))
			resp.Auth.Period = sysView.MaxLeaseTTL()
		}
		resp.Auth.TTL = resp.Auth.Period
	case resp.Auth.TTL > time.Duration(0):
		// Cap TTL value to the sys/mount max value
		if resp.Auth.TTL > sysView.MaxLeaseTTL() {
			retResp.AddWarning(fmt.Sprintf("TTL of %d seconds is greater than current mount/system default of %d seconds, value will be truncated.", resp.Auth.TTL, sysView.MaxLeaseTTL()))
			resp.Auth.TTL = sysView.MaxLeaseTTL()
		}
	}

	// Attach the ClientToken
	resp.Auth.ClientToken = token
	resp.Auth.Increment = 0

	// Update the lease entry
	le.Auth = resp.Auth
	le.ExpireTime = resp.Auth.ExpirationTime()
	le.LastRenewalTime = time.Now()
	if err := m.persistEntry(le); err != nil {
		return nil, err
	}

	// Update the expiration time
	m.updatePending(le, resp.Auth.LeaseTotal())

	retResp.Auth = resp.Auth
	return retResp, nil
}

// Register is used to take a request and response with an associated
// lease. The secret gets assigned a LeaseID and the management of
// of lease is assumed by the expiration manager.
func (m *ExpirationManager) Register(req *logical.Request, resp *logical.Response) (id string, retErr error) {
	defer metrics.MeasureSince([]string{"expire", "register"}, time.Now())

	if req.ClientToken == "" {
		return "", fmt.Errorf("expiration: cannot register a lease with an empty client token")
	}

	// Ignore if there is no leased secret
	if resp == nil || resp.Secret == nil {
		return "", nil
	}

	// Validate the secret
	if err := resp.Secret.Validate(); err != nil {
		return "", err
	}

	// Create a lease entry
	leaseUUID, err := uuid.GenerateUUID()
	if err != nil {
		return "", err
	}

	leaseID := path.Join(req.Path, leaseUUID)

	defer func() {
		// If there is an error we want to rollback as much as possible (note
		// that errors here are ignored to do as much cleanup as we can). We
		// want to revoke a generated secret (since an error means we may not
		// be successfully tracking it), remove indexes, and delete the entry.
		if retErr != nil {
			revResp, err := m.router.Route(context.TODO(), logical.RevokeRequest(req.Path, resp.Secret, resp.Data))
			if err != nil {
				retErr = multierror.Append(retErr, errwrap.Wrapf("an additional internal error was encountered revoking the newly-generated secret: {{err}}", err))
			} else if revResp != nil && revResp.IsError() {
				retErr = multierror.Append(retErr, errwrap.Wrapf("an additional error was encountered revoking the newly-generated secret: {{err}}", revResp.Error()))
			}

			if err := m.deleteEntry(leaseID); err != nil {
				retErr = multierror.Append(retErr, errwrap.Wrapf("an additional error was encountered deleting any lease associated with the newly-generated secret: {{err}}", err))
			}

			if err := m.removeIndexByToken(req.ClientToken, leaseID); err != nil {
				retErr = multierror.Append(retErr, errwrap.Wrapf("an additional error was encountered removing lease indexes associated with the newly-generated secret: {{err}}", err))
			}
		}
	}()

	le := leaseEntry{
		LeaseID:     leaseID,
		ClientToken: req.ClientToken,
		Path:        req.Path,
		Data:        resp.Data,
		Secret:      resp.Secret,
		IssueTime:   time.Now(),
		ExpireTime:  resp.Secret.ExpirationTime(),
	}

	// Encode the entry
	if err := m.persistEntry(&le); err != nil {
		return "", err
	}

	// Maintain secondary index by token
	if err := m.createIndexByToken(le.ClientToken, le.LeaseID); err != nil {
		return "", err
	}

	// Setup revocation timer if there is a lease
	m.updatePending(&le, resp.Secret.LeaseTotal())

	// Done
	return le.LeaseID, nil
}

// RegisterAuth is used to take an Auth response with an associated lease.
// The token does not get a LeaseID, but the lease management is handled by
// the expiration manager.
func (m *ExpirationManager) RegisterAuth(source string, auth *logical.Auth) error {
	defer metrics.MeasureSince([]string{"expire", "register-auth"}, time.Now())

	if auth.ClientToken == "" {
		return fmt.Errorf("expiration: cannot register an auth lease with an empty token")
	}

	if strings.Contains(source, "..") {
		return fmt.Errorf("expiration: %s", consts.ErrPathContainsParentReferences)
	}

	saltedID, err := m.tokenStore.SaltID(auth.ClientToken)
	if err != nil {
		return err
	}

	// If it resp.Period is non-zero, override the TTL value determined
	// by the backend.
	if auth.Period > time.Duration(0) {
		auth.TTL = auth.Period
	}

	// Create a lease entry
	le := leaseEntry{
		LeaseID:     path.Join(source, saltedID),
		ClientToken: auth.ClientToken,
		Auth:        auth,
		Path:        source,
		IssueTime:   time.Now(),
		ExpireTime:  auth.ExpirationTime(),
	}

	// Encode the entry
	if err := m.persistEntry(&le); err != nil {
		return err
	}

	// Setup revocation timer
	m.updatePending(&le, auth.LeaseTotal())
	return nil
}

// FetchLeaseTimesByToken is a helper function to use token values to compute
// the leaseID, rather than pushing that logic back into the token store.
func (m *ExpirationManager) FetchLeaseTimesByToken(source, token string) (*leaseEntry, error) {
	defer metrics.MeasureSince([]string{"expire", "fetch-lease-times-by-token"}, time.Now())

	// Compute the Lease ID
	saltedID, err := m.tokenStore.SaltID(token)
	if err != nil {
		return nil, err
	}
	leaseID := path.Join(source, saltedID)
	return m.FetchLeaseTimes(leaseID)
}

// FetchLeaseTimes is used to fetch the issue time, expiration time, and last
// renewed time of a lease entry. It returns a leaseEntry itself, but with only
// those values copied over.
func (m *ExpirationManager) FetchLeaseTimes(leaseID string) (*leaseEntry, error) {
	defer metrics.MeasureSince([]string{"expire", "fetch-lease-times"}, time.Now())

	// Load the entry
	le, err := m.loadEntry(leaseID)
	if err != nil {
		return nil, err
	}
	if le == nil {
		return nil, nil
	}

	ret := &leaseEntry{
		IssueTime:       le.IssueTime,
		ExpireTime:      le.ExpireTime,
		LastRenewalTime: le.LastRenewalTime,
	}
	if le.Secret != nil {
		ret.Secret = &logical.Secret{}
		ret.Secret.Renewable = le.Secret.Renewable
		ret.Secret.TTL = le.Secret.TTL
	}
	if le.Auth != nil {
		ret.Auth = &logical.Auth{}
		ret.Auth.Renewable = le.Auth.Renewable
		ret.Auth.TTL = le.Auth.TTL
	}

	return ret, nil
}

// updatePending is used to update a pending invocation for a lease
func (m *ExpirationManager) updatePending(le *leaseEntry, leaseTotal time.Duration) {
	m.pendingLock.Lock()
	defer m.pendingLock.Unlock()

	// Check for an existing timer
	timer, ok := m.pending[le.LeaseID]

	// If there is no expiry time, don't do anything
	if le.ExpireTime.IsZero() {
		// if the timer happened to exist, stop the time and delete it from the
		// pending timers.
		if ok {
			timer.Stop()
			delete(m.pending, le.LeaseID)
		}
		return
	}

	// Create entry if it does not exist
	if !ok {
		timer := time.AfterFunc(leaseTotal, func() {
			m.expireID(le.LeaseID)
		})
		m.pending[le.LeaseID] = timer
		return
	}

	// Extend the timer by the lease total
	timer.Reset(leaseTotal)
}

// expireID is invoked when a given ID is expired
func (m *ExpirationManager) expireID(leaseID string) {
	// Clear from the pending expiration
	m.pendingLock.Lock()
	delete(m.pending, leaseID)
	m.pendingLock.Unlock()

	for attempt := uint(0); attempt < maxRevokeAttempts; attempt++ {
		select {
		case <-m.quitCh:
			m.logger.Error("expiration: shutting down, not attempting further revocation of lease", "lease_id", leaseID)
			return
		default:
		}

		m.coreStateLock.RLock()
		if m.quitContext.Err() == context.Canceled {
			m.logger.Error("expiration: core context canceled, not attempting further revocation of lease", "lease_id", leaseID)
			m.coreStateLock.RUnlock()
			return
		}

		err := m.Revoke(leaseID)
		if err == nil {
			if m.logger.IsInfo() {
				m.logger.Info("expiration: revoked lease", "lease_id", leaseID)
			}
			m.coreStateLock.RUnlock()
			return
		}

		m.coreStateLock.RUnlock()
		m.logger.Error("expiration: failed to revoke lease", "lease_id", leaseID, "error", err)
		time.Sleep((1 << attempt) * revokeRetryBase)
	}
	m.logger.Error("expiration: maximum revoke attempts reached", "lease_id", leaseID)
}

// revokeEntry is used to attempt revocation of an internal entry
func (m *ExpirationManager) revokeEntry(le *leaseEntry) error {
	// Revocation of login tokens is special since we can by-pass the
	// backend and directly interact with the token store
	if le.Auth != nil {
		if err := m.tokenStore.RevokeTree(le.ClientToken); err != nil {
			return fmt.Errorf("failed to revoke token: %v", err)
		}

		return nil
	}

	// Handle standard revocation via backends
<<<<<<< HEAD
	resp, err := m.router.Route(context.TODO(), logical.RevokeRequest(le.Path, le.Secret, le.Data))
=======
	resp, err := m.router.Route(logical.RevokeRequest(le.Path, le.Secret, le.Data))
>>>>>>> 9cac2a0a
	if err != nil || (resp != nil && resp.IsError()) {
		return fmt.Errorf("failed to revoke entry: resp:%#v err:%s", resp, err)
	}
	return nil
}

// renewEntry is used to attempt renew of an internal entry
func (m *ExpirationManager) renewEntry(le *leaseEntry, increment time.Duration) (*logical.Response, error) {
	secret := *le.Secret
	secret.IssueTime = le.IssueTime
	secret.Increment = increment
	secret.LeaseID = ""

	req := logical.RenewRequest(le.Path, &secret, le.Data)
	resp, err := m.router.Route(context.TODO(), req)
	if err != nil || (resp != nil && resp.IsError()) {
		return nil, fmt.Errorf("failed to renew entry: resp:%#v err:%s", resp, err)
	}
	return resp, nil
}

// renewAuthEntry is used to attempt renew of an auth entry. Only the token
// store should get the actual token ID intact.
func (m *ExpirationManager) renewAuthEntry(req *logical.Request, le *leaseEntry, increment time.Duration) (*logical.Response, error) {
	auth := *le.Auth
	auth.IssueTime = le.IssueTime
	auth.Increment = increment
	if strings.HasPrefix(le.Path, "auth/token/") {
		auth.ClientToken = le.ClientToken
	} else {
		auth.ClientToken = ""
	}

	authReq := logical.RenewAuthRequest(le.Path, &auth, nil)
	authReq.Connection = req.Connection
	resp, err := m.router.Route(context.TODO(), authReq)
	if err != nil {
		return nil, fmt.Errorf("failed to renew entry: %v", err)
	}
	return resp, nil
}

// loadEntry is used to read a lease entry
func (m *ExpirationManager) loadEntry(leaseID string) (*leaseEntry, error) {
	// Take out the lease locks after we ensure we are in restore mode
	restoreMode := m.inRestoreMode()
	if restoreMode {
		m.restoreModeLock.RLock()
		defer m.restoreModeLock.RUnlock()

		restoreMode = m.inRestoreMode()
		if restoreMode {
			m.lockLease(leaseID)
			defer m.unlockLease(leaseID)
		}
	}
	return m.loadEntryInternal(leaseID, restoreMode, true)
}

// loadEntryInternal is used when you need to load an entry but also need to
// control the lifecycle of the restoreLock
func (m *ExpirationManager) loadEntryInternal(leaseID string, restoreMode bool, checkRestored bool) (*leaseEntry, error) {
	out, err := m.idView.Get(leaseID)
	if err != nil {
		return nil, fmt.Errorf("failed to read lease entry: %v", err)
	}
	if out == nil {
		return nil, nil
	}
	le, err := decodeLeaseEntry(out.Value)
	if err != nil {
		return nil, fmt.Errorf("failed to decode lease entry: %v", err)
	}

	if restoreMode {
		if checkRestored {
			// If we have already loaded this lease, we don't need to update on
			// load. In the case of renewal and revocation, updatePending will be
			// done after making the appropriate modifications to the lease.
			if _, ok := m.restoreLoaded.Load(leaseID); ok {
				return le, nil
			}
		}

		// Update the cache of restored leases, either synchronously or through
		// the lazy loaded restore process
		m.restoreLoaded.Store(le.LeaseID, struct{}{})

		// Setup revocation timer
		m.updatePending(le, le.ExpireTime.Sub(time.Now()))
	}
	return le, nil
}

// persistEntry is used to persist a lease entry
func (m *ExpirationManager) persistEntry(le *leaseEntry) error {
	// Encode the entry
	buf, err := le.encode()
	if err != nil {
		return fmt.Errorf("failed to encode lease entry: %v", err)
	}

	// Write out to the view
	ent := logical.StorageEntry{
		Key:   le.LeaseID,
		Value: buf,
	}
	if le.Auth != nil && len(le.Auth.Policies) == 1 && le.Auth.Policies[0] == "root" {
		ent.SealWrap = true
	}
	if err := m.idView.Put(&ent); err != nil {
		return fmt.Errorf("failed to persist lease entry: %v", err)
	}
	return nil
}

// deleteEntry is used to delete a lease entry
func (m *ExpirationManager) deleteEntry(leaseID string) error {
	if err := m.idView.Delete(leaseID); err != nil {
		return fmt.Errorf("failed to delete lease entry: %v", err)
	}
	return nil
}

// createIndexByToken creates a secondary index from the token to a lease entry
func (m *ExpirationManager) createIndexByToken(token, leaseID string) error {
	saltedID, err := m.tokenStore.SaltID(token)
	if err != nil {
		return err
	}

	leaseSaltedID, err := m.tokenStore.SaltID(leaseID)
	if err != nil {
		return err
	}

	ent := logical.StorageEntry{
		Key:   saltedID + "/" + leaseSaltedID,
		Value: []byte(leaseID),
	}
	if err := m.tokenView.Put(&ent); err != nil {
		return fmt.Errorf("failed to persist lease index entry: %v", err)
	}
	return nil
}

// indexByToken looks up the secondary index from the token to a lease entry
func (m *ExpirationManager) indexByToken(token, leaseID string) (*logical.StorageEntry, error) {
	saltedID, err := m.tokenStore.SaltID(token)
	if err != nil {
		return nil, err
	}

	leaseSaltedID, err := m.tokenStore.SaltID(leaseID)
	if err != nil {
		return nil, err
	}

	key := saltedID + "/" + leaseSaltedID
	entry, err := m.tokenView.Get(key)
	if err != nil {
		return nil, fmt.Errorf("failed to look up secondary index entry")
	}
	return entry, nil
}

// removeIndexByToken removes the secondary index from the token to a lease entry
func (m *ExpirationManager) removeIndexByToken(token, leaseID string) error {
	saltedID, err := m.tokenStore.SaltID(token)
	if err != nil {
		return err
	}

	leaseSaltedID, err := m.tokenStore.SaltID(leaseID)
	if err != nil {
		return err
	}

	key := saltedID + "/" + leaseSaltedID
	if err := m.tokenView.Delete(key); err != nil {
		return fmt.Errorf("failed to delete lease index entry: %v", err)
	}
	return nil
}

// lookupByToken is used to lookup all the leaseID's via the
func (m *ExpirationManager) lookupByToken(token string) ([]string, error) {
	saltedID, err := m.tokenStore.SaltID(token)
	if err != nil {
		return nil, err
	}

	// Scan via the index for sub-leases
	prefix := saltedID + "/"
	subKeys, err := m.tokenView.List(prefix)
	if err != nil {
		return nil, fmt.Errorf("failed to list leases: %v", err)
	}

	// Read each index entry
	leaseIDs := make([]string, 0, len(subKeys))
	for _, sub := range subKeys {
		out, err := m.tokenView.Get(prefix + sub)
		if err != nil {
			return nil, fmt.Errorf("failed to read lease index: %v", err)
		}
		if out == nil {
			continue
		}
		leaseIDs = append(leaseIDs, string(out.Value))
	}
	return leaseIDs, nil
}

// emitMetrics is invoked periodically to emit statistics
func (m *ExpirationManager) emitMetrics() {
	m.pendingLock.RLock()
	num := len(m.pending)
	m.pendingLock.RUnlock()
	metrics.SetGauge([]string{"expire", "num_leases"}, float32(num))
}

// leaseEntry is used to structure the values the expiration
// manager stores. This is used to handle renew and revocation.
type leaseEntry struct {
	LeaseID         string                 `json:"lease_id"`
	ClientToken     string                 `json:"client_token"`
	Path            string                 `json:"path"`
	Data            map[string]interface{} `json:"data"`
	Secret          *logical.Secret        `json:"secret"`
	Auth            *logical.Auth          `json:"auth"`
	IssueTime       time.Time              `json:"issue_time"`
	ExpireTime      time.Time              `json:"expire_time"`
	LastRenewalTime time.Time              `json:"last_renewal_time"`
}

// encode is used to JSON encode the lease entry
func (le *leaseEntry) encode() ([]byte, error) {
	return json.Marshal(le)
}

func (le *leaseEntry) renewable() (bool, error) {
	var err error
	switch {
	// If there is no entry, cannot review
	case le == nil || le.ExpireTime.IsZero():
		err = fmt.Errorf("lease not found or lease is not renewable")
	// Determine if the lease is expired
	case le.ExpireTime.Before(time.Now()):
		err = fmt.Errorf("lease expired")
	// Determine if the lease is renewable
	case le.Secret != nil && !le.Secret.Renewable:
		err = fmt.Errorf("lease is not renewable")
	case le.Auth != nil && !le.Auth.Renewable:
		err = fmt.Errorf("lease is not renewable")
	}

	if err != nil {
		return false, err
	}
	return true, nil
}

func (le *leaseEntry) ttl() int64 {
	return int64(le.ExpireTime.Sub(time.Now().Round(time.Second)).Seconds())
}

// decodeLeaseEntry is used to reverse encode and return a new entry
func decodeLeaseEntry(buf []byte) (*leaseEntry, error) {
	out := new(leaseEntry)
	return out, jsonutil.DecodeJSON(buf, out)
}<|MERGE_RESOLUTION|>--- conflicted
+++ resolved
@@ -1048,11 +1048,7 @@
 	}
 
 	// Handle standard revocation via backends
-<<<<<<< HEAD
 	resp, err := m.router.Route(context.TODO(), logical.RevokeRequest(le.Path, le.Secret, le.Data))
-=======
-	resp, err := m.router.Route(logical.RevokeRequest(le.Path, le.Secret, le.Data))
->>>>>>> 9cac2a0a
 	if err != nil || (resp != nil && resp.IsError()) {
 		return fmt.Errorf("failed to revoke entry: resp:%#v err:%s", resp, err)
 	}
