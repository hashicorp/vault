// Copyright (c) HashiCorp, Inc.
// SPDX-License-Identifier: MPL-2.0

package vault

import (
	"context"
	"errors"
	"fmt"
	"reflect"
	"strings"
	"testing"
	"time"

	"github.com/hashicorp/vault/helper/testhelpers/corehelpers"

	"github.com/hashicorp/errwrap"
	log "github.com/hashicorp/go-hclog"
	uuid "github.com/hashicorp/go-uuid"
	"github.com/hashicorp/vault/audit"
	"github.com/hashicorp/vault/helper/namespace"
	"github.com/hashicorp/vault/sdk/helper/jsonutil"
	"github.com/hashicorp/vault/sdk/helper/logging"
	"github.com/hashicorp/vault/sdk/logical"
	"github.com/mitchellh/copystructure"
)

func TestAudit_ReadOnlyViewDuringMount(t *testing.T) {
	c, _, _ := TestCoreUnsealed(t)
<<<<<<< HEAD
	c.auditBackends["noop"] = func(ctx context.Context, config *audit.BackendConfig, useEventLogger bool) (audit.Backend, error) {
=======
	c.auditBackends["noop"] = func(ctx context.Context, config *audit.BackendConfig, _ bool) (audit.Backend, error) {
>>>>>>> 31074bc4
		err := config.SaltView.Put(ctx, &logical.StorageEntry{
			Key:   "bar",
			Value: []byte("baz"),
		})
		if err == nil || !strings.Contains(err.Error(), logical.ErrSetupReadOnly.Error()) {
			t.Fatalf("expected a read-only error")
		}
		factory := corehelpers.NoopAuditFactory(nil)
<<<<<<< HEAD
		return factory(ctx, config, useEventLogger)
=======
		return factory(ctx, config, false)
>>>>>>> 31074bc4
	}

	me := &MountEntry{
		Table: auditTableType,
		Path:  "foo",
		Type:  "noop",
	}
	err := c.enableAudit(namespace.RootContext(context.Background()), me, true)
	if err != nil {
		t.Fatalf("err: %v", err)
	}
}

func TestCore_EnableAudit(t *testing.T) {
	c, keys, _ := TestCoreUnsealed(t)
	c.auditBackends["noop"] = corehelpers.NoopAuditFactory(nil)

	me := &MountEntry{
		Table: auditTableType,
		Path:  "foo",
		Type:  "noop",
	}
	err := c.enableAudit(namespace.RootContext(context.Background()), me, true)
	if err != nil {
		t.Fatalf("err: %v", err)
	}

	if !c.auditBroker.IsRegistered("foo/") {
		t.Fatalf("missing audit backend")
	}

	conf := &CoreConfig{
		Physical:      c.physical,
		AuditBackends: make(map[string]audit.Factory),
		DisableMlock:  true,
	}
	conf.AuditBackends["noop"] = corehelpers.NoopAuditFactory(nil)
	c2, err := NewCore(conf)
	if err != nil {
		t.Fatalf("err: %v", err)
	}
	defer c2.Shutdown()
	for i, key := range keys {
		unseal, err := TestCoreUnseal(c2, key)
		if err != nil {
			t.Fatalf("err: %v", err)
		}
		if i+1 == len(keys) && !unseal {
			t.Fatalf("should be unsealed")
		}
	}

	// Verify matching audit tables
	if !reflect.DeepEqual(c.audit, c2.audit) {
		t.Fatalf("mismatch: %v %v", c.audit, c2.audit)
	}

	// Check for registration
	if !c2.auditBroker.IsRegistered("foo/") {
		t.Fatalf("missing audit backend")
	}
}

func TestCore_EnableAudit_MixedFailures(t *testing.T) {
	c, _, _ := TestCoreUnsealed(t)
	c.auditBackends["noop"] = corehelpers.NoopAuditFactory(nil)
	c.auditBackends["fail"] = func(ctx context.Context, config *audit.BackendConfig, _ bool) (audit.Backend, error) {
		return nil, fmt.Errorf("failing enabling")
	}

	c.audit = &MountTable{
		Type: auditTableType,
		Entries: []*MountEntry{
			{
				Table: auditTableType,
				Path:  "noop/",
				Type:  "noop",
				UUID:  "abcd",
			},
			{
				Table: auditTableType,
				Path:  "noop2/",
				Type:  "noop",
				UUID:  "bcde",
			},
		},
	}

	// Both should set up successfully
	err := c.setupAudits(context.Background())
	if err != nil {
		t.Fatal(err)
	}

	// We expect this to work because the other entry is still valid
	c.audit.Entries[0].Type = "fail"
	err = c.setupAudits(context.Background())
	if err != nil {
		t.Fatal(err)
	}

	// No audit backend set up successfully, so expect error
	c.audit.Entries[1].Type = "fail"
	err = c.setupAudits(context.Background())
	if err == nil {
		t.Fatal("expected error")
	}
}

// Test that the local table actually gets populated as expected with local
// entries, and that upon reading the entries from both are recombined
// correctly
func TestCore_EnableAudit_Local(t *testing.T) {
	c, _, _ := TestCoreUnsealed(t)
	c.auditBackends["noop"] = corehelpers.NoopAuditFactory(nil)
	c.auditBackends["fail"] = func(ctx context.Context, config *audit.BackendConfig, _ bool) (audit.Backend, error) {
		return nil, fmt.Errorf("failing enabling")
	}

	c.audit = &MountTable{
		Type: auditTableType,
		Entries: []*MountEntry{
			{
				Table:       auditTableType,
				Path:        "noop/",
				Type:        "noop",
				UUID:        "abcd",
				Accessor:    "noop-abcd",
				NamespaceID: namespace.RootNamespaceID,
				namespace:   namespace.RootNamespace,
			},
			{
				Table:       auditTableType,
				Path:        "noop2/",
				Type:        "noop",
				UUID:        "bcde",
				Accessor:    "noop-bcde",
				NamespaceID: namespace.RootNamespaceID,
				namespace:   namespace.RootNamespace,
			},
		},
	}

	// Both should set up successfully
	err := c.setupAudits(context.Background())
	if err != nil {
		t.Fatal(err)
	}

	rawLocal, err := c.barrier.Get(context.Background(), coreLocalAuditConfigPath)
	if err != nil {
		t.Fatal(err)
	}
	if rawLocal == nil {
		t.Fatal("expected non-nil local audit")
	}
	localAuditTable := &MountTable{}
	if err := jsonutil.DecodeJSON(rawLocal.Value, localAuditTable); err != nil {
		t.Fatal(err)
	}
	if len(localAuditTable.Entries) > 0 {
		t.Fatalf("expected no entries in local audit table, got %#v", localAuditTable)
	}

	c.audit.Entries[1].Local = true
	if err := c.persistAudit(context.Background(), c.audit, false); err != nil {
		t.Fatal(err)
	}

	rawLocal, err = c.barrier.Get(context.Background(), coreLocalAuditConfigPath)
	if err != nil {
		t.Fatal(err)
	}
	if rawLocal == nil {
		t.Fatal("expected non-nil local audit")
	}
	localAuditTable = &MountTable{}
	if err := jsonutil.DecodeJSON(rawLocal.Value, localAuditTable); err != nil {
		t.Fatal(err)
	}
	if len(localAuditTable.Entries) != 1 {
		t.Fatalf("expected one entry in local audit table, got %#v", localAuditTable)
	}

	oldAudit := c.audit
	if err := c.loadAudits(context.Background()); err != nil {
		t.Fatal(err)
	}

	if !reflect.DeepEqual(oldAudit, c.audit) {
		t.Fatalf("expected\n%#v\ngot\n%#v\n", oldAudit, c.audit)
	}

	if len(c.audit.Entries) != 2 {
		t.Fatalf("expected two audit entries, got %#v", localAuditTable)
	}
}

func TestCore_DisableAudit(t *testing.T) {
	c, keys, _ := TestCoreUnsealed(t)
	c.auditBackends["noop"] = corehelpers.NoopAuditFactory(nil)

	existed, err := c.disableAudit(namespace.RootContext(context.Background()), "foo", true)
	if existed && err != nil {
		t.Fatalf("existed: %v; err: %v", existed, err)
	}

	me := &MountEntry{
		Table: auditTableType,
		Path:  "foo",
		Type:  "noop",
	}
	err = c.enableAudit(namespace.RootContext(context.Background()), me, true)
	if err != nil {
		t.Fatalf("err: %v", err)
	}

	existed, err = c.disableAudit(namespace.RootContext(context.Background()), "foo", true)
	if !existed || err != nil {
		t.Fatalf("existed: %v; err: %v", existed, err)
	}

	// Check for registration
	if c.auditBroker.IsRegistered("foo") {
		t.Fatalf("audit backend present")
	}

	conf := &CoreConfig{
		Physical:     c.physical,
		DisableMlock: true,
	}
	c2, err := NewCore(conf)
	if err != nil {
		t.Fatalf("err: %v", err)
	}
	defer c2.Shutdown()
	for i, key := range keys {
		unseal, err := TestCoreUnseal(c2, key)
		if err != nil {
			t.Fatalf("err: %v", err)
		}
		if i+1 == len(keys) && !unseal {
			t.Fatalf("should be unsealed")
		}
	}

	// Verify matching mount tables
	if !reflect.DeepEqual(c.audit, c2.audit) {
		t.Fatalf("mismatch:\n%#v\n%#v", c.audit, c2.audit)
	}
}

func TestCore_DefaultAuditTable(t *testing.T) {
	c, keys, _ := TestCoreUnsealed(t)
	verifyDefaultAuditTable(t, c.audit)

	// Verify we have an audit broker
	if c.auditBroker == nil {
		t.Fatalf("missing audit broker")
	}

	// Start a second core with same physical
	conf := &CoreConfig{
		Physical:     c.physical,
		DisableMlock: true,
	}
	c2, err := NewCore(conf)
	if err != nil {
		t.Fatalf("err: %v", err)
	}
	defer c2.Shutdown()
	for i, key := range keys {
		unseal, err := TestCoreUnseal(c2, key)
		if err != nil {
			t.Fatalf("err: %v", err)
		}
		if i+1 == len(keys) && !unseal {
			t.Fatalf("should be unsealed")
		}
	}

	// Verify matching mount tables
	if !reflect.DeepEqual(c.audit, c2.audit) {
		t.Fatalf("mismatch: %v %v", c.audit, c2.audit)
	}
}

func TestDefaultAuditTable(t *testing.T) {
	table := defaultAuditTable()
	verifyDefaultAuditTable(t, table)
}

func verifyDefaultAuditTable(t *testing.T, table *MountTable) {
	if len(table.Entries) != 0 {
		t.Fatalf("bad: %v", table.Entries)
	}
	if table.Type != auditTableType {
		t.Fatalf("bad: %v", *table)
	}
}

func TestAuditBroker_LogRequest(t *testing.T) {
	l := logging.NewVaultLogger(log.Trace)
	b := NewAuditBroker(l, false)
	a1 := corehelpers.TestNoopAudit(t, nil)
	a2 := corehelpers.TestNoopAudit(t, nil)
	b.Register("foo", a1, false)
	b.Register("bar", a2, false)

	auth := &logical.Auth{
		ClientToken: "foo",
		Policies:    []string{"dev", "ops"},
		Metadata: map[string]string{
			"user":   "armon",
			"source": "github",
		},
	}
	req := &logical.Request{
		Operation: logical.ReadOperation,
		Path:      "sys/mounts",
	}

	// Copy so we can verify nothing changed
	authCopyRaw, err := copystructure.Copy(auth)
	if err != nil {
		t.Fatal(err)
	}
	authCopy := authCopyRaw.(*logical.Auth)

	reqCopyRaw, err := copystructure.Copy(req)
	if err != nil {
		t.Fatal(err)
	}
	reqCopy := reqCopyRaw.(*logical.Request)

	// Create an identifier for the request to verify against
	req.ID, err = uuid.GenerateUUID()
	if err != nil {
		t.Fatalf("failed to generate identifier for the request: path%s err: %v", req.Path, err)
	}
	reqCopy.ID = req.ID

	reqErrs := errors.New("errs")

	headersConf := &AuditedHeadersConfig{
		Headers: make(map[string]*auditedHeaderSettings),
	}

	logInput := &logical.LogInput{
		Auth:     authCopy,
		Request:  reqCopy,
		OuterErr: reqErrs,
	}
	ctx := namespace.RootContext(context.Background())
	err = b.LogRequest(ctx, logInput, headersConf)
	if err != nil {
		t.Fatalf("err: %v", err)
	}

	for _, a := range []*corehelpers.NoopAudit{a1, a2} {
		if !reflect.DeepEqual(a.ReqAuth[0], auth) {
			t.Fatalf("Bad: %#v", a.ReqAuth[0])
		}
		if !reflect.DeepEqual(a.Req[0], req) {
			t.Fatalf("Bad: %#v\n wanted %#v", a.Req[0], req)
		}
		if a.ReqErrs[0].Error() != reqErrs.Error() {
			t.Fatalf("expected %v, got %v", a.ReqErrs[0].Error(), reqErrs.Error())
		}
	}

	// Should still work with one failing backend
	a1.ReqErr = fmt.Errorf("failed")
	logInput = &logical.LogInput{
		Auth:    auth,
		Request: req,
	}
	if err := b.LogRequest(ctx, logInput, headersConf); err != nil {
		t.Fatalf("err: %v", err)
	}

	// Should FAIL work with both failing backends
	a2.ReqErr = fmt.Errorf("failed")
	if err := b.LogRequest(ctx, logInput, headersConf); !errwrap.Contains(err, "no audit backend succeeded in logging the request") {
		t.Fatalf("err: %v", err)
	}
}

func TestAuditBroker_LogResponse(t *testing.T) {
	l := logging.NewVaultLogger(log.Trace)
	b := NewAuditBroker(l, false)
	a1 := corehelpers.TestNoopAudit(t, nil)
	a2 := corehelpers.TestNoopAudit(t, nil)
	b.Register("foo", a1, false)
	b.Register("bar", a2, false)

	auth := &logical.Auth{
		NumUses:     10,
		ClientToken: "foo",
		Policies:    []string{"dev", "ops"},
		Metadata: map[string]string{
			"user":   "armon",
			"source": "github",
		},
	}
	req := &logical.Request{
		Operation: logical.ReadOperation,
		Path:      "sys/mounts",
	}
	resp := &logical.Response{
		Secret: &logical.Secret{
			LeaseOptions: logical.LeaseOptions{
				TTL: 1 * time.Hour,
			},
		},
		Data: map[string]interface{}{
			"user":     "root",
			"password": "password",
		},
	}
	respErr := fmt.Errorf("permission denied")

	// Copy so we can verify nothing changed
	authCopyRaw, err := copystructure.Copy(auth)
	if err != nil {
		t.Fatal(err)
	}
	authCopy := authCopyRaw.(*logical.Auth)

	reqCopyRaw, err := copystructure.Copy(req)
	if err != nil {
		t.Fatal(err)
	}
	reqCopy := reqCopyRaw.(*logical.Request)

	respCopyRaw, err := copystructure.Copy(resp)
	if err != nil {
		t.Fatal(err)
	}
	respCopy := respCopyRaw.(*logical.Response)

	headersConf := &AuditedHeadersConfig{
		Headers: make(map[string]*auditedHeaderSettings),
	}

	logInput := &logical.LogInput{
		Auth:     authCopy,
		Request:  reqCopy,
		Response: respCopy,
		OuterErr: respErr,
	}
	ctx := namespace.RootContext(context.Background())
	err = b.LogResponse(ctx, logInput, headersConf)
	if err != nil {
		t.Fatalf("err: %v", err)
	}

	for _, a := range []*corehelpers.NoopAudit{a1, a2} {
		if !reflect.DeepEqual(a.RespAuth[0], auth) {
			t.Fatalf("Bad: %#v", a.ReqAuth[0])
		}
		if !reflect.DeepEqual(a.RespReq[0], req) {
			t.Fatalf("Bad: %#v", a.Req[0])
		}
		if !reflect.DeepEqual(a.Resp[0], resp) {
			t.Fatalf("Bad: %#v", a.Resp[0])
		}
		if a.RespErrs[0].Error() != respErr.Error() {
			t.Fatalf("expected %v, got %v", respErr, a.RespErrs[0])
		}
	}

	// Should still work with one failing backend
	a1.RespErr = fmt.Errorf("failed")
	logInput = &logical.LogInput{
		Auth:     auth,
		Request:  req,
		Response: resp,
		OuterErr: respErr,
	}
	err = b.LogResponse(ctx, logInput, headersConf)
	if err != nil {
		t.Fatalf("err: %v", err)
	}

	// Should FAIL work with both failing backends
	a2.RespErr = fmt.Errorf("failed")
	err = b.LogResponse(ctx, logInput, headersConf)
	if !strings.Contains(err.Error(), "no audit backend succeeded in logging the response") {
		t.Fatalf("err: %v", err)
	}
}

func TestAuditBroker_AuditHeaders(t *testing.T) {
	logger := logging.NewVaultLogger(log.Trace)
	b := NewAuditBroker(logger, false)
	_, barrier, _ := mockBarrier(t)
	view := NewBarrierView(barrier, "headers/")
	a1 := corehelpers.TestNoopAudit(t, nil)
	a2 := corehelpers.TestNoopAudit(t, nil)
	b.Register("foo", a1, false)
	b.Register("bar", a2, false)

	auth := &logical.Auth{
		ClientToken: "foo",
		Policies:    []string{"dev", "ops"},
		Metadata: map[string]string{
			"user":   "armon",
			"source": "github",
		},
	}
	req := &logical.Request{
		Operation: logical.ReadOperation,
		Path:      "sys/mounts",
		Headers: map[string][]string{
			"X-Test-Header":  {"foo"},
			"X-Vault-Header": {"bar"},
			"Content-Type":   {"baz"},
		},
	}
	respErr := fmt.Errorf("permission denied")

	// Copy so we can verify nothing changed
	reqCopyRaw, err := copystructure.Copy(req)
	if err != nil {
		t.Fatal(err)
	}
	reqCopy := reqCopyRaw.(*logical.Request)

	headersConf := &AuditedHeadersConfig{
		view: view,
	}
	headersConf.add(context.Background(), "X-Test-Header", false)
	headersConf.add(context.Background(), "X-Vault-Header", false)

	logInput := &logical.LogInput{
		Auth:     auth,
		Request:  reqCopy,
		OuterErr: respErr,
	}
	ctx := namespace.RootContext(context.Background())
	err = b.LogRequest(ctx, logInput, headersConf)
	if err != nil {
		t.Fatalf("err: %v", err)
	}

	expected := map[string][]string{
		"x-test-header":  {"foo"},
		"x-vault-header": {"bar"},
	}

	for _, a := range []*corehelpers.NoopAudit{a1, a2} {
		if !reflect.DeepEqual(a.ReqHeaders[0], expected) {
			t.Fatalf("Bad audited headers: %#v", a.Req[0].Headers)
		}
	}

	// Should still work with one failing backend
	a1.ReqErr = fmt.Errorf("failed")
	logInput = &logical.LogInput{
		Auth:     auth,
		Request:  req,
		OuterErr: respErr,
	}
	err = b.LogRequest(ctx, logInput, headersConf)
	if err != nil {
		t.Fatalf("err: %v", err)
	}

	// Should FAIL work with both failing backends
	a2.ReqErr = fmt.Errorf("failed")
	err = b.LogRequest(ctx, logInput, headersConf)
	if !errwrap.Contains(err, "no audit backend succeeded in logging the request") {
		t.Fatalf("err: %v", err)
	}
}<|MERGE_RESOLUTION|>--- conflicted
+++ resolved
@@ -27,11 +27,7 @@
 
 func TestAudit_ReadOnlyViewDuringMount(t *testing.T) {
 	c, _, _ := TestCoreUnsealed(t)
-<<<<<<< HEAD
-	c.auditBackends["noop"] = func(ctx context.Context, config *audit.BackendConfig, useEventLogger bool) (audit.Backend, error) {
-=======
 	c.auditBackends["noop"] = func(ctx context.Context, config *audit.BackendConfig, _ bool) (audit.Backend, error) {
->>>>>>> 31074bc4
 		err := config.SaltView.Put(ctx, &logical.StorageEntry{
 			Key:   "bar",
 			Value: []byte("baz"),
@@ -40,11 +36,7 @@
 			t.Fatalf("expected a read-only error")
 		}
 		factory := corehelpers.NoopAuditFactory(nil)
-<<<<<<< HEAD
-		return factory(ctx, config, useEventLogger)
-=======
 		return factory(ctx, config, false)
->>>>>>> 31074bc4
 	}
 
 	me := &MountEntry{
