--- conflicted
+++ resolved
@@ -119,13 +119,8 @@
 		}
 
 		re = entry
-<<<<<<< HEAD
-
-=======
+
 		rm.logger.Debug("check", "window", re.RootCredential.Schedule.RotationWindow, "time", re.RootCredential.Schedule.NextVaultRotation)
-		// TODO should we push the credential back into the queue if it is not in the rotation window?
-		// if not in window, do we check the next credential?
->>>>>>> 801a49a6
 		if !logical.DefaultScheduler.IsInsideRotationWindow(re.RootCredential.Schedule, now) {
 			rm.logger.Debug("Not inside rotation window, pushing back to queue")
 			err := rm.queue.Push(i)
