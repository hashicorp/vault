package diagnose

import (
	"context"
<<<<<<< HEAD
=======
	"fmt"
	"time"
>>>>>>> 3d1f3aab

	"go.opentelemetry.io/otel/attribute"
	"go.opentelemetry.io/otel/codes"
	sdktrace "go.opentelemetry.io/otel/sdk/trace"
	"go.opentelemetry.io/otel/trace"
)

const (
	warningEventName        = "warning"
	actionKey               = "actionKey"
	spotCheckOkEventName    = "spot-check-ok"
	spotCheckWarnEventName  = "spot-check-warn"
	spotCheckErrorEventName = "spot-check-error"
	errorMessageKey         = attribute.Key("error.message")
	nameKey                 = attribute.Key("name")
	messageKey              = attribute.Key("message")
)

var diagnoseSession = struct{}{}
var noopTracer = trace.NewNoopTracerProvider().Tracer("vault-diagnose")

type Session struct {
	tc     *TelemetryCollector
	tracer trace.Tracer
	tp     *sdktrace.TracerProvider
}

// New initializes a Diagnose tracing session.  In particular this wires a TelemetryCollector, which
// synchronously receives and tracks OpenTelemetry spans in order to provide a tree structure of results
// when the outermost span ends.
func New() *Session {
	tc := NewTelemetryCollector()
	//so, _ := stdout.NewExporter(stdout.WithPrettyPrint())
	tp := sdktrace.NewTracerProvider(
		sdktrace.WithSampler(sdktrace.AlwaysSample()),
		//sdktrace.WithSpanProcessor(sdktrace.NewSimpleSpanProcessor(so)),
		sdktrace.WithSpanProcessor(tc),
	)
	tracer := tp.Tracer("vault-diagnose")
	sess := &Session{
		tp:     tp,
		tc:     tc,
		tracer: tracer,
	}
	return sess
}

// Context returns a new context with a defined diagnose session
func Context(ctx context.Context, sess *Session) context.Context {
	return context.WithValue(ctx, diagnoseSession, sess)
}

// Finalize ends the Diagnose session, returning the root of the result tree.  This will be empty until
// the outermost span ends.
func (s *Session) Finalize(ctx context.Context) *Result {
	s.tp.ForceFlush(ctx)
	return s.tc.RootResult
}

// StartSpan starts a "diagnose" span, which is really just an OpenTelemetry Tracing span.
func StartSpan(ctx context.Context, spanName string, options ...trace.SpanOption) (context.Context, trace.Span) {
	sessionCtxVal := ctx.Value(diagnoseSession)
	if sessionCtxVal != nil {

		session := sessionCtxVal.(*Session)
		return session.tracer.Start(ctx, spanName, options...)
	} else {
		return noopTracer.Start(ctx, spanName, options...)
	}
}

// Fail records a failure in the current span
func Fail(ctx context.Context, message string) {
	span := trace.SpanFromContext(ctx)
	span.SetStatus(codes.Error, message)
}

// Error records an error in the current span (but unlike Fail, doesn't set the overall span status to Error)
func Error(ctx context.Context, err error, options ...trace.EventOption) error {
	span := trace.SpanFromContext(ctx)
	span.RecordError(err, options...)
	return err
}

// Warn records a warning on the current span
func Warn(ctx context.Context, msg string) {
	span := trace.SpanFromContext(ctx)
	span.AddEvent(warningEventName, trace.WithAttributes(messageKey.String(msg)))
}

// SpotOk adds an Ok result without adding a new Span.  This should be used for instantaneous checks with no
// possible sub-spans
func SpotOk(ctx context.Context, checkName, message string) {
	addSpotCheckResult(ctx, spotCheckOkEventName, checkName, message)
}

// SpotWarn adds a Warning result without adding a new Span.  This should be used for instantaneous checks with no
// possible sub-spans
func SpotWarn(ctx context.Context, checkName, message string) {
	addSpotCheckResult(ctx, spotCheckWarnEventName, checkName, message)
}

// SpotError adds an Error result without adding a new Span.  This should be used for instantaneous checks with no
// possible sub-spans
func SpotError(ctx context.Context, checkName string, err error) error {
	var message string
	if err != nil {
		message = err.Error()
	}
	addSpotCheckResult(ctx, spotCheckErrorEventName, checkName, message)
	return err
}

func addSpotCheckResult(ctx context.Context, eventName, checkName, message string) {
	span := trace.SpanFromContext(ctx)
	attrs := []trace.EventOption{trace.WithAttributes(nameKey.String(checkName))}
	if message != "" {
		attrs = append(attrs, trace.WithAttributes(messageKey.String(message)))
	}
	span.AddEvent(eventName, attrs...)
}

func SpotCheck(ctx context.Context, checkName string, f func() error) error {
	err := f()
	if err != nil {
		SpotError(ctx, checkName, err)
		return err
	} else {
		SpotOk(ctx, checkName, "")
	}
	return nil
}

// Test creates a new named span, and executes the provided function within it.  If the function returns an error,
// the span is considered to have failed.
func Test(ctx context.Context, spanName string, function func(context.Context) error, options ...trace.SpanOption) error {
	ctx, span := StartSpan(ctx, spanName, options...)
	defer span.End()

	err := function(ctx)
	if err != nil {
		span.SetStatus(codes.Error, err.Error())
	}
	return err
}

// WithTimeout wraps a context consuming function, and when called, returns an error if the sub-function does not
// complete within the timeout, e.g.
//
// diagnose.Test(ctx, "my-span", diagnose.WithTimeout(5 * time.Second, myTestFunc))
func WithTimeout(d time.Duration, f func(context.Context) error) func(ctx context.Context) error {
	return func(ctx context.Context) error {
		rch := make(chan error)
		t := time.NewTimer(d)
		defer t.Stop()
		go f(ctx)
		select {
		case <-t.C:
			return fmt.Errorf("timed out after %s", d.String())
		case err := <-rch:
			return err
		}
	}
}<|MERGE_RESOLUTION|>--- conflicted
+++ resolved
@@ -2,11 +2,8 @@
 
 import (
 	"context"
-<<<<<<< HEAD
-=======
 	"fmt"
 	"time"
->>>>>>> 3d1f3aab
 
 	"go.opentelemetry.io/otel/attribute"
 	"go.opentelemetry.io/otel/codes"
