--- conflicted
+++ resolved
@@ -96,14 +96,8 @@
 
 // StartSpan starts a "diagnose" span, which is really just an OpenTelemetry Tracing span.
 func StartSpan(ctx context.Context, spanName string, options ...trace.SpanOption) (context.Context, trace.Span) {
-<<<<<<< HEAD
-	sessionCtxVal := ctx.Value(diagnoseSession)
-	if sessionCtxVal != nil {
-		session := sessionCtxVal.(*Session)
-=======
 	session := CurrentSession(ctx)
 	if session != nil {
->>>>>>> 62a34675
 		return session.tracer.Start(ctx, spanName, options...)
 	} else {
 		return noopTracer.Start(ctx, spanName, options...)
@@ -189,8 +183,6 @@
 		span.SetStatus(codes.Error, err.Error())
 	}
 	return err
-<<<<<<< HEAD
-=======
 }
 
 // WithTimeout wraps a context consuming function, and when called, returns an error if the sub-function does not
@@ -226,5 +218,4 @@
 		}
 		return nil
 	}
->>>>>>> 62a34675
 }