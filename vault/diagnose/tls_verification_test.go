--- conflicted
+++ resolved
@@ -508,14 +508,9 @@
 	}
 }
 
-<<<<<<< HEAD
+// TestTLSSelfSignedCerts tests invalid self-signed cert as TLSClientCAFile
 func TestTLSSelfSignedCert(t *testing.T) {
 	listeners := []*configutil.Listener{
-=======
-// TestTLSSelfSignedCerts tests invalid self-signed cert as TLSClientCAFile
-func TestTLSSelfSignedCerts(t *testing.T) {
-	listeners := []listenerutil.Listener{
->>>>>>> 7b437de5
 		{
 			Type:                          "tcp",
 			Address:                       "127.0.0.1:443",
