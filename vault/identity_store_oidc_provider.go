--- conflicted
+++ resolved
@@ -35,14 +35,9 @@
 
 const (
 	oidcProviderPrefix = "oidc_provider/"
-<<<<<<< HEAD
-	assignmentPath     = oidcProviderPrefix + "named_assignments/"
-	scopePath          = oidcProviderPrefix + "named_scopes/"
-	clientPath         = oidcTokensPrefix + "named_clients/"
-=======
 	assignmentPath     = oidcProviderPrefix + "assignment/"
 	scopePath          = oidcProviderPrefix + "scope/"
->>>>>>> 51bd841e
+	clientPath         = oidcProviderPrefix + "client/"
 )
 
 func oidcProviderPaths(i *IdentityStore) []*framework.Path {
