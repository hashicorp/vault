//go:build !enterprise

package vault

import (
	"context"
	"fmt"

	"github.com/hashicorp/go-hclog"
	"github.com/hashicorp/vault/command/server"
	"github.com/hashicorp/vault/helper/namespace"
	"github.com/hashicorp/vault/sdk/helper/license"
	"github.com/hashicorp/vault/sdk/logical"
	"github.com/hashicorp/vault/sdk/physical"
	"github.com/hashicorp/vault/vault/quotas"
	"github.com/hashicorp/vault/vault/replication"
)

const (
	activityLogEnabledDefault      = false
	activityLogEnabledDefaultValue = "default-disabled"
)

type (
	entCore       struct{}
	entCoreConfig struct{}
)

func (e entCoreConfig) Clone() entCoreConfig {
	return entCoreConfig{}
}

type LicensingConfig struct {
	AdditionalPublicKeys []interface{}
}

func coreInit(c *Core, conf *CoreConfig) error {
	phys := conf.Physical
	_, txnOK := phys.(physical.Transactional)
	sealUnwrapperLogger := conf.Logger.Named("storage.sealunwrapper")
	c.allLoggers = append(c.allLoggers, sealUnwrapperLogger)
	c.sealUnwrapper = NewSealUnwrapper(phys, sealUnwrapperLogger)
	// Wrap the physical backend in a cache layer if enabled
	cacheLogger := c.baseLogger.Named("storage.cache")
	c.allLoggers = append(c.allLoggers, cacheLogger)
	if txnOK {
		c.physical = physical.NewTransactionalCache(c.sealUnwrapper, conf.CacheSize, cacheLogger, c.MetricSink().Sink)
	} else {
		c.physical = physical.NewCache(c.sealUnwrapper, conf.CacheSize, cacheLogger, c.MetricSink().Sink)
	}
	c.physicalCache = c.physical.(physical.ToggleablePurgemonster)

	// Wrap in encoding checks
	if !conf.DisableKeyEncodingChecks {
		c.physical = physical.NewStorageEncoding(c.physical)
	}
	return nil
}

func (c *Core) setupReplicationResolverHandler() error {
	return nil
}

func NewPolicyMFABackend(core *Core, logger hclog.Logger) *PolicyMFABackend { return nil }

func (c *Core) barrierViewForNamespace(namespaceId string) (*BarrierView, error) {
	if namespaceId != namespace.RootNamespaceID {
		return nil, fmt.Errorf("failed to find barrier view for non-root namespace")
	}

	return c.systemBarrierView, nil
}

// GetCoreConfigInternal returns the server configuration
// in struct format.
func (c *Core) GetCoreConfigInternal() *server.Config {
	conf := c.rawConfig.Load()
	if conf == nil {
		return nil
	}
	return conf.(*server.Config)
}

func (c *Core) teardownReplicationResolverHandler() {}
func createSecondaries(*Core, *CoreConfig)          {}

func addExtraLogicalBackends(*Core, map[string]logical.Factory) {}

func addExtraCredentialBackends(*Core, map[string]logical.Factory) {}

func preUnsealInternal(context.Context, *Core) error { return nil }

func postSealInternal(*Core) {}

func preSealPhysical(c *Core) {
	switch c.sealUnwrapper.(type) {
	case *sealUnwrapper:
		c.sealUnwrapper.(*sealUnwrapper).stopUnwraps()
	case *transactionalSealUnwrapper:
		c.sealUnwrapper.(*transactionalSealUnwrapper).stopUnwraps()
	}

	// Purge the cache
	c.physicalCache.SetEnabled(false)
	c.physicalCache.Purge(context.Background())
}

func postUnsealPhysical(c *Core) error {
	switch c.sealUnwrapper.(type) {
	case *sealUnwrapper:
		c.sealUnwrapper.(*sealUnwrapper).runUnwraps()
	case *transactionalSealUnwrapper:
		c.sealUnwrapper.(*transactionalSealUnwrapper).runUnwraps()
	}
	return nil
}

func loadMFAConfigs(context.Context, *Core) error { return nil }

func shouldStartClusterListener(*Core) bool { return true }

func hasNamespaces(*Core) bool { return false }

func (c *Core) Features() license.Features {
	return license.FeatureNone
}

func (c *Core) HasFeature(license.Features) bool {
	return false
}

func (c *Core) collectNamespaces() []*namespace.Namespace {
	return []*namespace.Namespace{
		namespace.RootNamespace,
	}
}

<<<<<<< HEAD
=======
func (c *Core) namepaceByPath(string) *namespace.Namespace {
	return namespace.RootNamespace
}

func (c *Core) HasWALState(required *logical.WALState, perfStandby bool) bool {
	return true
}

>>>>>>> 88031ef3
func (c *Core) setupReplicatedClusterPrimary(*replication.Cluster) error { return nil }

func (c *Core) perfStandbyCount() int { return 0 }

func (c *Core) removePathFromFilteredPaths(context.Context, string, string) error {
	return nil
}

func (c *Core) checkReplicatedFiltering(context.Context, *MountEntry, string) (bool, error) {
	return false, nil
}

func (c *Core) invalidateSentinelPolicy(PolicyType, string) {}

func (c *Core) removePerfStandbySecondary(context.Context, string) {}

func (c *Core) removeAllPerfStandbySecondaries() {}

func (c *Core) perfStandbyClusterHandler() (*replication.Cluster, chan struct{}, error) {
	return nil, make(chan struct{}), nil
}

func (c *Core) initSealsForMigration() {}

func (c *Core) postSealMigration(ctx context.Context) error { return nil }

func (c *Core) applyLeaseCountQuota(_ context.Context, in *quotas.Request) (*quotas.Response, error) {
	return &quotas.Response{Allowed: true}, nil
}

func (c *Core) ackLeaseQuota(access quotas.Access, leaseGenerated bool) error {
	return nil
}

func (c *Core) quotaLeaseWalker(ctx context.Context, callback func(request *quotas.Request) bool) error {
	return nil
}

func (c *Core) quotasHandleLeases(ctx context.Context, action quotas.LeaseAction, leaseIDs []string) error {
	return nil
}

func (c *Core) namespaceByPath(path string) *namespace.Namespace {
	return namespace.RootNamespace
}

func (c *Core) AllowForwardingViaHeader() bool {
	return false
}

func (c *Core) ForwardToActive() string {
	return ""
}

func (c *Core) MissingRequiredState(raw []string, perfStandby bool) bool {
	return false
}

func DiagnoseCheckLicense(ctx context.Context, vaultCore *Core, coreConfig CoreConfig, generate bool) (bool, []string) {
	return false, nil
}<|MERGE_RESOLUTION|>--- conflicted
+++ resolved
@@ -135,8 +135,6 @@
 	}
 }
 
-<<<<<<< HEAD
-=======
 func (c *Core) namepaceByPath(string) *namespace.Namespace {
 	return namespace.RootNamespace
 }
@@ -145,7 +143,6 @@
 	return true
 }
 
->>>>>>> 88031ef3
 func (c *Core) setupReplicatedClusterPrimary(*replication.Cluster) error { return nil }
 
 func (c *Core) perfStandbyCount() int { return 0 }
