--- conflicted
+++ resolved
@@ -690,12 +690,8 @@
 	_, ts, _, _ := TestCoreWithTokenStore(t)
 	root, children := buildTokenTree(t, ts, depth)
 	err := ts.RevokeTree("")
-<<<<<<< HEAD
-
-	if err.Error() != "cannot revoke blank token" {
-=======
+
 	if err.Error() != "cannot tree-revoke blank token" {
->>>>>>> 804bca7b
 		t.Fatalf("err: %v", err)
 	}
 	
