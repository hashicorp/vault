--- conflicted
+++ resolved
@@ -522,13 +522,8 @@
 	return numRoles
 }
 
-<<<<<<< HEAD
 // GetTotalPkiIssuers returns the total issuers across all PKI mounts in Vault
 func (c *Core) GetTotalPkiIssuers(ctx context.Context) int {
-=======
-// GetTotalPkiCerts returns the total certs across all PKI mounts in Vault
-func (c *Core) GetTotalPkiCerts(ctx context.Context) int {
->>>>>>> 57e617f6
 	c.mountsLock.RLock()
 	defer c.mountsLock.RUnlock()
 
@@ -538,12 +533,9 @@
 		secretType := entry.Type
 		if secretType == pluginconsts.SecretEnginePki {
 			listRequest := &logical.Request{
-				Operation: logical.ListOperation,
-<<<<<<< HEAD
+				Operation: logical.ListOperation,=
 				Path:      entry.namespace.Path + entry.Path + "issuers",
-=======
 				Path:      entry.namespace.Path + entry.Path + "certs",
->>>>>>> 57e617f6
 			}
 			resp, err := c.router.Route(ctx, listRequest)
 			if err != nil || resp == nil {
