--- conflicted
+++ resolved
@@ -2050,7 +2050,6 @@
 	}
 }
 
-<<<<<<< HEAD
 func (b *SystemBackend) experimentPaths() []*framework.Path {
 	return []*framework.Path{
 		{
@@ -2063,7 +2062,10 @@
 			},
 			HelpSynopsis:    strings.TrimSpace(sysHelp["experiments"][0]),
 			HelpDescription: strings.TrimSpace(sysHelp["experiments"][1]),
-=======
+		},
+	}
+}
+
 func (b *SystemBackend) lockedUserPaths() []*framework.Path {
 	return []*framework.Path{
 		{
@@ -2086,7 +2088,6 @@
 			},
 			HelpSynopsis:    strings.TrimSpace(sysHelp["unlock_user"][0]),
 			HelpDescription: strings.TrimSpace(sysHelp["unlock_user"][1]),
->>>>>>> 280c7dbb
 		},
 	}
 }