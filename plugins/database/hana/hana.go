--- conflicted
+++ resolved
@@ -6,19 +6,13 @@
 	"fmt"
 	"strings"
 
-<<<<<<< HEAD
-	"github.com/hashicorp/vault/sdk/database/dbplugin"
-=======
-	"github.com/hashicorp/vault/api"
+	_ "github.com/SAP/go-hdb/driver"
 	"github.com/hashicorp/vault/sdk/database/dbplugin/v5"
->>>>>>> 0510cdf2
 	"github.com/hashicorp/vault/sdk/database/helper/connutil"
 	"github.com/hashicorp/vault/sdk/database/helper/credsutil"
 	"github.com/hashicorp/vault/sdk/database/helper/dbutil"
 	"github.com/hashicorp/vault/sdk/helper/dbtxn"
 	"github.com/hashicorp/vault/sdk/helper/strutil"
-
-	_ "github.com/SAP/go-hdb/driver"
 )
 
 const (
@@ -51,8 +45,6 @@
 	}
 }
 
-<<<<<<< HEAD
-=======
 func (h *HANA) secretValues() map[string]string {
 	return map[string]string{
 		h.Password: "[password]",
@@ -70,19 +62,6 @@
 	}, nil
 }
 
-// Run instantiates a HANA object, and runs the RPC server for the plugin
-func Run(apiTLSConfig *api.TLSConfig) error {
-	dbType, err := New()
-	if err != nil {
-		return err
-	}
-
-	dbplugin.Serve(dbType.(dbplugin.Database), api.VaultPluginTLSProvider(apiTLSConfig))
-
-	return nil
-}
-
->>>>>>> 0510cdf2
 // Type returns the TypeName for this backend
 func (h *HANA) Type() (string, error) {
 	return hanaTypeName, nil
