--- conflicted
+++ resolved
@@ -175,17 +175,10 @@
 	if c.isCloud {
 		driverName = c.cloudDriverName
 
-<<<<<<< HEAD
-=======
 		//@TODO - move these to init?
-		filename := c.RawConfig["filename"]
->>>>>>> 8051c2bd
 		credentials := c.RawConfig["credentials"]
 		credentialsJSON := c.RawConfig["credentials_json"]
 
-<<<<<<< HEAD
-		_, err := registerDriverMySQL(credentials, credentialsJSON)
-=======
 		// for _most_ sql databases, the driver itself contains no state. In the case of google's cloudsql drivers,
 		// however, the driver might store a credentials file, in which case the state stored by the driver is in
 		// fact critical to the proper function of the connection.
@@ -196,8 +189,7 @@
 		// is registered. This means that either we can't hid the name of the dialer from the user OR we have to rewrite
 		// the DSN after the user provides it. We already do this, KIND OF for the TLS config, but this modification
 		// is much more dramatic.
-		_, err := registerDriverMySQL(driverName, filename, credentials)
->>>>>>> 8051c2bd
+		_, err := registerDriverMySQL(driverName, credentials, credentialsJSON)
 		if err != nil {
 			return nil, err
 		}
@@ -306,9 +298,6 @@
 	return connURL, nil
 }
 
-<<<<<<< HEAD
-func registerDriverMySQL(credentials, credentialsJSON interface{}) (func() error, error) {
-=======
 // rewriteProtocolForGCP rewrites the protocl in the DSN to contain the protocol name associated
 // with the dialer and therefore driver associated with the provided cloudsqlconn.DialerOpts
 func (c *mySQLConnectionProducer) rewriteProtocolForGCP(inDSN string) (string, error) {
@@ -328,12 +317,11 @@
 	return config.FormatDSN(), nil
 }
 
-func registerDriverMySQL(driverName string, filename, credentials interface{}) (func() error, error) {
->>>>>>> 8051c2bd
+func registerDriverMySQL(driverName string, credentials, credentialsJSON interface{}) (func() error, error) {
 	// @TODO implement driver cleanup cache
 	// if driver is already registered, return
 
-	opts, err := connutil.GetCloudSQLAuthOptions(credentials, credentialsJSON)
+	opts, err := connutil.GetCloudSQLAuthOptions(credentials, credentials)
 	if err != nil {
 		return nil, err
 	}
