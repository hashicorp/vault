--- conflicted
+++ resolved
@@ -320,13 +320,8 @@
       - run: |
           tr -d '\n' <<< '${{ toJSON(needs.*.result) }}' | grep -q -v -E '(failure|cancelled)'
 
-<<<<<<< HEAD
   notify-tests-completed-failures-oss:
     if: ${{ always() && github.repository == 'hashicorp/vault' && needs.tests-completed.result == 'failure' && (github.ref_name == 'main' || startsWith(github.ref_name, 'release/')) }}
-=======
-  notify-tests-completed-failures:
-    if: ${{ always() && needs.tests-completed.result == 'failure' && (github.ref_name == 'main' || startsWith(github.ref_name, 'release/')) }}
->>>>>>> 78a86b45
     runs-on: ubuntu-latest
     permissions:
       id-token: write
@@ -345,7 +340,6 @@
         with:
           channel-id: "C05AABYEA9Y" # sent to #feed-vault-ci-official
           payload: |
-<<<<<<< HEAD
             {"text":"OSS test failures on ${{ github.ref_name }}","blocks":[{"type":"header","text":{"type":"plain_text","text":":rotating_light: OSS test failures :rotating_light:","emoji":true}},{"type":"divider"},{"type":"section","text":{"type":"mrkdwn","text":"test(s) failed on ${{ github.ref_name }}"},"accessory":{"type":"button","text":{"type":"plain_text","text":"View Failing Workflow","emoji":true},"url":"${{ github.server_url }}/${{ github.repository }}/actions/runs/${{ github.run_id }}"}}]}
 
   notify-tests-completed-failures-ent:
@@ -378,6 +372,4 @@
           slack-bot-token: ${{ steps.secrets.outputs.SLACK_BOT_TOKEN }}
           payload: |
             {"text":"Enterprise test failures on ${{ github.ref_name }}","blocks":[{"type":"header","text":{"type":"plain_text","text":":rotating_light: Enterprise test failures :rotating_light:","emoji":true}},{"type":"divider"},{"type":"section","text":{"type":"mrkdwn","text":"test(s) failed on ${{ github.ref_name }}"},"accessory":{"type":"button","text":{"type":"plain_text","text":"View Failing Workflow","emoji":true},"url":"${{ github.server_url }}/${{ github.repository }}/actions/runs/${{ github.run_id }}"}}]}
-=======
-            {"text":"OSS test failures on ${{ github.ref_name }}","blocks":[{"type":"header","text":{"type":"plain_text","text":":rotating_light: OSS test failures :rotating_light:","emoji":true}},{"type":"divider"},{"type":"section","text":{"type":"mrkdwn","text":"test(s) failed on ${{ github.ref_name }}"},"accessory":{"type":"button","text":{"type":"plain_text","text":"View Failing Workflow","emoji":true},"url":"${{ github.server_url }}/${{ github.repository }}/actions/runs/${{ github.run_id }}"}}]}
->>>>>>> 78a86b45
+    