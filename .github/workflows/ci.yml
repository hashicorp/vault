name: CI
on:
  pull_request:
  push:
    branches:
      - "main"
  workflow_dispatch:

jobs:
  setup:
    name: Setup
    runs-on: ubuntu-latest
    outputs:
      compute-tiny: ${{ steps.setup-outputs.outputs.compute-tiny }}
      compute-standard: ${{ steps.setup-outputs.outputs.compute-standard }}
      compute-larger: ${{ steps.setup-outputs.outputs.compute-larger }}
      compute-huge: ${{ steps.setup-outputs.outputs.compute-huge }}
      enterprise: ${{ steps.setup-outputs.outputs.enterprise }}
      go-build-tags: ${{ steps.setup-outputs.outputs.go-build-tags }}
    steps:
    - id: setup-outputs
      name: Setup outputs
      run: |
        github_repository="${{ github.repository }}"

        if [ "${github_repository##*/}" == "vault-enterprise" ] ; then
          # shellcheck disable=SC2129
          echo 'compute-tiny=["self-hosted","ondemand","linux","type=m5.large"]' >> "$GITHUB_OUTPUT"
          echo 'compute-standard=["self-hosted","ondemand","linux","type=m5.xlarge"]' >> "$GITHUB_OUTPUT"
          echo 'compute-larger=["self-hosted","ondemand","linux","type=m5.2xlarge"]' >> "$GITHUB_OUTPUT"
          echo 'compute-huge=["self-hosted","ondemand","linux","type=m5.4xlarge"]' >> "$GITHUB_OUTPUT"
          echo 'enterprise=1' >> "$GITHUB_OUTPUT"
          echo 'go-build-tags=ent,enterprise' >> "$GITHUB_OUTPUT"
        else
          # shellcheck disable=SC2129
          echo 'compute-tiny="ubuntu-latest"' >> "$GITHUB_OUTPUT"                         #  2 cores,   7 GB RAM,   14 GB SSD
          echo 'compute-standard="custom-linux-small-vault-latest"' >> "$GITHUB_OUTPUT"   #  8 cores,  32 GB RAM,  300 GB SSD
          echo 'compute-larger="custom-linux-medium-vault-latest"' >> "$GITHUB_OUTPUT"    # 16 cores,  64 GB RAM,  600 GB SSD
          echo 'compute-huge="custom-linux-xl-vault-latest"' >> "$GITHUB_OUTPUT"          # 32-cores, 128 GB RAM, 1200 GB SSD
          echo 'enterprise=' >> "$GITHUB_OUTPUT"
          echo 'go-build-tags=' >> "$GITHUB_OUTPUT"
        fi
  semgrep:
    name: Semgrep
    needs:
    - setup
    runs-on: ${{ fromJSON(needs.setup.outputs.compute-tiny) }}
    container:
      image: returntocorp/semgrep@sha256:ffc6f3567654f9431456d49fd059dfe548f007c494a7eb6cd5a1a3e50d813fb3
    steps:
    - uses: actions/checkout@ac593985615ec2ede58e132d2e21d2b1cbd6127c
    - name: Run Semgrep Rules
      id: semgrep
      run: semgrep ci --include '*.go' --config 'tools/semgrep/ci'
  setup-go-cache:
    name: Go Caches
    needs:
    - setup
    uses: ./.github/workflows/setup-go-cache.yml
    with:
      runs-on: ${{ needs.setup.outputs.compute-standard }}
    secrets: inherit
  fmt:
    name: Check Format
    needs:
    - setup
    runs-on: ${{ fromJSON(needs.setup.outputs.compute-tiny) }}
    steps:
    - uses: actions/checkout@ac593985615ec2ede58e132d2e21d2b1cbd6127c
    - uses: actions/setup-go@d0a58c1c4d2b25278816e339b944508c875f3613
      with:
        go-version-file: ./.go-version
        cache: true
    - id: format
      run: |
        echo "Using gofumpt version $(go run mvdan.cc/gofumpt -version)"
        make fmt
        if ! git diff --exit-code; then
          echo "Code has formatting errors. Run 'make fmt' to fix"
          exit 1
        fi
  diff-oss-ci:
    name: Diff OSS
    needs:
    - setup
    if: ${{ needs.setup.outputs.enterprise != '' && github.base_ref != '' }}
    runs-on: ${{ fromJSON(needs.setup.outputs.compute-tiny) }}
    steps:
    - uses: actions/checkout@ac593985615ec2ede58e132d2e21d2b1cbd6127c
      with:
        fetch-depth: 0
    - id: determine-branch
      run: |
        branch="${{ github.base_ref }}"

        if [[ $branch = release/* ]] ; then
          branch=${branch%%+ent}

          # Add OSS remote
          git config --global user.email "github-team-secret-vault-core@hashicorp.com"
          git config --global user.name "hc-github-team-secret-vault-core"
          git remote add oss https://github.com/hashicorp/vault.git
          git fetch oss "$branch"

          branch="oss/$branch"
        else
          branch="origin/$branch"
        fi

        echo "BRANCH=$branch" >> "$GITHUB_OUTPUT"
    - id: diff
      run: |
        ./.github/scripts/oss-diff.sh ${{ steps.determine-branch.outputs.BRANCH }} HEAD
  test-go:
    name: Run Go tests
    needs:
    - setup
    - setup-go-cache
    # Don't run this job for PR branches starting with 'ui/', 'backport/ui/', 'docs/', or 'backport/docs/'
    if: |
      !startsWith(github.head_ref, 'ui/') &&
      !startsWith(github.head_ref, 'backport/ui/') &&
      !startsWith(github.head_ref, 'docs/') &&
      !startsWith(github.head_ref, 'backport/docs/')
    uses: ./.github/workflows/test-go.yml
    with:
      total-runners: 16
      go-arch: amd64
      go-build-tags: '${{ needs.setup.outputs.go-build-tags }},deadlock'
      runs-on: ${{ needs.setup.outputs.compute-larger }}
      enterprise: ${{ needs.setup.outputs.enterprise }}
    secrets: inherit
  test-go-race:
    name: Run Go tests with data race detection
    needs:
    - setup
    - setup-go-cache
    # Don't run this job for PR branches starting with 'ui/', 'backport/ui/', 'docs/', or 'backport/docs/'
    if: |
      !startsWith(github.head_ref, 'ui/') &&
      !startsWith(github.head_ref, 'backport/ui/') &&
      !startsWith(github.head_ref, 'docs/') &&
      !startsWith(github.head_ref, 'backport/docs/')
    uses: ./.github/workflows/test-go.yml
    with:
      total-runners: 16
      env-vars: |
        {
          "VAULT_CI_GO_TEST_RACE": 1
        }
      extra-flags: '-race'
      go-arch: amd64
      go-build-tags: ${{ needs.setup.outputs.go-build-tags }}
      runs-on: ${{ needs.setup.outputs.compute-huge }}
      enterprise: ${{ needs.setup.outputs.enterprise }}
    secrets: inherit
  test-go-fips:
    name: Run Go tests with FIPS configuration
    # Only run this job for the enterprise repo if the PR branch doesn't start with 'ui/', 'backport/ui/', 'docs/', or 'backport/docs/'
    if: |
      needs.setup.outputs.enterprise == 1 &&
      !startsWith(github.head_ref, 'ui/') &&
      !startsWith(github.head_ref, 'backport/ui/') &&
      !startsWith(github.head_ref, 'docs/') &&
      !startsWith(github.head_ref, 'backport/docs/')
    needs:
    - setup
    - setup-go-cache
    uses: ./.github/workflows/test-go.yml
    with:
      total-runners: 16
      env-vars: |
        {
          "GOEXPERIMENT": "boringcrypto"
        }
      go-arch: amd64
      go-build-tags: '${{ needs.setup.outputs.go-build-tags }},deadlock,cgo,fips,fips_140_2'
      runs-on: ${{ needs.setup.outputs.compute-larger }}
      enterprise: ${{ needs.setup.outputs.enterprise }}
    secrets: inherit
  test-ui:
    name: Test UI
    # The test-ui job is only run on:
    # - pushes to main and branches starting with "release/" or "merge"
    # - PRs which include the "ui" label
    if: |
      github.ref_name == 'main' ||
      startsWith(github.ref_name, 'release/') ||
<<<<<<< HEAD
      startsWith(github.base_ref, 'release/') ||
      startsWith(github.head_ref, 'merge') ||
      github.event.label.name == 'ui'
=======
      startsWith(github.head_ref, 'ui/') ||
      startsWith(github.head_ref, 'backport/ui/') ||
      startsWith(github.head_ref, 'merge')
>>>>>>> cc749d6b
    needs:
    - setup
    permissions:
      id-token: write
      contents: read
    runs-on: ${{ fromJSON(needs.setup.outputs.compute-larger) }}
    steps:
    - uses: actions/checkout@ac593985615ec2ede58e132d2e21d2b1cbd6127c
    - uses: actions/setup-go@d0a58c1c4d2b25278816e339b944508c875f3613
      with:
        go-version-file: ./.go-version
        cache: true
    # Setup node.js without caching to allow running npm install -g yarn (next step)
    - uses: actions/setup-node@64ed1c7eab4cce3362f8c340dee64e5eaeef8f7c
      with:
        node-version-file: './ui/package.json'
    - id: install-yarn
      run: |
        npm install -g yarn
    # Setup node.js with caching using the yarn.lock file
    - uses: actions/setup-node@64ed1c7eab4cce3362f8c340dee64e5eaeef8f7c
      with:
        node-version-file: './ui/package.json'
        cache: yarn
        cache-dependency-path: ui/yarn.lock
    - id: install-browser-libraries
      run: sudo apt install -y libnss3-dev libgdk-pixbuf2.0-dev libgtk-3-dev libxss-dev libasound2
    - id: install-browser
      uses: browser-actions/setup-chrome@29abc1a83d1d71557708563b4bc962d0f983a376
    - id: ui-dependencies
      name: ui-dependencies
      working-directory: ./ui
      run: |
        yarn install --frozen-lockfile
        npm rebuild node-sass
    - id: vault-auth
      name: Authenticate to Vault
      if: github.repository == 'hashicorp/vault-enterprise'
      run: vault-auth
    - id: secrets
      name: Fetch secrets
      if: github.repository == 'hashicorp/vault-enterprise'
      uses: hashicorp/vault-action@130d1f5f4fe645bb6c83e4225c04d64cfb62de6e
      with:
          url: ${{ steps.vault-auth.outputs.addr }}
          caCertificate: ${{ steps.vault-auth.outputs.ca_certificate }}
          token: ${{ steps.vault-auth.outputs.token }}
          secrets: |
            kv/data/github/hashicorp/vault-enterprise/github-token token | PRIVATE_REPO_GITHUB_TOKEN;
            kv/data/github/hashicorp/vault-enterprise/license license_1 | VAULT_LICENSE;
    - id: setup-git
      name: Setup Git
      if: github.repository == 'hashicorp/vault-enterprise'
      env:
        PRIVATE_REPO_GITHUB_TOKEN: ${{ steps.secrets.outputs.PRIVATE_REPO_GITHUB_TOKEN }}
      run: |
        git config --global url."https://hc-github-team-secure-vault-core:${PRIVATE_REPO_GITHUB_TOKEN}@github.com".insteadOf https://github.com
    - id: build-go-dev
      name: build-go-dev
      run: |
        rm -rf ./pkg
        mkdir ./pkg

        make ci-bootstrap dev
    - id: test-ui
      name: test-ui
      env:
        VAULT_LICENSE: ${{ steps.secrets.outputs.VAULT_LICENSE }}
      run: |
        export PATH="${PWD}/bin:${PATH}"

        if [ "${{ github.repository }}" == 'hashicorp/vault' ] ; then
          export VAULT_LICENSE="${{ secrets.VAULT_LICENSE }}"
        fi

        # Run Ember tests
        cd ui
        mkdir -p test-results/qunit
        yarn test:oss
    - uses: actions/upload-artifact@0b7f8abb1508181956e8e162db84b466c27e18ce
      with:
        name: test-results-ui
        path: ui/test-results
      if: always()
    - uses: test-summary/action@62bc5c68de2a6a0d02039763b8c754569df99e3f
      with:
        paths: "ui/test-results/qunit/results.xml"
        show: "fail"
      if: always()
  tests-completed:
    needs:
    - setup
    - test-go
    - test-ui
    if: always()
    runs-on: ${{ fromJSON(needs.setup.outputs.compute-tiny) }}
    steps:
    - run: |
        tr -d '\n' <<< '${{ toJSON(needs.*.result) }}' | grep -q -v -E '(failure|cancelled)' <|MERGE_RESOLUTION|>--- conflicted
+++ resolved
@@ -186,15 +186,8 @@
     if: |
       github.ref_name == 'main' ||
       startsWith(github.ref_name, 'release/') ||
-<<<<<<< HEAD
-      startsWith(github.base_ref, 'release/') ||
       startsWith(github.head_ref, 'merge') ||
       github.event.label.name == 'ui'
-=======
-      startsWith(github.head_ref, 'ui/') ||
-      startsWith(github.head_ref, 'backport/ui/') ||
-      startsWith(github.head_ref, 'merge')
->>>>>>> cc749d6b
     needs:
     - setup
     permissions:
