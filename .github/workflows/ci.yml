--- conflicted
+++ resolved
@@ -1,19 +1,11 @@
 name: CI
 on:
   pull_request:
-<<<<<<< HEAD
     # The default types for pull_request are [ opened, synchronize, reopened ].
     # This is insufficient for our needs, since we're skipping stuff on PRs in
     # draft mode.  By adding the ready_for_review type, when a draft pr is marked
     # ready, we run everything, including the stuff we'd have skipped up until now.
     types: [opened, synchronize, reopened, ready_for_review, labeled]
-=======
-    # The default types for pull_request are [opened, synchronize, reopened]. This is insufficient
-    # for our needs, since we're skipping stuff on PRs in draft mode.By adding the ready_for_review
-    # type, when a draft pr is marked ready, we run everything, including the stuff we'd have
-    # skipped up until now.
-    types: [opened, synchronize, reopened, ready_for_review]
->>>>>>> 691e6c73
   push:
     branches:
       - main
