--- conflicted
+++ resolved
@@ -47,16 +47,6 @@
           github-token: ${{ secrets.ELEVATED_GITHUB_TOKEN }}
           no-restore: true # don't download them on a cache hit
 
-<<<<<<< HEAD
-  bench:
-    if: always()
-    name: Bench
-    needs: setup
-    uses: ./.github/workflows/hack-week-benchmark.yml
-    with:
-      checkout-ref: ${{ needs.setup.outputs.checkout-ref }}
-    secrets: inherit
-=======
   test-autopilot-upgrade:
     name: Run Autopilot upgrade tool
     # Run the Autopilot upgrade tests if:
@@ -129,7 +119,6 @@
           checkout-ref: ${{ needs.setup.outputs.checkout-ref }}
           github-token: ${{ secrets.ELEVATED_GITHUB_TOKEN }}
           source-versions: ${{ env.VAULT_SOURCE_VERSIONS }}
->>>>>>> 1fbbf9d7
 
   test-go:
     # Run Go tests if the vault app changed
