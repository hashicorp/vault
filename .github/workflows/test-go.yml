on:
  workflow_call:
    inputs:
      go-arch:
        description: The execution architecture (arm, amd64, etc.)
        required: true
        type: string
      enterprise:
        description: A flag indicating if this workflow is executing for the enterprise repository.
        required: true
        type: string
      total-runners:
        description: Number of runners to use for executing the tests on.
        required: true
        type: string
      env-vars:
        description: A map of environment variables as JSON.
        required: false
        type: string
        default: '{}'
      extra-flags:
        description: A space-separated list of additional build flags.
        required: false
        type: string
        default: ''
      runs-on:
        description: An expression indicating which kind of runners to use.
        required: false
        type: string
        default: ubuntu-latest
      go-build-tags:
        description: A comma-separated list of additional build tags to consider satisfied during the build.
        required: false
        type: string
      name:
        description: A suffix to append to archived test results
        required: false
        default: ''
        type: string
      go-test-parallelism:
        description: The parallelism parameter for Go tests
        required: false
        default: 20
        type: number
      timeout-minutes:
        description: The maximum number of minutes that this workflow should run 
        required: false
        default: 60 
        type: number


env: ${{ fromJSON(inputs.env-vars) }}

jobs:
  test-generate-test-package-list:
    runs-on: ${{ fromJSON(inputs.runs-on) }}
    name: Verify Test Package Distribution
    permissions:
      id-token: write  # Note: this permission is explicitly required for Vault auth
      contents: read
    steps:
    - uses: actions/checkout@c85c95e3d7251135ab7dc9ce3241c5835cc595a9 # v3.5.3
    - uses: actions/setup-go@fac708d6674e30b6ba41289acaab6d4b75aa0753 # v4.0.1
      with:
        go-version-file: ./.go-version
        cache: true
    - name: Authenticate to Vault
      id: vault-auth
      if: github.repository == 'hashicorp/vault-enterprise'
      run: vault-auth
    - name: Fetch Secrets
      id: secrets
      if: github.repository == 'hashicorp/vault-enterprise'
      uses: hashicorp/vault-action@130d1f5f4fe645bb6c83e4225c04d64cfb62de6e
      with:
        url: ${{ steps.vault-auth.outputs.addr }}
        caCertificate: ${{ steps.vault-auth.outputs.ca_certificate }}
        token: ${{ steps.vault-auth.outputs.token }}
        secrets: |
          kv/data/github/${{ github.repository }}/github-token username-and-token | github-token;
    - id: setup-git-private
      name: Setup Git configuration (private)
      if: github.repository == 'hashicorp/vault-enterprise'
      run: |
        git config --global url."https://${{ steps.secrets.outputs.github-token }}@github.com".insteadOf https://github.com
    - id: setup-git-public
      name: Setup Git configuration (public)
      if: github.repository != 'hashicorp/vault-enterprise'
      run: |
        git config --global url."https://${{ secrets.ELEVATED_GITHUB_TOKEN}}@github.com".insteadOf https://github.com
    - id: test
      working-directory: .github/scripts
      env:
        GOPRIVATE: github.com/hashicorp/*
      run: |
        ENTERPRISE=${{ inputs.enterprise }} ./test-generate-test-package-lists.sh
  runner-indexes:
    runs-on: ${{ fromJSON(inputs.runs-on) }}
    name: Generate runner indexes
    #
    # This job generates a JSON Array of integers ranging from 1 to 16.
    # That array is used in the matrix section of the test-go job below.
    #
    outputs:
      runner-indexes: ${{ steps.generate-index-list.outputs.indexes }}
    steps:
    - id: generate-index-list
      run: |
        INDEX_LIST="$(seq 1 ${{ inputs.total-runners }})"
        INDEX_JSON="$(jq --null-input --compact-output '. |= [inputs]' <<< "${INDEX_LIST}")"
        echo "indexes=${INDEX_JSON}" >> "${GITHUB_OUTPUT}"
  test-go:
    permissions:
      id-token: write  # Note: this permission is explicitly required for Vault auth
      contents: read
    name: "${{ matrix.runner-index }}"
    needs:
    - runner-indexes
    runs-on: ${{ fromJSON(inputs.runs-on) }}
    strategy:
      fail-fast: false
      matrix:
        #
        # Initialize the runner-index key with the JSON array of integers
        # generated above.
        #
        runner-index: ${{ fromJSON(needs.runner-indexes.outputs.runner-indexes) }}
    env:
      GOPRIVATE: github.com/hashicorp/*
      TIMEOUT_IN_MINUTES: ${{ inputs.timeout-minutes }} 
    steps:
      - uses: actions/checkout@c85c95e3d7251135ab7dc9ce3241c5835cc595a9 # v3.5.3
      - uses: actions/setup-go@fac708d6674e30b6ba41289acaab6d4b75aa0753 # v4.0.1
        with:
          go-version-file: ./.go-version
          cache: true
      - name: Authenticate to Vault
        id: vault-auth
        if: github.repository == 'hashicorp/vault-enterprise'
        run: vault-auth
      - name: Fetch Secrets
        id: secrets
        if: github.repository == 'hashicorp/vault-enterprise'
        uses: hashicorp/vault-action@130d1f5f4fe645bb6c83e4225c04d64cfb62de6e
        with:
          url: ${{ steps.vault-auth.outputs.addr }}
          caCertificate: ${{ steps.vault-auth.outputs.ca_certificate }}
          token: ${{ steps.vault-auth.outputs.token }}
          secrets: |
            kv/data/github/${{ github.repository }}/datadog-ci DATADOG_API_KEY;
            kv/data/github/${{ github.repository }}/github-token username-and-token | github-token;
            kv/data/github/${{ github.repository }}/license license_1 | VAULT_LICENSE_CI;
            kv/data/github/${{ github.repository }}/license license_2 | VAULT_LICENSE_2;
            kv/data/github/${{ github.repository }}/hcp-link HCP_API_ADDRESS;
            kv/data/github/${{ github.repository }}/hcp-link HCP_AUTH_URL;
            kv/data/github/${{ github.repository }}/hcp-link HCP_CLIENT_ID;
            kv/data/github/${{ github.repository }}/hcp-link HCP_CLIENT_SECRET;
            kv/data/github/${{ github.repository }}/hcp-link HCP_RESOURCE_ID;
      - id: setup-git-private
        name: Setup Git configuration (private)
        if: github.repository == 'hashicorp/vault-enterprise'
        run: |
          git config --global url."https://${{ steps.secrets.outputs.github-token }}@github.com".insteadOf https://github.com
      - id: setup-git-public
        name: Setup Git configuration (public)
        if: github.repository != 'hashicorp/vault-enterprise'
        run: |
          git config --global url."https://${{ secrets.ELEVATED_GITHUB_TOKEN}}@github.com".insteadOf https://github.com
      - id: go-mod-download
        if: matrix.runner-index > 16
        env:
          GOPRIVATE: github.com/hashicorp/*
        run: time go mod download -x
      - id: build
        if: matrix.runner-index > 16
        env:
          GOPRIVATE: github.com/hashicorp/*
        run: time make ci-bootstrap dev
      - id: run-go-tests
        name: Run Go tests
        timeout-minutes: ${{ fromJSON(env.TIMEOUT_IN_MINUTES) }}
        env:
          COMMIT_SHA: ${{ github.sha }}
        run: |
          set -exo pipefail

          #
          # This script creates a Bash array with 16 elements each
          # containing a space delimited list of package names. The
          # array element corresponding to this instance's
          # matrix.runner-index value.
          #
          ENTERPRISE=${{ inputs.enterprise }} source .github/scripts/generate-test-package-lists.sh

          # Build the dynamically generated source files.
          make prep

          mkdir -p test-results/go-test

          # We don't want VAULT_LICENSE set when running Go tests, because that's
          # not what developers have in their environments and it could break some
          # tests; it would be like setting VAULT_TOKEN.  However some non-Go
          # CI commands, like the UI tests, shouldn't have to worry about licensing.
          # So we provide the tests which want an externally supplied license with licenses 
          # via the VAULT_LICENSE_CI and VAULT_LICENSE_2 environment variables, and here we unset it.
          # shellcheck disable=SC2034
          VAULT_LICENSE=

          # Assign test licenses to relevant variables if they aren't already
          if [[ ${{ github.repository }} == 'hashicorp/vault' ]]; then
            export VAULT_LICENSE_CI=${{ secrets.ci_license }}
            export VAULT_LICENSE_2=${{ secrets.ci_license_2 }}
            export HCP_API_ADDRESS=${{ secrets.HCP_API_ADDRESS }}
            export HCP_AUTH_URL=${{ secrets.HCP_AUTH_URL }}
            export HCP_CLIENT_ID=${{ secrets.HCP_CLIENT_ID }}
            export HCP_CLIENT_SECRET=${{ secrets.HCP_CLIENT_SECRET }}
            export HCP_RESOURCE_ID=${{ secrets.HCP_RESOURCE_ID }}
            # Temporarily removing this variable to cause HCP Link tests
            # to be skipped.
            #export HCP_SCADA_ADDRESS=${{ secrets.HCP_SCADA_ADDRESS }}
          fi

          if [ -f bin/vault ]; then
            VAULT_BINARY="$(pwd)/bin/vault"
            export VAULT_BINARY
          fi
          
          # shellcheck disable=SC2086 # can't quote package list
          GOARCH=${{ inputs.go-arch }} \
            go run gotest.tools/gotestsum --format=short-verbose \
<<<<<<< HEAD
              --junitfile test-results/go-test/results.xml \
              --jsonfile test-results/go-test/results.json \
              --jsonfile-timing-events failure-summary-${{ matrix.runner-index }}${{inputs.name}}.json \
=======
              --junitfile test-results/go-test/results-${{ matrix.runner-index }}.xml \
              --jsonfile test-results/go-test/results-${{ matrix.runner-index }}.json \
>>>>>>> c7d3f8c1
              -- \
              -tags "${{ inputs.go-build-tags }}" \
              -timeout=${{ env.TIMEOUT_IN_MINUTES }}m \
              -parallel=${{ inputs.go-test-parallelism }} \
              ${{ inputs.extra-flags }} \
                \
              ${test_packages[${{ matrix.runner-index }}]}
      - name: Prepare datadog-ci
        if: github.repository == 'hashicorp/vault' && (success() || failure()) 
        continue-on-error: true
        run: |
          curl -L --fail "https://github.com/DataDog/datadog-ci/releases/latest/download/datadog-ci_linux-x64" --output "/usr/local/bin/datadog-ci"
          chmod +x /usr/local/bin/datadog-ci
      - name: Upload test results to DataDog
        continue-on-error: true
        env:
          DD_ENV: ci
        run: |
          if [[ ${{ github.repository }} == 'hashicorp/vault' ]]; then
            export DATADOG_API_KEY=${{ secrets.DATADOG_API_KEY }}
          fi
          datadog-ci junit upload --service "$GITHUB_REPOSITORY" test-results/go-test/results-${{ matrix.runner-index }}.xml
        if: success() || failure()
      - name: Archive test results
        uses: actions/upload-artifact@0b7f8abb1508181956e8e162db84b466c27e18ce # v3.1.2
        with:
          name: test-results${{ inputs.name }}
          path: test-results/
        if: success() || failure()
      - name: Upload failure summary
        uses: actions/upload-artifact@0b7f8abb1508181956e8e162db84b466c27e18ce # v3.1.2
        if: success() || failure()
        with:
<<<<<<< HEAD
          name: failure-summary
          path: failure-summary-${{ matrix.runner-index }}${{inputs.name}}.json
=======
          paths: "test-results/go-test/results-${{ matrix.runner-index }}.xml"
          show: "fail"
        if: success() || failure() 
>>>>>>> c7d3f8c1
<|MERGE_RESOLUTION|>--- conflicted
+++ resolved
@@ -228,14 +228,9 @@
           # shellcheck disable=SC2086 # can't quote package list
           GOARCH=${{ inputs.go-arch }} \
             go run gotest.tools/gotestsum --format=short-verbose \
-<<<<<<< HEAD
-              --junitfile test-results/go-test/results.xml \
-              --jsonfile test-results/go-test/results.json \
-              --jsonfile-timing-events failure-summary-${{ matrix.runner-index }}${{inputs.name}}.json \
-=======
               --junitfile test-results/go-test/results-${{ matrix.runner-index }}.xml \
               --jsonfile test-results/go-test/results-${{ matrix.runner-index }}.json \
->>>>>>> c7d3f8c1
+              --jsonfile-timing-events failure-summary-${{ matrix.runner-index }}${{inputs.name}}.json \
               -- \
               -tags "${{ inputs.go-build-tags }}" \
               -timeout=${{ env.TIMEOUT_IN_MINUTES }}m \
@@ -269,11 +264,5 @@
         uses: actions/upload-artifact@0b7f8abb1508181956e8e162db84b466c27e18ce # v3.1.2
         if: success() || failure()
         with:
-<<<<<<< HEAD
           name: failure-summary
-          path: failure-summary-${{ matrix.runner-index }}${{inputs.name}}.json
-=======
-          paths: "test-results/go-test/results-${{ matrix.runner-index }}.xml"
-          show: "fail"
-        if: success() || failure() 
->>>>>>> c7d3f8c1
+          path: failure-summary-${{ matrix.runner-index }}${{inputs.name}}.json