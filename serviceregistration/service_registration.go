package serviceregistration

/*
ServiceRegistration is an interface that can be fulfilled to use
varying applications for service discovery, regardless of the physical
back-end used.

Service registration implements notifications for changes in _dynamic_
properties regarding Vault's health. Vault's version is the only static
property given in state for now, but if there's a need for more in the future,
we could add them on.
*/

import (
	"sync"

	log "github.com/hashicorp/go-hclog"
)

type State struct {
	VaultVersion                                            string
	IsInitialized, IsSealed, IsActive, IsPerformanceStandby bool
}

// Factory is the factory function to create a ServiceRegistration.
// The config is the key/value pairs set _inside_ the service registration config stanza.
// The state is the initial state.
// The redirectAddr is Vault core's RedirectAddr.
type Factory func(config map[string]string, logger log.Logger, state State, redirectAddr string) (ServiceRegistration, error)

// ServiceRegistration is an interface that advertises the state of Vault to a
// service discovery network.
type ServiceRegistration interface {
	// Run provides a shutdownCh and wait WaitGroup. The shutdownCh
	// is for monitoring when a shutdown occurs and initiating any actions needed
	// to leave service registration in a final state. When finished, signalling
	// that with wait means that Vault will wait until complete.
	// Run is called just after Factory instantiation so can be relied upon
	// for controlling shutdown behavior.
	// Here is an example of its intended use:
	//	func Run(shutdownCh <-chan struct{}, wait sync.WaitGroup) error {
<<<<<<< HEAD
	//		// Since we are going to want Vault to wait to shutdown
	//		// until after we do cleanup...
	//		wait.Add(1)
	//
	//		// Run shutdown code in a goroutine so Run doesn't block.
	//		go func(){
=======
	//
	//		// Run shutdown code in a goroutine so Run doesn't block.
	//		go func(){
	//			// Since we are going to want Vault to wait to shutdown
	//			// until after we do cleanup...
	//			wait.Add(1)
	//
>>>>>>> d7d4084c
	//			// Ensure that when this ends, no matter how it ends,
	//			// we don't cause Vault to hang on shutdown.
	//			defer wait.Done()
	//
	//			// Now wait until we're actually receiving a shutdown.
	//			<-shutdownCh
	//
<<<<<<< HEAD
	//			// Now do whatever we need to clean up. This is essentially
	//			// an OnStop method, and we may wish someday to replace Run
	//			// with OnStop to further simplify the interface.
=======
	//			// Now do whatever we need to clean up.
>>>>>>> d7d4084c
	//			if err := someService.SetFinalState(); err != nil {
	//				// Log it at error level.
	//			}
	//		}()
	//		return nil
	//	}
	Run(shutdownCh <-chan struct{}, wait *sync.WaitGroup) error

	// NotifyActiveStateChange is used by Core to notify that this Vault
	// instance has changed its status on whether it's active or is
	// a standby.
	// If errors are returned, Vault only logs a warning, so it is
	// the implementation's responsibility to retry updating state
	// in the face of errors.
	NotifyActiveStateChange(isActive bool) error

	// NotifySealedStateChange is used by Core to notify that Vault has changed
	// its Sealed status to sealed or unsealed.
	// If errors are returned, Vault only logs a warning, so it is
	// the implementation's responsibility to retry updating state
	// in the face of errors.
	NotifySealedStateChange(isSealed bool) error

	// NotifyPerformanceStandbyStateChange is used by Core to notify that this
	// Vault instance has changed its performance standby status.
	// If errors are returned, Vault only logs a warning, so it is
	// the implementation's responsibility to retry updating state
	// in the face of errors.
	NotifyPerformanceStandbyStateChange(isStandby bool) error

	// NotifyInitializedStateChange is used by Core to notify that the core is
	// initialized.
	// If errors are returned, Vault only logs a warning, so it is
	// the implementation's responsibility to retry updating state
	// in the face of errors.
	NotifyInitializedStateChange(isInitialized bool) error
}<|MERGE_RESOLUTION|>--- conflicted
+++ resolved
@@ -39,14 +39,6 @@
 	// for controlling shutdown behavior.
 	// Here is an example of its intended use:
 	//	func Run(shutdownCh <-chan struct{}, wait sync.WaitGroup) error {
-<<<<<<< HEAD
-	//		// Since we are going to want Vault to wait to shutdown
-	//		// until after we do cleanup...
-	//		wait.Add(1)
-	//
-	//		// Run shutdown code in a goroutine so Run doesn't block.
-	//		go func(){
-=======
 	//
 	//		// Run shutdown code in a goroutine so Run doesn't block.
 	//		go func(){
@@ -54,7 +46,6 @@
 	//			// until after we do cleanup...
 	//			wait.Add(1)
 	//
->>>>>>> d7d4084c
 	//			// Ensure that when this ends, no matter how it ends,
 	//			// we don't cause Vault to hang on shutdown.
 	//			defer wait.Done()
@@ -62,13 +53,7 @@
 	//			// Now wait until we're actually receiving a shutdown.
 	//			<-shutdownCh
 	//
-<<<<<<< HEAD
-	//			// Now do whatever we need to clean up. This is essentially
-	//			// an OnStop method, and we may wish someday to replace Run
-	//			// with OnStop to further simplify the interface.
-=======
 	//			// Now do whatever we need to clean up.
->>>>>>> d7d4084c
 	//			if err := someService.SetFinalState(); err != nil {
 	//				// Log it at error level.
 	//			}
