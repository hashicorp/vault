package http

import (
	"encoding/json"
	"errors"
	"net/http"
	"net/http/httptest"
	"reflect"
	"testing"

	"github.com/hashicorp/go-cleanhttp"
	"github.com/hashicorp/vault/logical"
	"github.com/hashicorp/vault/vault"
)

<<<<<<< HEAD
func TestHandler_cors(t *testing.T) {
	core, _, _ := vault.TestCoreUnsealed(t)
	ln, addr := TestServer(t, core)
	defer ln.Close()

	// Enable CORS and allow from any origin for testing.
	corsConfig := core.CORSConfig()
	err := corsConfig.Enable(addr)
	if err != nil {
		t.Fatalf("Error enabling CORS: %s", err)
	}

	req, err := http.NewRequest(http.MethodOptions, addr+"/v1/", nil)
	if err != nil {
		t.Fatalf("err: %s", err)
	}
	req.Header.Set("Origin", "BAD ORIGIN")

	// Requests from unacceptable origins will be rejected with a 403.
=======
func TestHandler_CacheControlNoStore(t *testing.T) {
	core, _, token := vault.TestCoreUnsealed(t)
	ln, addr := TestServer(t, core)
	defer ln.Close()

	req, err := http.NewRequest("GET", addr+"/v1/sys/mounts", nil)
	if err != nil {
		t.Fatalf("err: %s", err)
	}
	req.Header.Set(AuthHeaderName, token)
	req.Header.Set(WrapTTLHeaderName, "60s")

>>>>>>> f19c1dd3
	client := cleanhttp.DefaultClient()
	resp, err := client.Do(req)
	if err != nil {
		t.Fatalf("err: %s", err)
	}

<<<<<<< HEAD
	if resp.StatusCode != http.StatusForbidden {
		t.Fatalf("Bad status:\nexpected: 403 Forbidden\nactual: %s", resp.Status)
	}

	//
	// Test preflight requests
	//

	// Set a valid origin
	req.Header.Set("Origin", addr)

	// Server should NOT accept arbitrary methods.
	req.Header.Set("Access-Control-Request-Method", "FOO")

	client = cleanhttp.DefaultClient()
	resp, err = client.Do(req)
	if err != nil {
		t.Fatalf("err: %s", err)
	}

	// Fail if an arbitrary method is accepted.
	if resp.StatusCode != http.StatusMethodNotAllowed {
		t.Fatalf("Bad status:\nexpected: 405 Method Not Allowed\nactual: %s", resp.Status)
	}

	// Server SHOULD accept acceptable methods.
	req.Header.Set("Access-Control-Request-Method", http.MethodPost)

	client = cleanhttp.DefaultClient()
	resp, err = client.Do(req)
	if err != nil {
		t.Fatalf("err: %s", err)
	}

	// Fail if an acceptable method is NOT accepted.
	if resp.StatusCode != http.StatusOK {
		t.Fatalf("Bad status:\nexpected: 200 OK\nactual: %s", resp.Status)
	}

	//
	// Test that the CORS headers are applied correctly.
	//
	expHeaders := map[string]string{
		"Access-Control-Allow-Origin":      addr,
		"Access-Control-Allow-Headers":     "origin,content-type,cache-control,accept,options,authorization,x-requested-with,x-vault-token",
		"Access-Control-Allow-Credentials": "true",
		"Vary": "Origin",
	}

	for expHeader, expected := range expHeaders {
		actual := resp.Header.Get(expHeader)
		if actual == "" {
			t.Fatalf("bad:\nHeader: %#v was not on response.", expHeader)
		}

		if actual != expected {
			t.Fatalf("bad:\nExpected: %#v\nActual: %#v\n", expected, actual)
		}
=======
	if resp == nil {
		t.Fatalf("nil response")
	}

	actual := resp.Header.Get("Cache-Control")

	if actual == "" {
		t.Fatalf("missing 'Cache-Control' header entry in response writer")
	}

	if actual != "no-store" {
		t.Fatalf("bad: Cache-Control. Expected: 'no-store', Actual: %q", actual)
>>>>>>> f19c1dd3
	}
}

// We use this test to verify header auth
func TestSysMounts_headerAuth(t *testing.T) {
	core, _, token := vault.TestCoreUnsealed(t)
	ln, addr := TestServer(t, core)
	defer ln.Close()

	req, err := http.NewRequest("GET", addr+"/v1/sys/mounts", nil)
	if err != nil {
		t.Fatalf("err: %s", err)
	}
	req.Header.Set(AuthHeaderName, token)

	client := cleanhttp.DefaultClient()
	resp, err := client.Do(req)
	if err != nil {
		t.Fatalf("err: %s", err)
	}

	var actual map[string]interface{}
	expected := map[string]interface{}{
		"lease_id":       "",
		"renewable":      false,
		"lease_duration": json.Number("0"),
		"wrap_info":      nil,
		"warnings":       nil,
		"auth":           nil,
		"data": map[string]interface{}{
			"secret/": map[string]interface{}{
				"description": "generic secret storage",
				"type":        "generic",
				"config": map[string]interface{}{
					"default_lease_ttl": json.Number("0"),
					"max_lease_ttl":     json.Number("0"),
				},
			},
			"sys/": map[string]interface{}{
				"description": "system endpoints used for control, policy and debugging",
				"type":        "system",
				"config": map[string]interface{}{
					"default_lease_ttl": json.Number("0"),
					"max_lease_ttl":     json.Number("0"),
				},
			},
			"cubbyhole/": map[string]interface{}{
				"description": "per-token private secret storage",
				"type":        "cubbyhole",
				"config": map[string]interface{}{
					"default_lease_ttl": json.Number("0"),
					"max_lease_ttl":     json.Number("0"),
				},
			},
		},
		"secret/": map[string]interface{}{
			"description": "generic secret storage",
			"type":        "generic",
			"config": map[string]interface{}{
				"default_lease_ttl": json.Number("0"),
				"max_lease_ttl":     json.Number("0"),
			},
		},
		"sys/": map[string]interface{}{
			"description": "system endpoints used for control, policy and debugging",
			"type":        "system",
			"config": map[string]interface{}{
				"default_lease_ttl": json.Number("0"),
				"max_lease_ttl":     json.Number("0"),
			},
		},
		"cubbyhole/": map[string]interface{}{
			"description": "per-token private secret storage",
			"type":        "cubbyhole",
			"config": map[string]interface{}{
				"default_lease_ttl": json.Number("0"),
				"max_lease_ttl":     json.Number("0"),
			},
		},
	}
	testResponseStatus(t, resp, 200)
	testResponseBody(t, resp, &actual)

	expected["request_id"] = actual["request_id"]

	if !reflect.DeepEqual(actual, expected) {
		t.Fatalf("bad:\nExpected: %#v\nActual: %#v\n", expected, actual)
	}
}

// We use this test to verify header auth wrapping
func TestSysMounts_headerAuth_Wrapped(t *testing.T) {
	core, _, token := vault.TestCoreUnsealed(t)
	ln, addr := TestServer(t, core)
	defer ln.Close()

	req, err := http.NewRequest("GET", addr+"/v1/sys/mounts", nil)
	if err != nil {
		t.Fatalf("err: %s", err)
	}
	req.Header.Set(AuthHeaderName, token)
	req.Header.Set(WrapTTLHeaderName, "60s")

	client := cleanhttp.DefaultClient()
	resp, err := client.Do(req)
	if err != nil {
		t.Fatalf("err: %s", err)
	}

	var actual map[string]interface{}
	expected := map[string]interface{}{
		"request_id":     "",
		"lease_id":       "",
		"renewable":      false,
		"lease_duration": json.Number("0"),
		"data":           nil,
		"wrap_info": map[string]interface{}{
			"ttl": json.Number("60"),
		},
		"warnings": nil,
		"auth":     nil,
	}

	testResponseStatus(t, resp, 200)
	testResponseBody(t, resp, &actual)

	actualToken, ok := actual["wrap_info"].(map[string]interface{})["token"]
	if !ok || actualToken == "" {
		t.Fatal("token missing in wrap info")
	}
	expected["wrap_info"].(map[string]interface{})["token"] = actualToken

	actualCreationTime, ok := actual["wrap_info"].(map[string]interface{})["creation_time"]
	if !ok || actualCreationTime == "" {
		t.Fatal("creation_time missing in wrap info")
	}
	expected["wrap_info"].(map[string]interface{})["creation_time"] = actualCreationTime

	if !reflect.DeepEqual(actual, expected) {
		t.Fatalf("bad:\nExpected: %#v\nActual: %#v\n%T %T", expected, actual, actual["warnings"], actual["data"])
	}
}

func TestHandler_sealed(t *testing.T) {
	core, _, token := vault.TestCoreUnsealed(t)
	ln, addr := TestServer(t, core)
	defer ln.Close()

	core.Seal(token)

	resp, err := http.Get(addr + "/v1/secret/foo")
	if err != nil {
		t.Fatalf("err: %s", err)
	}
	testResponseStatus(t, resp, 503)
}

func TestHandler_error(t *testing.T) {
	w := httptest.NewRecorder()

	respondError(w, 500, errors.New("Test Error"))

	if w.Code != 500 {
		t.Fatalf("expected 500, got %d", w.Code)
	}

	// The code inside of the error should override
	// the argument to respondError
	w2 := httptest.NewRecorder()
	e := logical.CodedError(403, "error text")

	respondError(w2, 500, e)

	if w2.Code != 403 {
		t.Fatalf("expected 403, got %d", w2.Code)
	}

	// vault.ErrSealed is a special case
	w3 := httptest.NewRecorder()

	respondError(w3, 400, vault.ErrSealed)

	if w3.Code != 503 {
		t.Fatalf("expected 503, got %d", w3.Code)
	}

}<|MERGE_RESOLUTION|>--- conflicted
+++ resolved
@@ -13,7 +13,6 @@
 	"github.com/hashicorp/vault/vault"
 )
 
-<<<<<<< HEAD
 func TestHandler_cors(t *testing.T) {
 	core, _, _ := vault.TestCoreUnsealed(t)
 	ln, addr := TestServer(t, core)
@@ -33,27 +32,12 @@
 	req.Header.Set("Origin", "BAD ORIGIN")
 
 	// Requests from unacceptable origins will be rejected with a 403.
-=======
-func TestHandler_CacheControlNoStore(t *testing.T) {
-	core, _, token := vault.TestCoreUnsealed(t)
-	ln, addr := TestServer(t, core)
-	defer ln.Close()
-
-	req, err := http.NewRequest("GET", addr+"/v1/sys/mounts", nil)
-	if err != nil {
-		t.Fatalf("err: %s", err)
-	}
-	req.Header.Set(AuthHeaderName, token)
-	req.Header.Set(WrapTTLHeaderName, "60s")
-
->>>>>>> f19c1dd3
 	client := cleanhttp.DefaultClient()
 	resp, err := client.Do(req)
 	if err != nil {
 		t.Fatalf("err: %s", err)
 	}
 
-<<<<<<< HEAD
 	if resp.StatusCode != http.StatusForbidden {
 		t.Fatalf("Bad status:\nexpected: 403 Forbidden\nactual: %s", resp.Status)
 	}
@@ -112,7 +96,27 @@
 		if actual != expected {
 			t.Fatalf("bad:\nExpected: %#v\nActual: %#v\n", expected, actual)
 		}
-=======
+	}
+}
+
+func TestHandler_CacheControlNoStore(t *testing.T) {
+	core, _, token := vault.TestCoreUnsealed(t)
+	ln, addr := TestServer(t, core)
+	defer ln.Close()
+
+	req, err := http.NewRequest("GET", addr+"/v1/sys/mounts", nil)
+	if err != nil {
+		t.Fatalf("err: %s", err)
+	}
+	req.Header.Set(AuthHeaderName, token)
+	req.Header.Set(WrapTTLHeaderName, "60s")
+
+	client := cleanhttp.DefaultClient()
+	resp, err := client.Do(req)
+	if err != nil {
+		t.Fatalf("err: %s", err)
+	}
+
 	if resp == nil {
 		t.Fatalf("nil response")
 	}
@@ -125,7 +129,6 @@
 
 	if actual != "no-store" {
 		t.Fatalf("bad: Cache-Control. Expected: 'no-store', Actual: %q", actual)
->>>>>>> f19c1dd3
 	}
 }
 
