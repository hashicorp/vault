--- conflicted
+++ resolved
@@ -32,12 +32,8 @@
 				"config": map[string]interface{}{
 					"default_lease_ttl": json.Number("0"),
 					"max_lease_ttl":     json.Number("0"),
-<<<<<<< HEAD
-=======
-					"plugin_name":       "",
 					"token_type":        "default-service",
 					"force_no_cache":    false,
->>>>>>> db4ff0fe
 				},
 				"local":     false,
 				"seal_wrap": false,
@@ -50,12 +46,8 @@
 			"config": map[string]interface{}{
 				"default_lease_ttl": json.Number("0"),
 				"max_lease_ttl":     json.Number("0"),
-<<<<<<< HEAD
-=======
-				"plugin_name":       "",
 				"token_type":        "default-service",
 				"force_no_cache":    false,
->>>>>>> db4ff0fe
 			},
 			"local":     false,
 			"seal_wrap": false,
@@ -108,12 +100,8 @@
 				"config": map[string]interface{}{
 					"default_lease_ttl": json.Number("0"),
 					"max_lease_ttl":     json.Number("0"),
-<<<<<<< HEAD
-=======
-					"plugin_name":       "",
 					"token_type":        "default-service",
 					"force_no_cache":    false,
->>>>>>> db4ff0fe
 				},
 				"local":     false,
 				"seal_wrap": false,
@@ -125,12 +113,8 @@
 				"config": map[string]interface{}{
 					"default_lease_ttl": json.Number("0"),
 					"max_lease_ttl":     json.Number("0"),
-<<<<<<< HEAD
-=======
-					"plugin_name":       "",
 					"force_no_cache":    false,
 					"token_type":        "default-service",
->>>>>>> db4ff0fe
 				},
 				"local":     false,
 				"seal_wrap": false,
@@ -143,12 +127,8 @@
 			"config": map[string]interface{}{
 				"default_lease_ttl": json.Number("0"),
 				"max_lease_ttl":     json.Number("0"),
-<<<<<<< HEAD
-=======
-				"plugin_name":       "",
 				"token_type":        "default-service",
 				"force_no_cache":    false,
->>>>>>> db4ff0fe
 			},
 			"local":     false,
 			"seal_wrap": false,
@@ -160,12 +140,8 @@
 			"config": map[string]interface{}{
 				"default_lease_ttl": json.Number("0"),
 				"max_lease_ttl":     json.Number("0"),
-<<<<<<< HEAD
-=======
-				"plugin_name":       "",
 				"token_type":        "default-service",
 				"force_no_cache":    false,
->>>>>>> db4ff0fe
 			},
 			"local":     false,
 			"seal_wrap": false,
@@ -219,12 +195,8 @@
 				"config": map[string]interface{}{
 					"default_lease_ttl": json.Number("0"),
 					"max_lease_ttl":     json.Number("0"),
-<<<<<<< HEAD
-=======
-					"plugin_name":       "",
 					"token_type":        "default-service",
 					"force_no_cache":    false,
->>>>>>> db4ff0fe
 				},
 				"description": "token based credentials",
 				"type":        "token",
@@ -237,12 +209,8 @@
 			"config": map[string]interface{}{
 				"default_lease_ttl": json.Number("0"),
 				"max_lease_ttl":     json.Number("0"),
-<<<<<<< HEAD
-=======
-				"plugin_name":       "",
 				"token_type":        "default-service",
 				"force_no_cache":    false,
->>>>>>> db4ff0fe
 			},
 			"description": "token based credentials",
 			"type":        "token",
