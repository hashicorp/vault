// Copyright (c) HashiCorp, Inc.
// SPDX-License-Identifier: BUSL-1.1

package http

import (
	"encoding/json"
	"net/http"
	"testing"

	"github.com/go-test/deep"
	"github.com/hashicorp/vault/command/server"
	"github.com/hashicorp/vault/internalshared/configutil"
	"github.com/hashicorp/vault/vault"
)

func TestSysConfigState_Sanitized(t *testing.T) {
<<<<<<< HEAD
	var resp *http.Response

	core, _, token := vault.TestCoreUnsealed(t)
	ln, addr := TestServer(t, core)
	defer ln.Close()
	TestServerAuth(t, addr, token)

	resp = testHttpGet(t, token, addr+"/v1/sys/config/state/sanitized")
	testResponseStatus(t, resp, 200)

	var actual map[string]interface{}
	var expected map[string]interface{}

	configResp := map[string]interface{}{
		"api_addr":                     "",
		"cache_size":                   json.Number("0"),
		"cluster_addr":                 "",
		"cluster_cipher_suites":        "",
		"cluster_name":                 "",
		"default_lease_ttl":            json.Number("0"),
		"default_max_request_duration": json.Number("0"),
		"disable_cache":                false,
		"disable_clustering":           false,
		"disable_indexing":             false,
		"disable_mlock":                false,
		"disable_performance_standby":  false,
		"disable_printable_check":      false,
		"disable_sealwrap":             false,
		"experiments":                  nil,
		"raw_storage_endpoint":         false,
		"detect_deadlocks":             "",
		"introspection_endpoint":       false,
		"disable_sentinel_trace":       false,
		"enable_ui":                    false,
		"ui": map[string]interface{}{
			"enabled": false,
			"dir":     "",
		},
		"log_format":                          "",
		"log_level":                           "",
		"max_lease_ttl":                       json.Number("0"),
		"pid_file":                            "",
		"plugin_directory":                    "",
		"plugin_file_uid":                     json.Number("0"),
		"plugin_file_permissions":             json.Number("0"),
		"enable_response_header_hostname":     false,
		"enable_response_header_raft_node_id": false,
		"log_requests_level":                  "",
=======
	cases := []struct {
		name                    string
		storageConfig           *server.Storage
		haStorageConfig         *server.Storage
		expectedStorageOutput   map[string]interface{}
		expectedHAStorageOutput map[string]interface{}
	}{
		{
			name: "raft storage",
			storageConfig: &server.Storage{
				Type:              "raft",
				RedirectAddr:      "http://127.0.0.1:8200",
				ClusterAddr:       "http://127.0.0.1:8201",
				DisableClustering: false,
				Config: map[string]string{
					"path":           "/storage/path/raft",
					"node_id":        "raft1",
					"max_entry_size": "2097152",
				},
			},
			haStorageConfig: nil,
			expectedStorageOutput: map[string]interface{}{
				"type":               "raft",
				"redirect_addr":      "http://127.0.0.1:8200",
				"cluster_addr":       "http://127.0.0.1:8201",
				"disable_clustering": false,
				"raft": map[string]interface{}{
					"max_entry_size": "2097152",
				},
			},
			expectedHAStorageOutput: nil,
		},
		{
			name: "inmem storage, no HA storage",
			storageConfig: &server.Storage{
				Type:              "inmem",
				RedirectAddr:      "http://127.0.0.1:8200",
				ClusterAddr:       "http://127.0.0.1:8201",
				DisableClustering: false,
			},
			haStorageConfig: nil,
			expectedStorageOutput: map[string]interface{}{
				"type":               "inmem",
				"redirect_addr":      "http://127.0.0.1:8200",
				"cluster_addr":       "http://127.0.0.1:8201",
				"disable_clustering": false,
			},
			expectedHAStorageOutput: nil,
		},
		{
			name: "inmem storage, raft HA storage",
			storageConfig: &server.Storage{
				Type:              "inmem",
				RedirectAddr:      "http://127.0.0.1:8200",
				ClusterAddr:       "http://127.0.0.1:8201",
				DisableClustering: false,
			},
			haStorageConfig: &server.Storage{
				Type:              "raft",
				RedirectAddr:      "http://127.0.0.1:8200",
				ClusterAddr:       "http://127.0.0.1:8201",
				DisableClustering: false,
				Config: map[string]string{
					"path":           "/storage/path/raft",
					"node_id":        "raft1",
					"max_entry_size": "2097152",
				},
			},
			expectedStorageOutput: map[string]interface{}{
				"type":               "inmem",
				"redirect_addr":      "http://127.0.0.1:8200",
				"cluster_addr":       "http://127.0.0.1:8201",
				"disable_clustering": false,
			},
			expectedHAStorageOutput: map[string]interface{}{
				"type":               "raft",
				"redirect_addr":      "http://127.0.0.1:8200",
				"cluster_addr":       "http://127.0.0.1:8201",
				"disable_clustering": false,
				"raft": map[string]interface{}{
					"max_entry_size": "2097152",
				},
			},
		},
>>>>>>> cfaad7f7
	}

	for _, tc := range cases {
		tc := tc

		t.Run(tc.name, func(t *testing.T) {
			t.Parallel()

			var resp *http.Response
			confRaw := &server.Config{
				Storage:   tc.storageConfig,
				HAStorage: tc.haStorageConfig,
				SharedConfig: &configutil.SharedConfig{
					Listeners: []*configutil.Listener{
						{
							Type:    "tcp",
							Address: "127.0.0.1",
						},
					},
				},
			}

			conf := &vault.CoreConfig{
				RawConfig: confRaw,
			}

			core, _, token := vault.TestCoreUnsealedWithConfig(t, conf)
			ln, addr := TestServer(t, core)
			defer ln.Close()
			TestServerAuth(t, addr, token)

			resp = testHttpGet(t, token, addr+"/v1/sys/config/state/sanitized")
			testResponseStatus(t, resp, 200)

			var actual map[string]interface{}
			var expected map[string]interface{}

			configResp := map[string]interface{}{
				"api_addr":                            "",
				"cache_size":                          json.Number("0"),
				"cluster_addr":                        "",
				"cluster_cipher_suites":               "",
				"cluster_name":                        "",
				"default_lease_ttl":                   json.Number("0"),
				"default_max_request_duration":        json.Number("0"),
				"disable_cache":                       false,
				"disable_clustering":                  false,
				"disable_indexing":                    false,
				"disable_mlock":                       false,
				"disable_performance_standby":         false,
				"disable_printable_check":             false,
				"disable_sealwrap":                    false,
				"experiments":                         nil,
				"raw_storage_endpoint":                false,
				"detect_deadlocks":                    "",
				"introspection_endpoint":              false,
				"disable_sentinel_trace":              false,
				"enable_ui":                           false,
				"log_format":                          "",
				"log_level":                           "",
				"max_lease_ttl":                       json.Number("0"),
				"pid_file":                            "",
				"plugin_directory":                    "",
				"plugin_file_uid":                     json.Number("0"),
				"plugin_file_permissions":             json.Number("0"),
				"enable_response_header_hostname":     false,
				"enable_response_header_raft_node_id": false,
				"log_requests_level":                  "",
				"listeners": []interface{}{
					map[string]interface{}{
						"config": nil,
						"type":   "tcp",
					},
				},
				"storage":                       tc.expectedStorageOutput,
				"administrative_namespace_path": "",
				"imprecise_lease_role_tracking": false,
			}

			if tc.expectedHAStorageOutput != nil {
				configResp["ha_storage"] = tc.expectedHAStorageOutput
			}

			expected = map[string]interface{}{
				"lease_id":       "",
				"renewable":      false,
				"lease_duration": json.Number("0"),
				"wrap_info":      nil,
				"warnings":       nil,
				"auth":           nil,
				"data":           configResp,
			}

			testResponseBody(t, resp, &actual)
			expected["request_id"] = actual["request_id"]

			if diff := deep.Equal(actual, expected); len(diff) > 0 {
				t.Fatalf("bad mismatch response body: diff: %v", diff)
			}
		})
	}
}<|MERGE_RESOLUTION|>--- conflicted
+++ resolved
@@ -15,56 +15,6 @@
 )
 
 func TestSysConfigState_Sanitized(t *testing.T) {
-<<<<<<< HEAD
-	var resp *http.Response
-
-	core, _, token := vault.TestCoreUnsealed(t)
-	ln, addr := TestServer(t, core)
-	defer ln.Close()
-	TestServerAuth(t, addr, token)
-
-	resp = testHttpGet(t, token, addr+"/v1/sys/config/state/sanitized")
-	testResponseStatus(t, resp, 200)
-
-	var actual map[string]interface{}
-	var expected map[string]interface{}
-
-	configResp := map[string]interface{}{
-		"api_addr":                     "",
-		"cache_size":                   json.Number("0"),
-		"cluster_addr":                 "",
-		"cluster_cipher_suites":        "",
-		"cluster_name":                 "",
-		"default_lease_ttl":            json.Number("0"),
-		"default_max_request_duration": json.Number("0"),
-		"disable_cache":                false,
-		"disable_clustering":           false,
-		"disable_indexing":             false,
-		"disable_mlock":                false,
-		"disable_performance_standby":  false,
-		"disable_printable_check":      false,
-		"disable_sealwrap":             false,
-		"experiments":                  nil,
-		"raw_storage_endpoint":         false,
-		"detect_deadlocks":             "",
-		"introspection_endpoint":       false,
-		"disable_sentinel_trace":       false,
-		"enable_ui":                    false,
-		"ui": map[string]interface{}{
-			"enabled": false,
-			"dir":     "",
-		},
-		"log_format":                          "",
-		"log_level":                           "",
-		"max_lease_ttl":                       json.Number("0"),
-		"pid_file":                            "",
-		"plugin_directory":                    "",
-		"plugin_file_uid":                     json.Number("0"),
-		"plugin_file_permissions":             json.Number("0"),
-		"enable_response_header_hostname":     false,
-		"enable_response_header_raft_node_id": false,
-		"log_requests_level":                  "",
-=======
 	cases := []struct {
 		name                    string
 		storageConfig           *server.Storage
@@ -149,7 +99,6 @@
 				},
 			},
 		},
->>>>>>> cfaad7f7
 	}
 
 	for _, tc := range cases {
@@ -188,26 +137,30 @@
 			var expected map[string]interface{}
 
 			configResp := map[string]interface{}{
-				"api_addr":                            "",
-				"cache_size":                          json.Number("0"),
-				"cluster_addr":                        "",
-				"cluster_cipher_suites":               "",
-				"cluster_name":                        "",
-				"default_lease_ttl":                   json.Number("0"),
-				"default_max_request_duration":        json.Number("0"),
-				"disable_cache":                       false,
-				"disable_clustering":                  false,
-				"disable_indexing":                    false,
-				"disable_mlock":                       false,
-				"disable_performance_standby":         false,
-				"disable_printable_check":             false,
-				"disable_sealwrap":                    false,
-				"experiments":                         nil,
-				"raw_storage_endpoint":                false,
-				"detect_deadlocks":                    "",
-				"introspection_endpoint":              false,
-				"disable_sentinel_trace":              false,
-				"enable_ui":                           false,
+				"api_addr":                     "",
+				"cache_size":                   json.Number("0"),
+				"cluster_addr":                 "",
+				"cluster_cipher_suites":        "",
+				"cluster_name":                 "",
+				"default_lease_ttl":            json.Number("0"),
+				"default_max_request_duration": json.Number("0"),
+				"disable_cache":                false,
+				"disable_clustering":           false,
+				"disable_indexing":             false,
+				"disable_mlock":                false,
+				"disable_performance_standby":  false,
+				"disable_printable_check":      false,
+				"disable_sealwrap":             false,
+				"experiments":                  nil,
+				"raw_storage_endpoint":         false,
+				"detect_deadlocks":             "",
+				"introspection_endpoint":       false,
+				"disable_sentinel_trace":       false,
+				"enable_ui":                    false,
+				"ui": map[string]interface{}{
+					"enabled": false,
+					"dir":     "",
+				},
 				"log_format":                          "",
 				"log_level":                           "",
 				"max_lease_ttl":                       json.Number("0"),
