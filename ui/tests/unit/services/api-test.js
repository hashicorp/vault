/**
 * Copyright (c) HashiCorp, Inc.
 * SPDX-License-Identifier: BUSL-1.1
 */

import { module, test } from 'qunit';
import { setupTest } from 'ember-qunit';
import sinon from 'sinon';
import config from 'vault/config/environment';
import { ResponseError } from '@hashicorp/vault-client-typescript';

module('Unit | Service | api', function (hooks) {
  setupTest(hooks);

  hooks.beforeEach(function () {
    this.apiService = this.owner.lookup('service:api');

    const authService = this.owner.lookup('service:auth');
    this.setLastFetch = sinon.spy(authService, 'setLastFetch');
    this.currentToken = sinon.stub(authService, 'currentToken').value('foobar');

    const namespaceService = this.owner.lookup('service:namespace');
    this.namespace = sinon.stub(namespaceService, 'path').value('another-ns');

    const controlGroupService = this.owner.lookup('service:control-group');
    this.wrapInfo = { token: 'ctrl-group', accessor: '84tfdfd5pQ5vOOEMxC2o3Ymt' };
    this.tokenForUrl = sinon.stub(controlGroupService, 'tokenForUrl').returns(this.wrapInfo);
    this.deleteControlGroupToken = sinon.spy(controlGroupService, 'deleteControlGroupToken');

    const flashMessageService = this.owner.lookup('service:flash-messages');
    this.info = sinon.spy(flashMessageService, 'info');

    this.url = '/v1/sys/capabilities-self';
  });

  test('it should set last fetch time', async function (assert) {
    await this.apiService.setLastFetch({ url: '/v1/sys/health' });
    assert.true(this.setLastFetch.notCalled, 'Last fetch is not set for polling url');

    await this.apiService.setLastFetch({ url: '/v1/auth/token/lookup-self' });
    assert.true(this.setLastFetch.calledOnce, 'Last fetch is set for non polling url');
  });

  test('it should get control group token', async function (assert) {
    const context = {
      url: this.url,
      init: {
        method: 'GET',
        headers: { 'X-Vault-Token': 'root' },
      },
    };

    this.tokenForUrl.returns(undefined);
    const noTokenContext = await this.apiService.getControlGroupToken(context);

    assert.true(this.tokenForUrl.calledWith(context.url), 'Url is passed to tokenForUrl method');
    assert.deepEqual(context, noTokenContext, 'Original context is returned when no token is present');

    this.tokenForUrl.returns(this.wrapInfo);

    const { token } = this.wrapInfo;
    const tokenContext = await this.apiService.getControlGroupToken(context);
    const newContext = {
      url: '/v1/sys/wrapping/unwrap',
      init: {
        method: 'POST',
        headers: { 'X-Vault-Token': token },
        body: JSON.stringify({ token }),
      },
    };

    assert.deepEqual(tokenContext, newContext, 'New context is returned when token is present');
  });

  test('it should set default headers', async function (assert) {
    const {
      init: { headers },
    } = await this.apiService.setHeaders({ init: { method: 'PATCH' } });

    assert.strictEqual(
      headers.get('X-Vault-Token'),
      'foobar',
      'Token header is set with value from auth service'
    );
    assert.strictEqual(
      headers.get('X-Vault-Namespace'),
      'another-ns',
      'Namespace header is set with value from namespace service'
    );
    assert.strictEqual(
      headers.get('Content-Type'),
      'application/merge-patch+json',
      'Content type header is set for PATCH method'
    );
  });

  test('it should override default headers when set on request init', async function (assert) {
    const initHeaders = {
      'X-Vault-Token': 'root',
      'X-Vault-Namespace': 'ns1',
    };

    const {
      init: { headers },
    } = await this.apiService.setHeaders({ init: { headers: initHeaders } });

    assert.strictEqual(headers.get('X-Vault-Token'), 'root', 'Token header set on request init is preserved');
    assert.strictEqual(
      headers.get('X-Vault-Namespace'),
      'ns1',
      'Namespace header set on request init is preserved'
    );
  });

  test('it should show warnings', async function (assert) {
    const warnings = JSON.stringify({ warnings: ['warning1', 'warning2'] });
    const response = new Response(warnings, { headers: { 'Content-Length': warnings.length } });

    await this.apiService.showWarnings({ response });

    assert.true(this.info.firstCall.calledWith('warning1'), 'First warning message is shown');
    assert.true(this.info.secondCall.calledWith('warning2'), 'Second warning message is shown');
  });

  test('it should not attempt to set warnings for empty response', async function (assert) {
    const response = new Response();
    await this.apiService.showWarnings({ response });
    assert.true(this.info.notCalled, 'No warning messages are shown');
  });

  test('it should delete control group token', async function (assert) {
    await this.apiService.deleteControlGroupToken({ url: this.url });

    assert.true(this.tokenForUrl.calledWith(this.url), 'Url is passed to tokenForUrl method');
    assert.true(
      this.deleteControlGroupToken.calledWith(this.wrapInfo.accessor),
      'Control group token is deleted'
    );
  });

  test('it should build headers', async function (assert) {
    const headerMap = {
      token: 'foobar',
      namespace: 'ns1',
      wrap: '10s',
    };

    const token = await this.apiService.buildHeaders({ token: headerMap.token });
    assert.deepEqual(token.headers, { 'X-Vault-Token': headerMap.token }, 'Token header is set');

    const namespace = await this.apiService.buildHeaders({ namespace: headerMap.namespace });
    assert.deepEqual(
      namespace.headers,
      { 'X-Vault-Namespace': headerMap.namespace },
      'Namespace header is set'
    );

    const wrapTTL = await this.apiService.buildHeaders({ wrap: headerMap.wrap });
    assert.deepEqual(wrapTTL.headers, { 'X-Vault-Wrap-TTL': '10s' }, 'Wrap TTL header is set');

    const multi = await this.apiService.buildHeaders(headerMap);
    assert.deepEqual(
      multi.headers,
      {
        'X-Vault-Token': 'foobar',
        'X-Vault-Namespace': 'ns1',
        'X-Vault-Wrap-TTL': '10s',
      },
      'All supported headers are set'
    );
  });

<<<<<<< HEAD
  test('it should map list response to array', async function (assert) {
    const response = {
      keyInfo: {
        key1: { title: 'Title 1' },
        key2: { title: 'Title 2' },
      },
      keys: ['key1', 'key2'],
    };
    const expectedResponse = [
      { id: 'key1', title: 'Title 1' },
      { id: 'key2', title: 'Title 2' },
    ];
    const listData = this.apiService.keyInfoToArray(response);
    assert.deepEqual(listData, expectedResponse, 'List response is mapped to array');
=======
  module('Error parsing', function (hooks) {
    hooks.beforeEach(function () {
      this.response = {
        errors: ['first error', 'second error'],
        message: 'there were some errors',
      };
      this.getErrorResponse = () =>
        new ResponseError({
          status: 404,
          url: `${document.location.origin}/v1/test/error/parsing`,
          json: () => Promise.resolve(this.response),
        });
    });

    test('it should correctly parse message from error', async function (assert) {
      let e = await this.apiService.parseError(this.getErrorResponse());
      assert.strictEqual(e.message, 'first error, second error', 'Builds message from errors');

      this.response.errors = [];
      e = await this.apiService.parseError(this.getErrorResponse());
      assert.strictEqual(e.message, 'there were some errors', 'Returns message when errors are empty');

      const error = new Error('some js type error');
      e = await this.apiService.parseError(error);
      assert.strictEqual(e.message, error.message, 'Returns message from generic Error');

      e = await this.apiService.parseError('some random error');
      assert.strictEqual(e.message, 'An error occurred, please try again', 'Returns default fallback');

      const fallback = 'Everything is broken, sorry';
      e = await this.apiService.parseError('some random error', fallback);
      assert.strictEqual(e.message, fallback, 'Returns custom fallback');
    });

    test('it should return status', async function (assert) {
      const { status } = await this.apiService.parseError(this.getErrorResponse());
      assert.strictEqual(status, 404, 'Returns the status code from the response');
    });

    test('it should return path', async function (assert) {
      const { path } = await this.apiService.parseError(this.getErrorResponse());
      assert.strictEqual(path, '/v1/test/error/parsing', 'Returns the path from the request url');
    });

    test('it should return error response', async function (assert) {
      const { response } = await this.apiService.parseError(this.getErrorResponse());
      assert.deepEqual(response, this.response, 'Returns the original error response');
    });

    test('it should log out error in development environment', async function (assert) {
      const consoleStub = sinon.stub(console, 'log');
      sinon.stub(config, 'environment').value('development');
      const error = new Error('some js type error');
      await this.apiService.parseError(error);
      assert.true(consoleStub.calledWith('API Error:', error));
      sinon.restore();
    });
>>>>>>> 38396b58
  });
});<|MERGE_RESOLUTION|>--- conflicted
+++ resolved
@@ -170,7 +170,6 @@
     );
   });
 
-<<<<<<< HEAD
   test('it should map list response to array', async function (assert) {
     const response = {
       keyInfo: {
@@ -185,7 +184,8 @@
     ];
     const listData = this.apiService.keyInfoToArray(response);
     assert.deepEqual(listData, expectedResponse, 'List response is mapped to array');
-=======
+  });
+
   module('Error parsing', function (hooks) {
     hooks.beforeEach(function () {
       this.response = {
@@ -243,6 +243,5 @@
       assert.true(consoleStub.calledWith('API Error:', error));
       sinon.restore();
     });
->>>>>>> 38396b58
   });
 });