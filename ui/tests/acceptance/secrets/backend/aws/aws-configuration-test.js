/**
 * Copyright (c) HashiCorp, Inc.
 * SPDX-License-Identifier: BUSL-1.1
 */

import { click, fillIn, visit, currentURL } from '@ember/test-helpers';
import { module, test } from 'qunit';
import { setupApplicationTest } from 'ember-qunit';
import { v4 as uuidv4 } from 'uuid';
import { spy } from 'sinon';

import { login } from 'vault/tests/helpers/auth/auth-helpers';
import enablePage from 'vault/tests/pages/settings/mount-secret-backend';
import { setupMirage } from 'ember-cli-mirage/test-support';
import { runCmd } from 'vault/tests/helpers/commands';
import { GENERAL } from 'vault/tests/helpers/general-selectors';
import { overrideResponse } from 'vault/tests/helpers/stubs';
import { SECRET_ENGINE_SELECTORS as SES } from 'vault/tests/helpers/secret-engine/secret-engine-selectors';
import { mountBackend } from 'vault/tests/helpers/components/mount-backend-form-helpers';
import {
  expectedConfigKeys,
  expectedValueOfConfigKeys,
  configUrl,
  fillInAwsConfig,
} from 'vault/tests/helpers/secret-engine/secret-engine-helpers';

module('Acceptance | aws | configuration', function (hooks) {
  setupApplicationTest(hooks);
  setupMirage(hooks);

  hooks.beforeEach(function () {
    const flash = this.owner.lookup('service:flash-messages');
    this.flashSuccessSpy = spy(flash, 'success');
    this.flashInfoSpy = spy(flash, 'info');
    this.flashDangerSpy = spy(flash, 'danger');
    this.version = this.owner.lookup('service:version');
    this.uid = uuidv4();
    this.awsRootConfigResponse = {
      data: {
        region: 'us-west-2',
        access_key: '123-key',
        iam_endpoint: 'iam-endpoint',
        sts_endpoint: 'sts-endpoint',
        max_retries: 1,
      },
    };
    return login();
  });

  module('Enterprise', function (hooks) {
    hooks.beforeEach(function () {
      this.version.type = 'enterprise';
    });

    test('it should prompt configuration after mounting the aws engine', async function (assert) {
      const path = `aws-${this.uid}`;
      // in this test go through the full mount process. Bypass this step in later tests.
      await visit('/vault/settings/mount-secret-backend');
      await mountBackend('aws', path);
      await click(SES.configTab);
      assert.dom(GENERAL.emptyStateTitle).hasText('AWS not configured');
      assert.dom(GENERAL.emptyStateActions).hasText('Configure AWS');
      // cleanup
      await runCmd(`delete sys/mounts/${path}`);
    });

    test('it should transition to configure page on click "Configure" from toolbar', async function (assert) {
      const path = `aws-${this.uid}`;
      await enablePage.enable('aws', path);
      await click(SES.configTab);
      await click(SES.configure);
      assert.strictEqual(currentURL(), `/vault/secrets/${path}/configuration/edit`);
      assert.dom(SES.configureTitle('aws')).hasText('Configure AWS');
      assert.dom(SES.configureForm).exists('it lands on the configuration form.');
      assert
        .dom(SES.additionalConfigModelTitle)
        .hasText(
          'Lease Configuration',
          'it shows the lease configuration section with the "Lease Configuration" title.'
        );
      // cleanup
      await runCmd(`delete sys/mounts/${path}`);
    });

    test('it should show error if old url is entered', async function (assert) {
      // we are intentionally not redirecting from the old url to the new one.
      const path = `aws-${this.uid}`;
      await enablePage.enable('aws', path);
      await click(SES.configTab);
      await visit(`/vault/settings/secrets/configure/${path}`);
      assert.dom(GENERAL.notFound).exists('shows page-error');
      // cleanup
      await runCmd(`delete sys/mounts/${path}`);
    });

    test('it should save root AWS—with WIF options—configuration', async function (assert) {
      const path = `aws-${this.uid}`;
      await enablePage.enable('aws', path);

      this.server.post(configUrl('aws-lease', path), () => {
        throw new Error(
          'A POST request was made to config/lease when it should not because no data was changed.'
        );
      });

      await click(SES.configTab);
      await click(SES.configure);
      await fillInAwsConfig('withWif');
      await click(GENERAL.submitButton);
      assert.dom(SES.wif.issuerWarningModal).exists('issuer warning modal exists');
      await click(SES.wif.issuerWarningSave);
      // three flash messages, the first is about mounting the engine, only care about the last two
      assert.strictEqual(
        this.flashSuccessSpy.args[1][0],
        `Successfully saved ${path}'s configuration.`,
        'first flash message about the first model config.'
      );
      assert.dom(GENERAL.infoRowValue('Issuer')).exists('Issuer has been set and is shown.');
      assert.dom(GENERAL.infoRowValue('Role ARN')).hasText('foo-role', 'Role ARN has been set.');
      assert
        .dom(GENERAL.infoRowValue('Identity token audience'))
        .hasText('foo-audience', 'Identity token audience has been set.');
      assert
        .dom(GENERAL.infoRowValue('Identity token TTL'))
        .hasText('2 hours', 'Identity token TTL has been set.');
      assert.dom(GENERAL.infoRowValue('Access key')).doesNotExist('Access key—a non-wif attr is not shown.');
      // cleanup
      await runCmd(`delete sys/mounts/${path}`);
    });

    test('it should not show issuer if no root WIF configuration data is returned', async function (assert) {
      const path = `aws-${this.uid}`;
      const type = 'aws';

      this.server.get(`${path}/config/root`, () => {
        assert.true(true, 'request made to config/root when navigating to the configuration page.');
        return this.awsRootConfigResponse;
      });
      this.server.get(`identity/oidc/config`, () => {
        throw new Error(`Request was made to return the issuer when it should not have been.`);
      });

      await enablePage.enable(type, path);
      await click(SES.configTab);
      assert.dom(GENERAL.infoRowLabel('Issuer')).doesNotExist(`Issuer does not exists on config details.`);
      assert.dom(GENERAL.infoRowLabel('Access key')).exists(`Access key does exists on config details.`);
      // cleanup
      await runCmd(`delete sys/mounts/${path}`);
    });

    test('it should save root AWS—with IAM options—configuration', async function (assert) {
      assert.expect(3);
      const path = `aws-${this.uid}`;
      await enablePage.enable('aws', path);

      this.server.post(configUrl('aws-lease', path), () => {
        throw new Error(`post request was made to config/lease when it should not have been.`);
      });

      await click(SES.configTab);
      await click(SES.configure);
      await fillInAwsConfig('withAccess');
      await click(GENERAL.submitButton);
      assert.true(
        this.flashSuccessSpy.calledWith(`Successfully saved ${path}'s configuration.`),
        'Success flash message is rendered showing the configuration was saved.'
      );
      assert.dom(GENERAL.infoRowValue('Access key')).hasText('foo', 'Access Key has been set.');
      assert
        .dom(GENERAL.infoRowValue('Secret key'))
        .doesNotExist('Secret key is not shown because it does not get returned by the api.');
      // cleanup
      await runCmd(`delete sys/mounts/${path}`);
    });

    test('it should show identityTokenTtl or maxRetries even if they have not been set', async function (assert) {
      // documenting the intention that we show fields that have not been set but are returned by the api due to defaults
      const path = `aws-${this.uid}`;
      await enablePage.enable('aws', path);

      await click(SES.configTab);
      await click(SES.configure);
      // manually fill in attrs without using helper so we can exclude identityTokenTtl and maxRetries.
      await click(SES.wif.accessType('wif')); // toggle to wif
      await fillIn(GENERAL.inputByAttr('roleArn'), 'foo-role');
      await fillIn(GENERAL.inputByAttr('identityTokenAudience'), 'foo-audience');
      // manually fill in non-access type specific fields on root config so we can exclude Max Retries.
      await click(GENERAL.toggleGroup('Root config options'));
      await fillIn(GENERAL.inputByAttr('region'), 'eu-central-1');
      await click(GENERAL.submitButton);
      assert
        .dom(GENERAL.infoRowValue('Identity token TTL'))
        .hasText('0', 'Identity token TTL shows default.');
      assert
        .dom(GENERAL.infoRowValue('Max retries'))
        .hasText('-1', 'Max retries shows -1 indicating the default will be used.');
      // cleanup
      await runCmd(`delete sys/mounts/${path}`);
    });

    test('it shows AWS mount configuration details', async function (assert) {
      const path = `aws-${this.uid}`;
      const type = 'aws';

      this.server.get(`${path}/config/root`, () => {
        assert.true(true, 'request made to config/root when navigating to the configuration page.');
        return this.awsRootConfigResponse;
      });

      await enablePage.enable(type, path);
      await click(SES.configTab);

      for (const key of expectedConfigKeys(type)) {
        if (key === 'Secret key') continue; // secret-key is not returned by the API
        assert.dom(GENERAL.infoRowLabel(key)).exists(`${key} on the ${type} config details exists.`);
        const responseKeyAndValue = expectedValueOfConfigKeys(type, key);
        assert
          .dom(GENERAL.infoRowValue(key))
          .hasText(responseKeyAndValue, `value for ${key} on the ${type} config details exists.`);
      }
      // check mount configuration details are present and accurate.
      await click(SES.configurationToggle);
      assert
        .dom(GENERAL.infoRowValue('Path'))
        .hasText(`${path}/`, 'mount path is displayed in the configuration details');
      // cleanup
      await runCmd(`delete sys/mounts/${path}`);
    });

    test('it should update AWS configuration details after editing', async function (assert) {
      const path = `aws-${this.uid}`;
      const type = 'aws';
      await enablePage.enable(type, path);
      // create accessKey with value foo and confirm it shows up in the details page.
      await click(SES.configTab);
      await click(SES.configure);
      await fillInAwsConfig('withAccess');
      await click(GENERAL.submitButton);
      assert.dom(GENERAL.infoRowValue('Access key')).hasText('foo', 'Access key is foo');
      assert
        .dom(GENERAL.infoRowValue('Region'))
        .doesNotExist('Region has not been added therefor it does not show up on the details view.');
      // edit root config details and lease config details and confirm the configuration.index page is updated.
      await click(SES.configure);
      // edit root config details
      await fillIn(GENERAL.inputByAttr('accessKey'), 'not-foo');
      await click(GENERAL.toggleGroup('Root config options'));
      await fillIn(GENERAL.inputByAttr('region'), 'ap-southeast-2');
      // add lease config details
      await fillInAwsConfig('withLease');
      await click(GENERAL.submitButton);
      assert
        .dom(GENERAL.infoRowValue('Access key'))
        .hasText('not-foo', 'Access key has been updated to not-foo');
      assert.dom(GENERAL.infoRowValue('Region')).hasText('ap-southeast-2', 'Region has been added');
      assert
        .dom(GENERAL.infoRowValue('Default Lease TTL'))
        .hasText('33 seconds', 'Default Lease TTL has been added');
      assert.dom(GENERAL.infoRowValue('Max Lease TTL')).hasText('44 seconds', 'Max Lease TTL has been added');
      // cleanup
      await runCmd(`delete sys/mounts/${path}`);
    });

<<<<<<< HEAD
=======
    test('it should not make a post request if lease or root data was unchanged', async function (assert) {
      assert.expect(3);
      const path = `aws-${this.uid}`;
      const type = 'aws';
      await enablePage.enable(type, path);

      this.server.post(configUrl(type, path), () => {
        throw new Error(`post request was made to config/root when it should not have been.`);
      });
      this.server.post(configUrl('aws-lease', path), () => {
        throw new Error(`post request was made to config/lease when it should not have been.`);
      });

      await click(SES.configTab);
      await click(SES.configure);
      await click(GENERAL.submitButton);
      assert.true(
        this.flashInfoSpy.calledWith('No changes detected.'),
        'Flash message shows no changes detected.'
      );
      assert.strictEqual(
        currentURL(),
        `/vault/secrets/${path}/configuration`,
        'navigates back to the configuration index view'
      );
      assert.dom(GENERAL.emptyStateTitle).hasText('AWS not configured');
      // cleanup
      await runCmd(`delete sys/mounts/${path}`);
    });

    test('it should reset models after saving', async function (assert) {
      const path = `aws-${this.uid}`;
      const type = 'aws';
      await enablePage.enable(type, path);
      await click(SES.configTab);
      await click(SES.configure);
      await fillInAwsConfig('withAccess');
      //  the way to tell if a record has been unloaded is if the private key is not saved in the store (the API does not return it, but if the record was not unloaded it would have stayed.)
      await click(GENERAL.submitButton); // save the configuration
      await click(SES.configure);
      const privateKeyExists = this.store.peekRecord('aws/root-config', path).privateKey ? true : false;
      assert.false(
        privateKeyExists,
        'private key is not on the store record, meaning it was unloaded after save. This new record without the key comes from the API.'
      );
      assert
        .dom(GENERAL.enableField('secretKey'))
        .exists('secret key field is wrapped inside an enableInput component');
      // cleanup
      await runCmd(`delete sys/mounts/${path}`);
    });

>>>>>>> 5f557dd2
    test('it saves lease configuration if root configuration was not changed', async function (assert) {
      assert.expect(2);
      const path = `aws-${this.uid}`;
      await enablePage.enable('aws', path);

      await click(SES.configTab);
      await click(SES.configure);
      await fillInAwsConfig('withLease');
      await click(GENERAL.submitButton);

      assert.true(
        this.flashSuccessSpy.calledWith(`Successfully saved ${path}'s configuration.`),
        'Success flash message is rendered showing the lease configuration was saved.'
      );
      assert.strictEqual(
        currentURL(),
        `/vault/secrets/${path}/configuration`,
        'the form transitioned as expected to the details page'
      );
      // cleanup
      await runCmd(`delete sys/mounts/${path}`);
    });
  });

  module('Community', function (hooks) {
    hooks.beforeEach(function () {
      this.version.type = 'community';
    });

    test('it does not show access type option and iam fields are shown', async function (assert) {
      const path = `aws-${this.uid}`;
      const type = 'aws';
      await enablePage.enable(type, path);
      await click(SES.configTab);
      await click(SES.configure);
      assert
        .dom(SES.wif.accessTypeSection)
        .doesNotExist('Access type section does not render for a community user');
      // check all the form fields are present
      await click(GENERAL.toggleGroup('Root config options'));
      for (const key of expectedConfigKeys('aws', true)) {
        assert.dom(GENERAL.inputByAttr(key)).exists(`${key} shows for root section.`);
      }
      for (const key of expectedConfigKeys('aws-lease')) {
        assert.dom(`[data-test-ttl-form-label="${key}"]`).exists(`${key} shows for Lease section.`);
      }
      // cleanup
      await runCmd(`delete sys/mounts/${path}`);
    });

    module('Error handling', function () {
      test('it does not try to save lease configuration if root configuration errored on save', async function (assert) {
        assert.expect(1);
        const path = `aws-${this.uid}`;
        await enablePage.enable('aws', path);

        this.server.post(configUrl('aws', path), () => {
          assert.true(true, 'post request was made to save aws root config.');
          return overrideResponse(400, { errors: ['bad request!'] });
        });
        this.server.post(configUrl('aws-lease', path), () => {
          throw new Error(
            `post request was made to config/lease when the first config was not saved. A request to this endpoint should NOT be be made`
          );
        });
        await click(SES.configTab);
        await click(SES.configure);
        await fillInAwsConfig('withAccess');
        await fillInAwsConfig('withLease');
        await click(GENERAL.submitButton);
        // cleanup
        await runCmd(`delete sys/mounts/${path}`);
      });

      test('it shows a flash message error and transitions if lease configuration errored on save', async function (assert) {
        assert.expect(2);
        const path = `aws-${this.uid}`;
        await enablePage.enable('aws', path);

        this.server.post(configUrl('aws-lease', path), () => {
          return overrideResponse(400, { errors: ['bad request!'] });
        });

        await click(SES.configTab);
        await click(SES.configure);
        await fillInAwsConfig('withLease');
        await click(GENERAL.submitButton);

        assert.true(
          this.flashDangerSpy.calledWith(`Error saving lease configuration: bad request!`),
          'flash danger message is rendered showing the lease configuration was NOT saved.'
        );
        assert.strictEqual(
          currentURL(),
          `/vault/secrets/${path}/configuration`,
          'lease configuration failed to save but the component transitioned as expected'
        );
        // cleanup
        await runCmd(`delete sys/mounts/${path}`);
      });

      test('it prevents transition and shows api error if root config errored on save', async function (assert) {
        const path = `aws-${this.uid}`;
        await enablePage.enable('aws', path);

        this.server.post(configUrl('aws', path), () => {
          return overrideResponse(400, { errors: ['welp, that did not work!'] });
        });

        await click(SES.configTab);
        await click(SES.configure);
        await fillInAwsConfig('withAccess');
        await click(GENERAL.submitButton);

        assert.dom(GENERAL.messageError).hasText('Error welp, that did not work!', 'API error shows on form');
        assert.strictEqual(
          currentURL(),
          `/vault/secrets/${path}/configuration/edit`,
          'the form did not transition because the save failed.'
        );
        // cleanup
        await runCmd(`delete sys/mounts/${path}`);
      });

      test('it should show API error when AWS configuration read fails', async function (assert) {
        assert.expect(1);
        const path = `aws-${this.uid}`;
        const type = 'aws';
        await enablePage.enable(type, path);
        // interrupt get and return API error
        this.server.get(configUrl(type, path), () => {
          return overrideResponse(400, { errors: ['bad request'] });
        });
        await click(SES.configTab);
        assert.dom(SES.error.title).hasText('Error', 'shows the secrets backend error route');
      });
    });
  });
});<|MERGE_RESOLUTION|>--- conflicted
+++ resolved
@@ -261,61 +261,6 @@
       await runCmd(`delete sys/mounts/${path}`);
     });
 
-<<<<<<< HEAD
-=======
-    test('it should not make a post request if lease or root data was unchanged', async function (assert) {
-      assert.expect(3);
-      const path = `aws-${this.uid}`;
-      const type = 'aws';
-      await enablePage.enable(type, path);
-
-      this.server.post(configUrl(type, path), () => {
-        throw new Error(`post request was made to config/root when it should not have been.`);
-      });
-      this.server.post(configUrl('aws-lease', path), () => {
-        throw new Error(`post request was made to config/lease when it should not have been.`);
-      });
-
-      await click(SES.configTab);
-      await click(SES.configure);
-      await click(GENERAL.submitButton);
-      assert.true(
-        this.flashInfoSpy.calledWith('No changes detected.'),
-        'Flash message shows no changes detected.'
-      );
-      assert.strictEqual(
-        currentURL(),
-        `/vault/secrets/${path}/configuration`,
-        'navigates back to the configuration index view'
-      );
-      assert.dom(GENERAL.emptyStateTitle).hasText('AWS not configured');
-      // cleanup
-      await runCmd(`delete sys/mounts/${path}`);
-    });
-
-    test('it should reset models after saving', async function (assert) {
-      const path = `aws-${this.uid}`;
-      const type = 'aws';
-      await enablePage.enable(type, path);
-      await click(SES.configTab);
-      await click(SES.configure);
-      await fillInAwsConfig('withAccess');
-      //  the way to tell if a record has been unloaded is if the private key is not saved in the store (the API does not return it, but if the record was not unloaded it would have stayed.)
-      await click(GENERAL.submitButton); // save the configuration
-      await click(SES.configure);
-      const privateKeyExists = this.store.peekRecord('aws/root-config', path).privateKey ? true : false;
-      assert.false(
-        privateKeyExists,
-        'private key is not on the store record, meaning it was unloaded after save. This new record without the key comes from the API.'
-      );
-      assert
-        .dom(GENERAL.enableField('secretKey'))
-        .exists('secret key field is wrapped inside an enableInput component');
-      // cleanup
-      await runCmd(`delete sys/mounts/${path}`);
-    });
-
->>>>>>> 5f557dd2
     test('it saves lease configuration if root configuration was not changed', async function (assert) {
       assert.expect(2);
       const path = `aws-${this.uid}`;
