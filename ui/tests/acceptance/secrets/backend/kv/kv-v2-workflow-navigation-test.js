/**
 * Copyright (c) HashiCorp, Inc.
 * SPDX-License-Identifier: BUSL-1.1
 */

import { module, test } from 'qunit';
import { v4 as uuidv4 } from 'uuid';
import { click, currentRouteName, currentURL, findAll, typeIn, visit, waitUntil } from '@ember/test-helpers';
import { setupApplicationTest } from 'vault/tests/helpers';
import authPage from 'vault/tests/pages/auth';
import {
  createPolicyCmd,
  deleteEngineCmd,
  mountEngineCmd,
  runCmd,
  createTokenCmd,
  tokenWithPolicyCmd,
} from 'vault/tests/helpers/commands';
import { personas } from 'vault/tests/helpers/kv/policy-generator';
import {
  addSecretMetadataCmd,
  clearRecords,
  writeSecret,
  writeVersionedSecret,
} from 'vault/tests/helpers/kv/kv-run-commands';
import { FORM, PAGE } from 'vault/tests/helpers/kv/kv-selectors';
import { setupControlGroup, grantAccess } from 'vault/tests/helpers/control-groups';
import { humanize } from 'vault/helpers/humanize';

const secretPath = `my-#:$=?-secret`;
// This doesn't encode in a normal way, so hardcoding it here until we sort that out
const secretPathUrlEncoded = `my-%23:$=%3F-secret`;
// these are rendered individually by each page component, assigning a const here for consistency
const ALL_TABS = ['Overview', 'Secret', 'Metadata', 'Paths', 'Version History'];
const navToBackend = async (backend) => {
  await visit(`/vault/secrets`);
  return click(PAGE.backends.link(backend));
};
const assertCorrectBreadcrumbs = (assert, expected) => {
  assert.dom(PAGE.breadcrumbs).hasText(expected.join(' '));
  const breadcrumbs = findAll(PAGE.breadcrumb);
  expected.forEach((text, idx) => {
    assert.dom(breadcrumbs[idx]).hasText(text, `position ${idx} breadcrumb includes text ${text}`);
  });
};
const assertDetailTabs = (assert, current, hidden = []) => {
<<<<<<< HEAD
  const allTabs = ['Overview', 'Secret', 'Metadata', 'Paths', 'Version History'];
  allTabs.forEach((tab) => {
=======
  ALL_TABS.forEach((tab) => {
>>>>>>> e3019ec3
    if (hidden.includes(tab)) {
      assert.dom(PAGE.secretTab(tab)).doesNotExist(`${tab} tab does not render`);
      return;
    }
    assert.dom(PAGE.secretTab(tab)).hasText(tab);
    if (current === tab) {
      assert.dom(PAGE.secretTab(tab)).hasClass('active');
    } else {
      assert.dom(PAGE.secretTab(tab)).doesNotHaveClass('active');
    }
  });
};
const DETAIL_TOOLBARS = ['delete', 'destroy', 'copy', 'versionDropdown', 'createNewVersion'];
const assertDetailsToolbar = (assert, expected = DETAIL_TOOLBARS) => {
  assert
    .dom(PAGE.toolbarAction)
    .exists({ count: expected.length }, 'correct number of toolbar actions render');
  DETAIL_TOOLBARS.forEach((toolbar) => {
    const method = expected.includes(toolbar) ? 'exists' : 'doesNotExist';
    assert.dom(PAGE.detail[toolbar])[method](`${toolbar} action ${humanize([method])}`);
  });
};

/**
 * This test set is for testing the navigation, breadcrumbs, and tabs.
 * Letter(s) in parenthesis at the end are shorthand for the persona,
 * for ease of tracking down specific tests failures from CI
 */
module('Acceptance | kv-v2 workflow | navigation', function (hooks) {
  setupApplicationTest(hooks);

  hooks.beforeEach(async function () {
    const uid = uuidv4();
    this.store = this.owner.lookup('service:store');
    this.emptyBackend = `kv-empty-${uid}`;
    this.backend = `kv-nav-${uid}`;
    await authPage.login();
    await runCmd(mountEngineCmd('kv-v2', this.emptyBackend), false);
    await runCmd(mountEngineCmd('kv-v2', this.backend), false);
    await writeSecret(this.backend, 'app/nested/secret', 'foo', 'bar');
    await writeVersionedSecret(this.backend, secretPath, 'foo', 'bar', 3);
    await runCmd(addSecretMetadataCmd(this.backend, secretPath, { max_versions: 5, cas_required: true }));
    return;
  });

  hooks.afterEach(async function () {
    await authPage.login();
    await runCmd(deleteEngineCmd(this.backend));
    await runCmd(deleteEngineCmd(this.emptyBackend));
    return;
  });

  module('admin persona', function (hooks) {
    hooks.beforeEach(async function () {
      const token = await runCmd(
        tokenWithPolicyCmd('admin', personas.admin(this.backend) + personas.admin(this.emptyBackend))
      );
      await authPage.login(token);
      clearRecords(this.store);
      return;
    });
    test('empty backend - breadcrumbs, title, tabs, emptyState (a)', async function (assert) {
      assert.expect(23);
      const backend = this.emptyBackend;
      await navToBackend(backend);

      // URL correct
      assert.strictEqual(currentURL(), `/vault/secrets/${backend}/kv/list`, 'lands on secrets list page');
      // CONFIGURATION TAB
      await click(PAGE.secretTab('Configuration'));
      assertCorrectBreadcrumbs(assert, ['Secrets', backend, 'Configuration']);
      assert.dom(PAGE.secretTab('Configuration')).hasClass('active');
      assert.dom(PAGE.secretTab('Configuration')).hasText('Configuration');
      assert.dom(PAGE.secretTab('Secrets')).hasText('Secrets');
      assert.dom(PAGE.secretTab('Secrets')).doesNotHaveClass('active');
      // SECRETS TAB
      await click(PAGE.secretTab('Secrets'));
      assertCorrectBreadcrumbs(assert, ['Secrets', backend]);
      assert.dom(PAGE.title).hasText(`${backend} version 2`);
      assert.dom(PAGE.secretTab('Secrets')).hasText('Secrets');
      assert.dom(PAGE.secretTab('Secrets')).hasClass('active');
      assert.dom(PAGE.secretTab('Configuration')).hasText('Configuration');
      assert.dom(PAGE.secretTab('Configuration')).doesNotHaveClass('active');
      // Toolbar correct
      assert.dom(PAGE.toolbar).exists({ count: 1 }, 'toolbar renders');
      assert.dom(PAGE.list.filter).doesNotExist('List filter does not show because no secrets exists.');
      // Page content correct
      assert.dom(PAGE.emptyStateTitle).hasText('No secrets yet');
      assert.dom(PAGE.list.createSecret).hasText('Create secret');

      // click toolbar CTA
      await click(PAGE.list.createSecret);
      assert.true(
        currentURL().startsWith(`/vault/secrets/${backend}/kv/create`),
        `url includes /vault/secrets/${backend}/kv/create`
      );

      // Click cancel btn
      await click(FORM.cancelBtn);
      assert.true(
        currentURL().startsWith(`/vault/secrets/${backend}/kv/list`),
        `url includes /vault/secrets/${backend}/kv/list`
      );
    });
    test('can access nested secret (a)', async function (assert) {
      assert.expect(46);
      const backend = this.backend;
      await navToBackend(backend);
      assert.dom(PAGE.title).hasText(`${backend} version 2`, 'title text correct');
      assert.dom(PAGE.emptyStateTitle).doesNotExist('No empty state');
      assertCorrectBreadcrumbs(assert, ['Secrets', backend]);
      assert.dom(PAGE.list.filter).hasNoValue('List filter input is empty');

      // Navigate through list items
      await click(PAGE.list.item('app/'));
      assert.strictEqual(
        currentURL(),
        `/vault/secrets/${backend}/kv/list/app/`,
        `navigated to ${currentURL()}`
      );
      assertCorrectBreadcrumbs(assert, ['Secrets', backend, 'app']);
      assert.dom(PAGE.title).hasText(`${backend} version 2`);
      assert.dom(PAGE.list.filter).hasValue('app/', 'List filter input is prefilled');
      assert.dom(PAGE.list.item('nested/')).exists('Shows nested secret');

      await click(PAGE.list.item('nested/'));
      assert.strictEqual(
        currentURL(),
        `/vault/secrets/${backend}/kv/list/app/nested/`,
        `navigated to ${currentURL()}`
      );
      assertCorrectBreadcrumbs(assert, ['Secrets', backend, 'app', 'nested']);
      assert.dom(PAGE.title).hasText(`${backend} version 2`);
      assert.dom(PAGE.list.filter).hasValue('app/nested/', 'List filter input is prefilled');
      assert.dom(PAGE.list.item('secret')).exists('Shows deeply nested secret');

      await click(PAGE.list.item('secret'));
      assert.strictEqual(
        currentURL(),
        `/vault/secrets/${backend}/kv/app%2Fnested%2Fsecret`,
        `navigated to ${currentURL()}`
      );
      assertCorrectBreadcrumbs(assert, ['Secrets', backend, 'app', 'nested', 'secret']);
      assert.dom(PAGE.title).hasText('app/nested/secret', 'title is full secret path');

      await click(PAGE.secretTab('Secret'));
      assertCorrectBreadcrumbs(assert, ['Secrets', backend, 'app', 'nested', 'secret']);
      assertDetailsToolbar(assert);

      await click(PAGE.breadcrumbAtIdx(3));
      assert.true(
        currentURL().startsWith(`/vault/secrets/${backend}/kv/list/app/nested/`),
        'links back to list directory'
      );

      await click(PAGE.breadcrumbAtIdx(2));
      assert.true(
        currentURL().startsWith(`/vault/secrets/${backend}/kv/list/app/`),
        'links back to list directory'
      );

      await click(PAGE.breadcrumbAtIdx(1));
      assert.true(currentURL().startsWith(`/vault/secrets/${backend}/kv/list`), 'links back to list root');
    });
    test('it redirects from LIST, SHOW and EDIT views using old non-engine url to ember engine url (a)', async function (assert) {
      assert.expect(4);
      const backend = this.backend;
      // create with initialKey
      await visit(`/vault/secrets/${backend}/create/test`);
      assert.strictEqual(
        currentURL(),
        `/vault/secrets/${backend}/kv/create?initialKey=test`,
        `navigated to ${currentURL()}`
      );
      // Reported bug, backported fix https://github.com/hashicorp/vault/pull/24281
      // list for directory
      await visit(`/vault/secrets/${backend}/list/app/`);
      assert.strictEqual(currentURL(), `/vault/secrets/${backend}/kv/list/app/`, `navigates to list`);
      // show for secret
      await visit(`/vault/secrets/${backend}/show/app/nested/secret`);
      assert.strictEqual(
        currentURL(),
        `/vault/secrets/${backend}/kv/app%2Fnested%2Fsecret`,
        `navigates to overview`
      );
      // edit for secret
      await visit(`/vault/secrets/${backend}/edit/app/nested/secret`);
      assert.strictEqual(
        currentURL(),
        `/vault/secrets/${backend}/kv/app%2Fnested%2Fsecret/details/edit?version=1`,
        `navigates to edit`
      );
    });
<<<<<<< HEAD
    test('versioned secret nav, tabs, breadcrumbs (a)', async function (assert) {
      assert.expect(47);
=======
    test('versioned secret nav, tabs (a)', async function (assert) {
      assert.expect(27);
>>>>>>> e3019ec3
      const backend = this.backend;
      await navToBackend(backend);
      await click(PAGE.list.item(secretPath));

      assert.strictEqual(
        currentURL(),
        `/vault/secrets/${backend}/kv/${secretPathUrlEncoded}`,
        'navigates to overview'
      );
      await click(PAGE.secretTab('Secret'));
      assert.strictEqual(
        currentURL(),
        `/vault/secrets/${backend}/kv/${secretPathUrlEncoded}/details?version=3`,
        'Url includes version query param'
      );
      assert.dom(PAGE.title).hasText(secretPath, 'title is correct on detail view');
      assert.dom(PAGE.detail.versionDropdown).hasText('Version 3', 'Version dropdown shows current version');
      assert.dom(PAGE.detail.createNewVersion).hasText('Create new version', 'Create version button shows');
      assert.dom(PAGE.detail.versionTimestamp).containsText('Version 3 created');
      assert.dom(PAGE.infoRowValue('foo')).exists('renders current data');

      await click(PAGE.detail.createNewVersion);
      assert.strictEqual(
        currentURL(),
        `/vault/secrets/${backend}/kv/${secretPathUrlEncoded}/details/edit?version=3`,
        'Url includes version query param'
      );
      assert.dom(FORM.versionAlert).doesNotExist('Does not show version alert for current version');
      assert.dom(FORM.inputByAttr('path')).isDisabled();

      await click(FORM.cancelBtn);
      assert.strictEqual(
        currentURL(),
        `/vault/secrets/${backend}/kv/${secretPathUrlEncoded}`,
        'Goes back to overview'
      );
      await click(PAGE.secretTab('Secret'));
      await click(PAGE.detail.versionDropdown);
      await click(`${PAGE.detail.version(1)} a`);
      assert.strictEqual(
        currentURL(),
        `/vault/secrets/${backend}/kv/${secretPathUrlEncoded}/details?version=1`,
        'Goes to detail view for version 1'
      );
      assert.dom(PAGE.detail.versionDropdown).hasText('Version 1', 'Version dropdown shows selected version');
      assert.dom(PAGE.detail.versionTimestamp).containsText('Version 1 created');
      assert.dom(PAGE.infoRowValue('key-1')).exists('renders previous data');

      await click(PAGE.detail.createNewVersion);
      assert.strictEqual(
        currentURL(),
        `/vault/secrets/${backend}/kv/${secretPathUrlEncoded}/details/edit?version=1`,
        'Url includes version query param'
      );
      assert.dom(FORM.inputByAttr('path')).isDisabled();
      assert.dom(FORM.keyInput()).hasValue('key-1', 'pre-populates form with selected version data');
      assert.dom(FORM.maskedValueInput()).hasValue('val-1', 'pre-populates form with selected version data');
      assert.dom(FORM.versionAlert).exists('Shows version alert');
      await click(FORM.cancelBtn);

      await click(PAGE.secretTab('Metadata'));
      assert.strictEqual(
        currentURL(),
        `/vault/secrets/${backend}/kv/${secretPathUrlEncoded}/metadata`,
        `goes to metadata page`
      );
      assert.dom(PAGE.title).hasText(secretPath);
      assert
        .dom(`${PAGE.metadata.customMetadataSection} ${PAGE.emptyStateTitle}`)
        .hasText('No custom metadata');
      assert
        .dom(`${PAGE.metadata.customMetadataSection} ${PAGE.emptyStateActions}`)
        .hasText('Add metadata', 'empty state has metadata CTA');
      assert.dom(PAGE.metadata.editBtn).hasText('Edit metadata');

      await click(PAGE.metadata.editBtn);
      assert.strictEqual(
        currentURL(),
        `/vault/secrets/${backend}/kv/${secretPathUrlEncoded}/metadata/edit`,
        `goes to metadata edit page`
      );
      await click(FORM.cancelBtn);
      assert.strictEqual(
        currentURL(),
        `/vault/secrets/${backend}/kv/${secretPathUrlEncoded}/metadata`,
        `cancel btn goes back to metadata page`
      );
    });
    test('breadcrumbs, tabs & page titles are correct (a)', async function (assert) {
      assert.expect(123);
      // only need to assert hrefs one test, no need for this function to be global
      const assertTabHrefs = (assert, page) => {
        ALL_TABS.forEach((tab) => {
          const baseUrl = `/ui/vault/secrets/${backend}/kv`;
          const hrefs = {
            Overview: `${baseUrl}/${secretPathUrlEncoded}`,
            Secret:
              page === 'Secret'
                ? `${baseUrl}/${secretPathUrlEncoded}/details?version=3`
                : `${baseUrl}/${secretPathUrlEncoded}/details`,
            Metadata: `${baseUrl}/${secretPathUrlEncoded}/metadata`,
            Paths: `${baseUrl}/${secretPathUrlEncoded}/paths`,
            'Version History': `${baseUrl}/${secretPathUrlEncoded}/metadata/versions`,
          };
          assert
            .dom(PAGE.secretTab(tab))
            .hasAttribute('href', hrefs[tab], `${tab} tab for page: ${page} has expected href`);
        });
      };
      const backend = this.backend;
      await navToBackend(backend);

      // PAGE COMPONENTS RENDER THEIR OWN TABS, ASSERT EACH HREF ON EACH PAGE
      await click(PAGE.list.item(secretPath));

      // overview tab
      assert.strictEqual(
        currentRouteName(),
        'vault.cluster.secrets.backend.kv.secret.index',
        'navs to overview'
      );
      assertCorrectBreadcrumbs(assert, ['Secrets', backend, secretPath]);
      assertDetailTabs(assert, 'Overview');
      assertTabHrefs(assert, 'Overview');
      assert.dom(PAGE.title).hasText(secretPath, 'correct page title for secret overview');

      // secret tab
      await click(PAGE.secretTab('Secret'));
      assert.strictEqual(
        currentRouteName(),
        'vault.cluster.secrets.backend.kv.secret.details.index',
        'navs to details'
      );
      assertCorrectBreadcrumbs(assert, ['Secrets', backend, secretPath]);
      assertDetailTabs(assert, 'Secret');
      assertTabHrefs(assert, 'Secret');
      assert.dom(PAGE.title).hasText(secretPath, 'correct page title for secret detail');

      await click(PAGE.detail.createNewVersion);
      assert.strictEqual(
        currentRouteName(),
        'vault.cluster.secrets.backend.kv.secret.details.edit',
        'navs to create'
      );
      assertCorrectBreadcrumbs(assert, ['Secrets', backend, secretPath, 'Edit']);
      assert.dom(PAGE.title).hasText('Create New Version', 'correct page title for secret edit');

      // metadata tab
      await click(PAGE.breadcrumbAtIdx(2));
      await click(PAGE.secretTab('Metadata'));
      assert.strictEqual(
        currentRouteName(),
        'vault.cluster.secrets.backend.kv.secret.metadata.index',
        'navs to metadata'
      );
      assertCorrectBreadcrumbs(assert, ['Secrets', backend, secretPath, 'Metadata']);
      assertDetailTabs(assert, 'Metadata');
      assertTabHrefs(assert, 'Metadata');
      assert.dom(PAGE.title).hasText(secretPath, 'correct page title for metadata');

      await click(PAGE.metadata.editBtn);
      assert.strictEqual(
        currentRouteName(),
        'vault.cluster.secrets.backend.kv.secret.metadata.edit',
        'navs to metadata.edit'
      );
      assertCorrectBreadcrumbs(assert, ['Secrets', backend, secretPath, 'Metadata', 'Edit']);
      assert.dom(PAGE.title).hasText('Edit Secret Metadata', 'correct page title for metadata edit');

      // paths tab
      await click(PAGE.breadcrumbAtIdx(3));
      await click(PAGE.secretTab('Paths'));
      assert.strictEqual(
        currentRouteName(),
        'vault.cluster.secrets.backend.kv.secret.paths',
        'navs to paths'
      );
      assertCorrectBreadcrumbs(assert, ['Secrets', backend, secretPath, 'Paths']);
      assertDetailTabs(assert, 'Paths');
      assertTabHrefs(assert, 'Paths');
      assert.dom(PAGE.title).hasText(secretPath, 'correct page title for paths');

      // version history tab
      await click(PAGE.secretTab('Version History'));
      assert.strictEqual(
        currentRouteName(),
        'vault.cluster.secrets.backend.kv.secret.metadata.versions',
        'navs to version history'
      );
      assertCorrectBreadcrumbs(assert, ['Secrets', backend, secretPath, 'Version History']);
      assertDetailTabs(assert, 'Version History');
      assertTabHrefs(assert, 'Version History');
      assert.dom(PAGE.title).hasText(secretPath, 'correct page title for version history');
    });
  });

  module('data-reader persona', function (hooks) {
    hooks.beforeEach(async function () {
      const token = await runCmd([
        createPolicyCmd(
          `data-reader-${this.backend}`,
          personas.dataReader(this.backend) + personas.dataReader(this.emptyBackend)
        ),
        createTokenCmd(`data-reader-${this.backend}`),
      ]);
      await authPage.login(token);
      clearRecords(this.store);
      return;
    });
    test('empty backend - breadcrumbs, title, tabs, emptyState (dr)', async function (assert) {
      assert.expect(16);
      const backend = this.emptyBackend;
      await navToBackend(backend);

      // URL correct
      assert.strictEqual(currentURL(), `/vault/secrets/${backend}/kv/list`, 'lands on secrets list page');
      // Breadcrumbs correct
      assertCorrectBreadcrumbs(assert, ['Secrets', backend]);
      // Title correct
      assert.dom(PAGE.title).hasText(`${backend} version 2`);
      // Tabs correct
      assert.dom(PAGE.secretTab('Secrets')).hasText('Secrets');
      assert.dom(PAGE.secretTab('Secrets')).hasClass('active');
      assert.dom(PAGE.secretTab('Configuration')).hasText('Configuration');
      assert.dom(PAGE.secretTab('Configuration')).doesNotHaveClass('active');
      // Toolbar correct
      assert.dom(PAGE.toolbar).exists({ count: 1 }, 'toolbar renders');
      assert
        .dom(PAGE.list.filter)
        .doesNotExist('list filter input does not render because no list capabilities');
      // Page content correct
      assert
        .dom(PAGE.emptyStateTitle)
        .doesNotExist('empty state does not render because no metadata access to list');
      assert.dom(PAGE.list.overviewCard).exists('renders overview card');

      await typeIn(PAGE.list.overviewInput, 'directory/');
      await click(PAGE.list.overviewButton);
      assert
        .dom('[data-test-inline-error-message]')
        .hasText('You do not have the required permissions or the directory does not exist.');

      // click toolbar CTA
      await visit(`/vault/secrets/${backend}/kv/list`);
      await click(PAGE.list.createSecret);
      assert.strictEqual(
        currentURL(),
        `/vault/secrets/${backend}/kv/create`,
        `url includes /vault/secrets/${backend}/kv/create`
      );

      // Click cancel btn
      await click(FORM.cancelBtn);
      assert.strictEqual(
        currentURL(),
        `/vault/secrets/${backend}/kv/list`,
        `url includes /vault/secrets/${backend}/kv/list`
      );
    });
    test('can access nested secret (dr)', async function (assert) {
      assert.expect(23);
      const backend = this.backend;
      await navToBackend(backend);
      assert.dom(PAGE.title).hasText(`${backend} version 2`, 'title text correct');
      assert.dom(PAGE.emptyStateTitle).doesNotExist('No empty state');
      assertCorrectBreadcrumbs(assert, ['Secrets', backend]);
      assert
        .dom(PAGE.list.filter)
        .doesNotExist('List filter input does not render because no list capabilities');

      await typeIn(PAGE.list.overviewInput, 'app/nested/secret');
      await click(PAGE.list.overviewButton);

      assert.strictEqual(
        currentURL(),
        `/vault/secrets/${backend}/kv/app%2Fnested%2Fsecret`,
        `navigated to secret overview ${currentURL()}`
      );
      await click(PAGE.secretTab('Secret'));
      assertCorrectBreadcrumbs(assert, ['Secrets', backend, 'app', 'nested', 'secret']);
      assert.dom(PAGE.title).hasText('app/nested/secret', 'title is full secret path');
      assertDetailsToolbar(assert, ['copy']);

      await click(PAGE.breadcrumbAtIdx(3));
      assert.true(
        currentURL().startsWith(`/vault/secrets/${backend}/kv/list/app/nested/`),
        'links back to list directory'
      );

      await click(PAGE.breadcrumbAtIdx(2));
      assert.true(
        currentURL().startsWith(`/vault/secrets/${backend}/kv/list/app/`),
        'links back to list directory'
      );

      await click(PAGE.breadcrumbAtIdx(1));
      assert.true(currentURL().startsWith(`/vault/secrets/${backend}/kv/list`), 'links back to list root');
    });
    test('versioned secret nav, tabs, breadcrumbs (dr)', async function (assert) {
<<<<<<< HEAD
      assert.expect(30);
=======
      assert.expect(31);
>>>>>>> e3019ec3
      const backend = this.backend;
      await navToBackend(backend);

      // Navigate to secret
      await typeIn(PAGE.list.overviewInput, secretPath);
      await click(PAGE.list.overviewButton);

      assert.strictEqual(
        currentURL(),
        `/vault/secrets/${backend}/kv/${secretPathUrlEncoded}`,
        'navigates to secret overview'
      );
      await click(PAGE.secretTab('Secret'));
      assert.strictEqual(
        currentURL(),
        `/vault/secrets/${backend}/kv/${secretPathUrlEncoded}/details?version=3`,
        'Url includes version query param'
      );
      assert.dom(PAGE.title).hasText(secretPath, 'Goes to secret detail view');
      assertDetailTabs(assert, 'Secret', ['Version History']);
      assert.dom(PAGE.detail.versionDropdown).doesNotExist('Version dropdown hidden');
      assert.dom(PAGE.detail.createNewVersion).doesNotExist('unable to create a new version');
      assert.dom(PAGE.detail.versionTimestamp).containsText('Version 3 created');
      assert.dom(PAGE.infoRowValue('foo')).exists('renders current data');

      // data-reader can't navigate to older versions, but they can go to page directly
      await visit(`/vault/secrets/${backend}/kv/${secretPathUrlEncoded}/details?version=1`);
      assert.dom(PAGE.detail.versionDropdown).doesNotExist('Version dropdown does not exist');
      assert.dom(PAGE.detail.versionTimestamp).containsText('Version 1 created');
      assert.dom(PAGE.infoRowValue('key-1')).exists('renders previous data');

      assert.dom(PAGE.detail.createNewVersion).doesNotExist('cannot create new version');

      await click(PAGE.secretTab('Metadata'));
      assert.strictEqual(
        currentURL(),
        `/vault/secrets/${backend}/kv/${secretPathUrlEncoded}/metadata`,
        `goes to metadata page`
      );
      assertCorrectBreadcrumbs(assert, ['Secrets', backend, secretPath, 'Metadata']);
      assert.dom(PAGE.title).hasText(secretPath);
      assert.dom(PAGE.toolbarAction).doesNotExist('no toolbar actions available on metadata');
      assert
        .dom(`${PAGE.metadata.customMetadataSection} ${PAGE.emptyStateTitle}`)
        .hasText('No custom metadata');
      assert
        .dom(`${PAGE.metadata.secretMetadataSection} ${PAGE.emptyStateTitle}`)
        .hasText('You do not have access to secret metadata');
      assert.dom(PAGE.metadata.editBtn).doesNotExist('edit button hidden');
    });
    test('breadcrumbs & page titles are correct (dr)', async function (assert) {
      assert.expect(35);
      const backend = this.backend;
      await navToBackend(backend);
      await click(PAGE.secretTab('Configuration'));
      assertCorrectBreadcrumbs(assert, ['Secrets', backend, 'Configuration']);
      assert.dom(PAGE.title).hasText(`${backend} version 2`, 'title correct on config page');

      await click(PAGE.secretTab('Secrets'));
      assertCorrectBreadcrumbs(assert, ['Secrets', backend]);
      assert.dom(PAGE.title).hasText(`${backend} version 2`, 'title correct on secrets list');

      await typeIn(PAGE.list.overviewInput, 'app/nested/secret');
      await click(PAGE.list.overviewButton);
      assertCorrectBreadcrumbs(assert, ['Secrets', backend, 'app', 'nested', 'secret']);
      assert.dom(PAGE.title).hasText('app/nested/secret', 'title correct on secret detail');

      assert.dom(PAGE.detail.createNewVersion).doesNotExist('cannot create new version');

      await click(PAGE.secretTab('Metadata'));
      assertCorrectBreadcrumbs(assert, ['Secrets', backend, 'app', 'nested', 'secret', 'Metadata']);
      assert.dom(PAGE.title).hasText('app/nested/secret', 'title correct on metadata');

      assert.dom(PAGE.metadata.editBtn).doesNotExist('cannot edit metadata');

      await click(PAGE.secretTab('Paths'));
      assertCorrectBreadcrumbs(assert, ['Secrets', backend, 'app', 'nested', 'secret', 'Paths']);
      assert.dom(PAGE.title).hasText('app/nested/secret', 'correct page title for paths');

      assert.dom(PAGE.secretTab('Version History')).doesNotExist('Version History tab not shown');
    });
  });

  module('data-list-reader persona', function (hooks) {
    hooks.beforeEach(async function () {
      const token = await runCmd([
        createPolicyCmd(
          `data-reader-list-${this.backend}`,
          personas.dataListReader(this.backend) + personas.dataListReader(this.emptyBackend)
        ),
        createTokenCmd(`data-reader-list-${this.backend}`),
      ]);

      await authPage.login(token);
      clearRecords(this.store);
      return;
    });
    test('empty backend - breadcrumbs, title, tabs, emptyState (dlr)', async function (assert) {
      assert.expect(15);
      const backend = this.emptyBackend;
      await navToBackend(backend);

      // URL correct
      assert.strictEqual(currentURL(), `/vault/secrets/${backend}/kv/list`, 'lands on secrets list page');
      // Breadcrumbs correct
      assertCorrectBreadcrumbs(assert, ['Secrets', backend]);
      // Title correct
      assert.dom(PAGE.title).hasText(`${backend} version 2`);
      // Tabs correct
      assert.dom(PAGE.secretTab('Secrets')).hasText('Secrets');
      assert.dom(PAGE.secretTab('Secrets')).hasClass('active');
      assert.dom(PAGE.secretTab('Configuration')).hasText('Configuration');
      assert.dom(PAGE.secretTab('Configuration')).doesNotHaveClass('active');
      // Toolbar correct
      assert.dom(PAGE.toolbar).exists({ count: 1 }, 'toolbar renders');
      assert.dom(PAGE.list.filter).doesNotExist('List filter does not show because no secrets exists.');
      // Page content correct
      assert.dom(PAGE.emptyStateTitle).hasText('No secrets yet');
      assert.dom(PAGE.list.createSecret).hasText('Create secret');

      // click toolbar CTA
      await click(PAGE.list.createSecret);
      assert.true(
        currentURL().startsWith(`/vault/secrets/${backend}/kv/create`),
        `url includes /vault/secrets/${backend}/kv/create`
      );

      // Click cancel btn
      await click(FORM.cancelBtn);
      assert.true(
        currentURL().startsWith(`/vault/secrets/${backend}/kv/list`),
        `url includes /vault/secrets/${backend}/kv/list`
      );
    });
    test('can access nested secret (dlr)', async function (assert) {
      assert.expect(32);
      const backend = this.backend;
      await navToBackend(backend);
      assert.dom(PAGE.title).hasText(`${backend} version 2`, 'title text correct');
      assert.dom(PAGE.emptyStateTitle).doesNotExist('No empty state');
      assertCorrectBreadcrumbs(assert, ['Secrets', backend]);
      assert.dom(PAGE.list.filter).hasNoValue('List filter input is empty');

      // Navigate through list items
      await click(PAGE.list.item('app/'));
      assert.strictEqual(
        currentURL(),
        `/vault/secrets/${backend}/kv/list/app/`,
        `navigated to ${currentURL()}`
      );
      assertCorrectBreadcrumbs(assert, ['Secrets', backend, 'app']);
      assert.dom(PAGE.title).hasText(`${backend} version 2`);
      assert.dom(PAGE.list.filter).doesNotExist('List filter hidden since no nested list access');

      assert
        .dom(PAGE.list.overviewInput)
        .hasValue('app/', 'overview card is pre-filled with directory param');
      await typeIn(PAGE.list.overviewInput, 'nested/secret');
      await click(PAGE.list.overviewButton);

      assert.strictEqual(
        currentURL(),
        `/vault/secrets/${backend}/kv/app%2Fnested%2Fsecret`,
        `navigated to overview`
      );
      await click(PAGE.secretTab('Secret'));
      assert.strictEqual(
        currentURL(),
        `/vault/secrets/${backend}/kv/app%2Fnested%2Fsecret/details?version=1`,
        `navigated to ${currentURL()}`
      );
      assertCorrectBreadcrumbs(assert, ['Secrets', backend, 'app', 'nested', 'secret']);
      assert.dom(PAGE.title).hasText('app/nested/secret', 'title is full secret path');
      assertDetailsToolbar(assert, ['delete', 'copy']);

      await click(PAGE.breadcrumbAtIdx(3));
      assert.true(
        currentURL().startsWith(`/vault/secrets/${backend}/kv/list/app/nested/`),
        'links back to list directory'
      );

      await click(PAGE.breadcrumbAtIdx(2));
      assert.true(
        currentURL().startsWith(`/vault/secrets/${backend}/kv/list/app/`),
        'links back to list directory'
      );

      await click(PAGE.breadcrumbAtIdx(1));
      assert.true(currentURL().startsWith(`/vault/secrets/${backend}/kv/list`), 'links back to list root');
    });
    test('versioned secret nav, tabs, breadcrumbs (dlr)', async function (assert) {
<<<<<<< HEAD
      assert.expect(30);
=======
      assert.expect(31);
>>>>>>> e3019ec3
      const backend = this.backend;
      await navToBackend(backend);
      await click(PAGE.list.item(secretPath));
      assert.strictEqual(
        currentURL(),
        `/vault/secrets/${backend}/kv/${secretPathUrlEncoded}`,
        'navigates to overview'
      );
      await click(PAGE.secretTab('Secret'));
      assert.strictEqual(
        currentURL(),
        `/vault/secrets/${backend}/kv/${secretPathUrlEncoded}/details?version=3`,
        'Url includes version query param'
      );
      assert.dom(PAGE.title).hasText(secretPath, 'Goes to secret detail view');
      assertDetailTabs(assert, 'Secret', ['Version History']);
      assert.dom(PAGE.detail.versionDropdown).doesNotExist('does not show version dropdown');
      assert.dom(PAGE.detail.createNewVersion).doesNotExist('unable to create a new version');
      assert.dom(PAGE.detail.versionTimestamp).containsText('Version 3 created');
      assert.dom(PAGE.infoRowValue('foo')).exists('renders current data');

      assert.dom(PAGE.detail.createNewVersion).doesNotExist('cannot create new version');

      // data-list-reader can't navigate to older versions, but they can go to page directly
      await visit(`/vault/secrets/${backend}/kv/${secretPathUrlEncoded}/details?version=1`);
      assert.dom(PAGE.detail.versionDropdown).doesNotExist('no version dropdown');
      assert.dom(PAGE.detail.versionTimestamp).containsText('Version 1 created');
      assert.dom(PAGE.infoRowValue('key-1')).exists('renders previous data');

      assert.dom(PAGE.detail.createNewVersion).doesNotExist('cannot create new version from old version');

      await click(PAGE.secretTab('Metadata'));
      assert.strictEqual(
        currentURL(),
        `/vault/secrets/${backend}/kv/${secretPathUrlEncoded}/metadata`,
        `goes to metadata page`
      );
      assertCorrectBreadcrumbs(assert, ['Secrets', backend, secretPath, 'Metadata']);
      assert.dom(PAGE.title).hasText(secretPath);
      assert
        .dom(`${PAGE.metadata.customMetadataSection} ${PAGE.emptyStateTitle}`)
        .hasText('No custom metadata');
      assert
        .dom(`${PAGE.metadata.secretMetadataSection} ${PAGE.emptyStateTitle}`)
        .hasText('You do not have access to secret metadata');
      assert.dom(PAGE.metadata.editBtn).doesNotExist('edit button hidden');
    });
    test('breadcrumbs & page titles are correct (dlr)', async function (assert) {
      assert.expect(29);
      const backend = this.backend;
      await navToBackend(backend);

      await click(PAGE.secretTab('Configuration'));
      assertCorrectBreadcrumbs(assert, ['Secrets', backend, 'Configuration']);
      assert.dom(PAGE.title).hasText(`${backend} version 2`, 'correct page title for configuration');

      await click(PAGE.secretTab('Secrets'));
      assertCorrectBreadcrumbs(assert, ['Secrets', backend]);
      assert.dom(PAGE.title).hasText(`${backend} version 2`, 'correct page title for secret list');

      await click(PAGE.list.item(secretPath));
      assertCorrectBreadcrumbs(assert, ['Secrets', backend, secretPath]);
      assert.dom(PAGE.title).hasText(secretPath, 'correct page title for secret detail');

      assert.dom(PAGE.detail.createNewVersion).doesNotExist('cannot create new version');

      await click(PAGE.secretTab('Metadata'));
      assertCorrectBreadcrumbs(assert, ['Secrets', backend, secretPath, 'Metadata']);
      assert.dom(PAGE.title).hasText(secretPath, 'correct page title for metadata');

      assert.dom(PAGE.metadata.editBtn).doesNotExist('cannot edit metadata');

      await click(PAGE.secretTab('Paths'));
      assertCorrectBreadcrumbs(assert, ['Secrets', backend, secretPath, 'Paths']);
      assert.dom(PAGE.title).hasText(secretPath, 'correct page title for paths');

      assert.dom(PAGE.secretTab('Version History')).doesNotExist('Version History tab not shown');
    });
  });

  module('metadata-maintainer persona', function (hooks) {
    hooks.beforeEach(async function () {
      const token = await runCmd([
        createPolicyCmd(
          `metadata-maintainer-${this.backend}`,
          personas.metadataMaintainer(this.backend) + personas.metadataMaintainer(this.emptyBackend)
        ),
        createTokenCmd(`metadata-maintainer-${this.backend}`),
      ]);
      await authPage.login(token);
      clearRecords(this.store);
      return;
    });
    test('empty backend - breadcrumbs, title, tabs, emptyState (mm)', async function (assert) {
      assert.expect(15);
      const backend = this.emptyBackend;
      await navToBackend(backend);

      // URL correct
      assert.strictEqual(currentURL(), `/vault/secrets/${backend}/kv/list`, 'lands on secrets list page');
      // Breadcrumbs correct
      assertCorrectBreadcrumbs(assert, ['Secrets', backend]);
      // Title correct
      assert.dom(PAGE.title).hasText(`${backend} version 2`);
      // Tabs correct
      assert.dom(PAGE.secretTab('Secrets')).hasText('Secrets');
      assert.dom(PAGE.secretTab('Secrets')).hasClass('active');
      assert.dom(PAGE.secretTab('Configuration')).hasText('Configuration');
      assert.dom(PAGE.secretTab('Configuration')).doesNotHaveClass('active');
      // Toolbar correct
      assert.dom(PAGE.toolbar).exists({ count: 1 }, 'toolbar only renders create secret action');
      assert.dom(PAGE.list.filter).doesNotExist('List filter does not show because no secrets exists.');
      // Page content correct
      assert.dom(PAGE.emptyStateTitle).hasText('No secrets yet');
      assert.dom(PAGE.list.createSecret).hasText('Create secret');

      // click toolbar CTA
      await click(PAGE.list.createSecret);
      assert.true(
        currentURL().startsWith(`/vault/secrets/${backend}/kv/create`),
        `url includes /vault/secrets/${backend}/kv/create`
      );

      // Click cancel btn
      await click(FORM.cancelBtn);
      assert.true(
        currentURL().startsWith(`/vault/secrets/${backend}/kv/list`),
        `url includes /vault/secrets/${backend}/kv/list`
      );
    });
    test('can access nested secret (mm)', async function (assert) {
      assert.expect(42);
      const backend = this.backend;
      await navToBackend(backend);
      assert.dom(PAGE.title).hasText(`${backend} version 2`, 'title text correct');
      assert.dom(PAGE.emptyStateTitle).doesNotExist('No empty state');
      assertCorrectBreadcrumbs(assert, ['Secrets', backend]);
      assert.dom(PAGE.list.filter).hasNoValue('List filter input is empty');

      // Navigate through list items
      await click(PAGE.list.item('app/'));
      assert.strictEqual(
        currentURL(),
        `/vault/secrets/${backend}/kv/list/app/`,
        `navigated to ${currentURL()}`
      );
      assertCorrectBreadcrumbs(assert, ['Secrets', backend, 'app']);
      assert.dom(PAGE.title).hasText(`${backend} version 2`);
      assert.dom(PAGE.list.filter).hasValue('app/', 'List filter input is prefilled');
      assert.dom(PAGE.list.item('nested/')).exists('Shows nested secret');

      await click(PAGE.list.item('nested/'));
      assert.strictEqual(
        currentURL(),
        `/vault/secrets/${backend}/kv/list/app/nested/`,
        `navigated to ${currentURL()}`
      );
      assertCorrectBreadcrumbs(assert, ['Secrets', backend, 'app', 'nested']);
      assert.dom(PAGE.title).hasText(`${backend} version 2`);
      assert.dom(PAGE.list.filter).hasValue('app/nested/', 'List filter input is prefilled');
      assert.dom(PAGE.list.item('secret')).exists('Shows deeply nested secret');

      await click(PAGE.list.item('secret'));
      assert.strictEqual(
        currentURL(),
        `/vault/secrets/${backend}/kv/app%2Fnested%2Fsecret`,
        `goes to overview`
      );
      await click(PAGE.secretTab('Secret'));
      assert.strictEqual(
        currentURL(),
        `/vault/secrets/${backend}/kv/app%2Fnested%2Fsecret/details`,
        `Goes to URL without version`
      );
      assertCorrectBreadcrumbs(assert, ['Secrets', backend, 'app', 'nested', 'secret']);
      assert.dom(PAGE.title).hasText('app/nested/secret', 'title is full secret path');
      assertDetailsToolbar(assert, ['delete', 'destroy', 'versionDropdown']);
      assert.dom(PAGE.detail.versionDropdown).hasText('Version 1', 'Shows version timestamp');

      await click(PAGE.breadcrumbAtIdx(3));
      assert.true(
        currentURL().startsWith(`/vault/secrets/${backend}/kv/list/app/nested/`),
        'links back to list directory'
      );

      await click(PAGE.breadcrumbAtIdx(2));
      assert.true(
        currentURL().startsWith(`/vault/secrets/${backend}/kv/list/app/`),
        'links back to list directory'
      );

      await click(PAGE.breadcrumbAtIdx(1));
      assert.true(currentURL().startsWith(`/vault/secrets/${backend}/kv/list`), 'links back to list root');
    });
    test('versioned secret nav, tabs, breadcrumbs (mm)', async function (assert) {
<<<<<<< HEAD
      assert.expect(39);
=======
      assert.expect(40);
>>>>>>> e3019ec3
      const backend = this.backend;
      await navToBackend(backend);
      await click(PAGE.list.item(secretPath));

      assert.strictEqual(
        currentURL(),
        `/vault/secrets/${backend}/kv/${secretPathUrlEncoded}`,
        'navs to overview'
      );
      await click(PAGE.secretTab('Secret'));
      assert.strictEqual(
        currentURL(),
        `/vault/secrets/${backend}/kv/${secretPathUrlEncoded}/details`,
        'Url does not include version query param'
      );
      assert.dom(PAGE.title).hasText(secretPath, 'Goes to secret detail view');
      assertDetailTabs(assert, 'Secret');
      assert.dom(PAGE.detail.versionDropdown).hasText('Version 3', 'Version dropdown shows current version');
      assert.dom(PAGE.detail.createNewVersion).doesNotExist('Create new version button not shown');
      assert.dom(PAGE.detail.versionTimestamp).doesNotExist('Version created text not shown');
      assert.dom(PAGE.infoRowValue('foo')).doesNotExist('does not render current data');
      assert
        .dom(PAGE.emptyStateTitle)
        .hasText('You do not have permission to read this secret', 'Shows empty state on secret detail');

      await click(PAGE.detail.versionDropdown);
      await click(`${PAGE.detail.version(1)} a`);
      assert.strictEqual(
        currentURL(),
        `/vault/secrets/${backend}/kv/${secretPathUrlEncoded}/details?version=1`,
        'Goes to detail view for version 1'
      );
      assert.dom(PAGE.detail.versionDropdown).hasText('Version 1', 'Version dropdown shows selected version');

      assert.dom(PAGE.infoRowValue('key-1')).doesNotExist('does not render previous data');
      assert
        .dom(PAGE.emptyStateTitle)
        .hasText(
          'You do not have permission to read this secret',
          'Shows empty state on secret detail for older version'
        );

      await click(PAGE.secretTab('Metadata'));
      assert.strictEqual(
        currentURL(),
        `/vault/secrets/${backend}/kv/${secretPathUrlEncoded}/metadata`,
        `goes to metadata page`
      );
      assertCorrectBreadcrumbs(assert, ['Secrets', backend, secretPath, 'Metadata']);
      assert.dom(PAGE.title).hasText(secretPath);
      assert
        .dom(`${PAGE.metadata.customMetadataSection} ${PAGE.emptyStateTitle}`)
        .hasText('No custom metadata');
      assert
        .dom(`${PAGE.metadata.customMetadataSection} ${PAGE.emptyStateActions}`)
        .hasText('Add metadata', 'empty state has metadata CTA');
      assert.dom(PAGE.metadata.editBtn).hasText('Edit metadata');

      await click(PAGE.metadata.editBtn);
      assert.strictEqual(
        currentURL(),
        `/vault/secrets/${backend}/kv/${secretPathUrlEncoded}/metadata/edit`,
        `goes to metadata edit page`
      );
      assertCorrectBreadcrumbs(assert, ['Secrets', backend, secretPath, 'Metadata', 'Edit']);
      await click(FORM.cancelBtn);
      assert.strictEqual(
        currentURL(),
        `/vault/secrets/${backend}/kv/${secretPathUrlEncoded}/metadata`,
        `cancel btn goes back to metadata page`
      );
    });
    test('breadcrumbs & page titles are correct (mm)', async function (assert) {
      assert.expect(39);
      const backend = this.backend;
      await navToBackend(backend);
      await click(PAGE.secretTab('Configuration'));
      assertCorrectBreadcrumbs(assert, ['Secrets', backend, 'Configuration']);
      assert.dom(PAGE.title).hasText(`${backend} version 2`, 'correct page title for configuration');

      await click(PAGE.secretTab('Secrets'));
      assertCorrectBreadcrumbs(assert, ['Secrets', backend]);
      assert.dom(PAGE.title).hasText(`${backend} version 2`, 'correct page title for secret list');

      await click(PAGE.list.item(secretPath));
      assertCorrectBreadcrumbs(assert, ['Secrets', backend, secretPath]);
      assert.dom(PAGE.title).hasText(secretPath, 'correct page title for secret detail');

      await click(PAGE.secretTab('Metadata'));
      assertCorrectBreadcrumbs(assert, ['Secrets', backend, secretPath, 'Metadata']);
      assert.dom(PAGE.title).hasText(secretPath, 'correct page title for metadata');

      await click(PAGE.metadata.editBtn);
      assertCorrectBreadcrumbs(assert, ['Secrets', backend, secretPath, 'Metadata', 'Edit']);
      assert.dom(PAGE.title).hasText('Edit Secret Metadata', 'correct page title for metadata edit');

      await click(PAGE.breadcrumbAtIdx(3));
      await click(PAGE.secretTab('Paths'));
      assertCorrectBreadcrumbs(assert, ['Secrets', backend, secretPath, 'Paths']);
      assert.dom(PAGE.title).hasText(secretPath, 'correct page title for paths');

      await click(PAGE.secretTab('Version History'));
      assertCorrectBreadcrumbs(assert, ['Secrets', backend, secretPath, 'Version History']);
      assert.dom(PAGE.title).hasText(secretPath, 'correct page title for version history');
    });
  });

  module('secret-creator persona', function (hooks) {
    hooks.beforeEach(async function () {
      const token = await runCmd([
        createPolicyCmd(
          `secret-creator-${this.backend}`,
          personas.secretCreator(this.backend) + personas.secretCreator(this.emptyBackend)
        ),
        createTokenCmd(`secret-creator-${this.backend}`),
      ]);
      await authPage.login(token);
      clearRecords(this.store);
      return;
    });
    test('empty backend - breadcrumbs, title, tabs, emptyState (sc)', async function (assert) {
      assert.expect(15);
      const backend = this.emptyBackend;
      await navToBackend(backend);

      // URL correct
      assert.strictEqual(currentURL(), `/vault/secrets/${backend}/kv/list`, 'lands on secrets list page');
      // Breadcrumbs correct
      assertCorrectBreadcrumbs(assert, ['Secrets', backend]);
      // Title correct
      assert.dom(PAGE.title).hasText(`${backend} version 2`);
      // Tabs correct
      assert.dom(PAGE.secretTab('Secrets')).hasText('Secrets');
      assert.dom(PAGE.secretTab('Secrets')).hasClass('active');
      assert.dom(PAGE.secretTab('Configuration')).hasText('Configuration');
      assert.dom(PAGE.secretTab('Configuration')).doesNotHaveClass('active');
      // Toolbar correct
      assert.dom(PAGE.toolbar).exists({ count: 1 }, 'toolbar only renders create secret action');
      assert.dom(PAGE.list.filter).doesNotExist('List filter input is not rendered');
      // Page content correct
      assert.dom(PAGE.list.overviewCard).exists('Overview card renders');
      assert.dom(PAGE.list.createSecret).hasText('Create secret');

      // click toolbar CTA
      await click(PAGE.list.createSecret);
      assert.strictEqual(
        currentURL(),
        `/vault/secrets/${backend}/kv/create`,
        `goes to /vault/secrets/${backend}/kv/create`
      );

      // Click cancel btn
      await click(FORM.cancelBtn);
      assert.strictEqual(
        currentURL(),
        `/vault/secrets/${backend}/kv/list`,
        `url includes /vault/secrets/${backend}/kv/list`
      );
    });
    test('can access nested secret (sc)', async function (assert) {
      assert.expect(24);
      const backend = this.backend;
      await navToBackend(backend);
      assert.dom(PAGE.title).hasText(`${backend} version 2`, 'title text correct');
      assert.dom(PAGE.emptyStateTitle).doesNotExist('No empty state');
      assertCorrectBreadcrumbs(assert, ['Secrets', backend]);
      assert.dom(PAGE.list.filter).doesNotExist('List filter input is not rendered');

      // Navigate to secret
      await typeIn(PAGE.list.overviewInput, 'app/nested/secret');
      await click(PAGE.list.overviewButton);

      assert.strictEqual(
        currentURL(),
        `/vault/secrets/${backend}/kv/app%2Fnested%2Fsecret`,
        'goes to overview'
      );
      await click(PAGE.secretTab('Secret'));
      assert.strictEqual(
        currentURL(),
        `/vault/secrets/${backend}/kv/app%2Fnested%2Fsecret/details`,
        'goes to secret detail page'
      );
      assertCorrectBreadcrumbs(assert, ['Secrets', backend, 'app', 'nested', 'secret']);
      assert.dom(PAGE.title).hasText('app/nested/secret', 'title is full secret path');
      assertDetailsToolbar(assert, ['createNewVersion']);

      await click(PAGE.breadcrumbAtIdx(3));
      assert.true(
        currentURL().startsWith(`/vault/secrets/${backend}/kv/list/app/nested/`),
        'links back to list directory'
      );

      await click(PAGE.breadcrumbAtIdx(2));
      assert.true(
        currentURL().startsWith(`/vault/secrets/${backend}/kv/list/app/`),
        'links back to list directory'
      );

      await click(PAGE.breadcrumbAtIdx(1));
      assert.true(currentURL().startsWith(`/vault/secrets/${backend}/kv/list`), 'links back to list root');
    });
    test('versioned secret nav, tabs, breadcrumbs (sc)', async function (assert) {
<<<<<<< HEAD
      assert.expect(38);
=======
      assert.expect(39);
>>>>>>> e3019ec3
      const backend = this.backend;
      await navToBackend(backend);

      await typeIn(PAGE.list.overviewInput, secretPath);
      await click(PAGE.list.overviewButton);
      assert.strictEqual(
        currentURL(),
        `/vault/secrets/${backend}/kv/${secretPathUrlEncoded}`,
        'Goes to overview'
      );
      await click(PAGE.secretTab('Secret'));
      assert.strictEqual(
        currentURL(),
        `/vault/secrets/${backend}/kv/${secretPathUrlEncoded}/details`,
        'Goes to detail view'
      );
      assert.dom(PAGE.title).hasText(secretPath, 'Goes to secret detail view');
      assertDetailTabs(assert, 'Secret', ['Version History']);
      assert.dom(PAGE.detail.versionDropdown).doesNotExist('Version dropdown does not render');
      assert.dom(PAGE.detail.createNewVersion).hasText('Create new version', 'Create version button shows');
      assert.dom(PAGE.detail.versionTimestamp).doesNotExist('Version created info is not rendered');
      assert.dom(PAGE.infoRowValue('foo')).doesNotExist('current data not rendered');
      assert
        .dom(PAGE.emptyStateTitle)
        .hasText('You do not have permission to read this secret', 'empty state shows');

      await click(PAGE.detail.createNewVersion);
      assert.strictEqual(
        currentURL(),
        `/vault/secrets/${backend}/kv/${secretPathUrlEncoded}/details/edit`,
        'Goes to edit page'
      );
      assert.dom(FORM.versionAlert).doesNotExist('Does not show version alert for current version');
      assert
        .dom(FORM.noReadAlert)
        .hasText(
          'Warning You do not have read permissions for this secret data. Saving will overwrite the existing secret.',
          'Shows warning about no read permissions'
        );
      assert.dom(FORM.inputByAttr('path')).isDisabled();

      await click(FORM.cancelBtn);
      assert.strictEqual(
        currentURL(),
        `/vault/secrets/${backend}/kv/${secretPathUrlEncoded}`,
        'Goes back to overview'
      );

      await visit(`/vault/secrets/${backend}/kv/${secretPathUrlEncoded}/details?version=1`);
      assert.dom(PAGE.detail.versionDropdown).doesNotExist('Version dropdown does not exist');
      assert.dom(PAGE.detail.versionTimestamp).doesNotExist('version created data not rendered');
      assert.dom(PAGE.infoRowValue('key-1')).doesNotExist('does not render previous data');

      await click(PAGE.detail.createNewVersion);
      assert.strictEqual(
        currentURL(),
        `/vault/secrets/${backend}/kv/${secretPathUrlEncoded}/details/edit?version=1`,
        'Url includes version query param'
      );
      assert.dom(FORM.inputByAttr('path')).isDisabled();
      assert.dom(FORM.keyInput()).hasValue('', 'form does not pre-populate');
      assert.dom(FORM.maskedValueInput()).hasValue('', 'form does not pre-populate');
      assert.dom(FORM.noReadAlert).exists('Shows no read alert');
      await click(FORM.cancelBtn);

      await click(PAGE.secretTab('Metadata'));
      assert.strictEqual(
        currentURL(),
        `/vault/secrets/${backend}/kv/${secretPathUrlEncoded}/metadata`,
        `goes to metadata page`
      );
      assertCorrectBreadcrumbs(assert, ['Secrets', backend, secretPath, 'Metadata']);
      assert.dom(PAGE.title).hasText(secretPath);
      assert
        .dom(`${PAGE.metadata.customMetadataSection} ${PAGE.emptyStateTitle}`)
        .hasText('You do not have access to read custom metadata', 'shows correct empty state');
      assert.dom(PAGE.metadata.editBtn).doesNotExist('edit metadata button does not render');
    });
    test('breadcrumbs & page titles are correct (sc)', async function (assert) {
      assert.expect(39);
      const backend = this.backend;
      await navToBackend(backend);
      await click(PAGE.secretTab('Configuration'));
      assertCorrectBreadcrumbs(assert, ['Secrets', backend, 'Configuration']);
      assert.dom(PAGE.title).hasText(`${backend} version 2`, 'correct page title for configuration');

      await click(PAGE.secretTab('Secrets'));
      assertCorrectBreadcrumbs(assert, ['Secrets', backend]);
      assert.dom(PAGE.title).hasText(`${backend} version 2`, 'correct page title for secret list');

      await typeIn(PAGE.list.overviewInput, secretPath);
      await click(PAGE.list.overviewButton);
      assertCorrectBreadcrumbs(assert, ['Secrets', backend, secretPath]);
      assert.dom(PAGE.title).hasText(secretPath, 'correct page title for secret detail');

      await click(PAGE.secretTab('Secret'));
      assertCorrectBreadcrumbs(assert, ['Secrets', backend, secretPath]);
      assert.dom(PAGE.title).hasText(secretPath, 'correct page title for secret detail');

      await click(PAGE.detail.createNewVersion);
      assertCorrectBreadcrumbs(assert, ['Secrets', backend, secretPath, 'Edit']);
      assert.dom(PAGE.title).hasText('Create New Version', 'correct page title for secret edit');

      await click(PAGE.breadcrumbAtIdx(2));
      await click(PAGE.secretTab('Metadata'));
      assertCorrectBreadcrumbs(assert, ['Secrets', backend, secretPath, 'Metadata']);
      assert.dom(PAGE.title).hasText(secretPath, 'correct page title for metadata');

      assert.dom(PAGE.metadata.editBtn).doesNotExist('cannot edit metadata');

      await click(PAGE.breadcrumbAtIdx(2));
      await click(PAGE.secretTab('Paths'));
      assertCorrectBreadcrumbs(assert, ['Secrets', backend, secretPath, 'Paths']);
      assert.dom(PAGE.title).hasText(secretPath, 'correct page title for paths');

      assert.dom(PAGE.secretTab('Version History')).doesNotExist('Version History tab not shown');
    });
  });

  module('enterprise controlled access persona', function (hooks) {
    hooks.beforeEach(async function () {
      // Set up control group scenario
      const userPolicy = `
path "${this.backend}/data/*" {
  capabilities = ["create", "read", "update", "delete", "list"]
  control_group = {
    max_ttl = "24h"
    factor "ops_manager" {
      controlled_capabilities = ["read"]
      identity {
          group_names = ["managers"]
          approvals = 1
      }
    }
  }
}

path "${this.backend}/*" {
  capabilities = ["list"]
}
`;
      const { userToken } = await setupControlGroup({ userPolicy, backend: this.backend });
      this.userToken = userToken;
      await authPage.login(userToken);
      clearRecords(this.store);
      return;
    });
    test('can access nested secret (cg)', async function (assert) {
      assert.expect(43);
      const backend = this.backend;
      await navToBackend(backend);
      assert.dom(PAGE.title).hasText(`${backend} version 2`, 'title text correct');
      assert.dom(PAGE.emptyStateTitle).doesNotExist('No empty state');
      assertCorrectBreadcrumbs(assert, ['Secrets', backend]);
      assert.dom(PAGE.list.filter).hasNoValue('List filter input is empty');

      // Navigate through list items
      await click(PAGE.list.item('app/'));
      assert.strictEqual(
        currentURL(),
        `/vault/secrets/${backend}/kv/list/app/`,
        `navigated to ${currentURL()}`
      );
      assertCorrectBreadcrumbs(assert, ['Secrets', backend, 'app']);
      assert.dom(PAGE.title).hasText(`${backend} version 2`);
      assert.dom(PAGE.list.filter).hasValue('app/', 'List filter input is prefilled');
      assert.dom(PAGE.list.item('nested/')).exists('Shows nested secret');

      await click(PAGE.list.item('nested/'));
      assert.strictEqual(
        currentURL(),
        `/vault/secrets/${backend}/kv/list/app/nested/`,
        `navigated to ${currentURL()}`
      );
      assertCorrectBreadcrumbs(assert, ['Secrets', backend, 'app', 'nested']);
      assert.dom(PAGE.title).hasText(`${backend} version 2`);
      assert.dom(PAGE.list.filter).hasValue('app/nested/', 'List filter input is prefilled');
      assert.dom(PAGE.list.item('secret')).exists('Shows deeply nested secret');

      // For some reason when we click on the item in tests it throws a global control group error
      // But not when we visit the page directly
      await visit(`/vault/secrets/${backend}/kv/app%2Fnested%2Fsecret/details`);
      assert.true(
        await waitUntil(() => currentRouteName() === 'vault.cluster.access.control-group-accessor'),
        'redirects to access control group route'
      );
      await grantAccess({
        apiPath: `${backend}/data/app/nested/secret`,
        originUrl: `/vault/secrets/${backend}/kv/list/app/nested/`,
        userToken: this.userToken,
        backend: this.backend,
      });
      assert.strictEqual(
        currentURL(),
        `/vault/secrets/${backend}/kv/list/app/nested/`,
        'navigates to list url where secret is'
      );
      await click(PAGE.list.item('secret'));
      assert.strictEqual(
        currentURL(),
        `/vault/secrets/${backend}/kv/app%2Fnested%2Fsecret`,
        'goes to overview'
      );

      await click(PAGE.secretTab('Secret'));
      assert.strictEqual(
        currentURL(),
        `/vault/secrets/${backend}/kv/app%2Fnested%2Fsecret/details?version=1`,
        'goes to secret details'
      );
      assertCorrectBreadcrumbs(assert, ['Secrets', backend, 'app', 'nested', 'secret']);
      assert.dom(PAGE.title).hasText('app/nested/secret', 'title is full secret path');
      assertDetailsToolbar(assert, ['delete', 'copy', 'createNewVersion']);

      await click(PAGE.breadcrumbAtIdx(3));
      assert.true(
        currentURL().startsWith(`/vault/secrets/${backend}/kv/list/app/nested/`),
        'links back to list directory'
      );

      await click(PAGE.breadcrumbAtIdx(2));
      assert.true(
        currentURL().startsWith(`/vault/secrets/${backend}/kv/list/app/`),
        'links back to list directory'
      );

      await click(PAGE.breadcrumbAtIdx(1));
      assert.true(currentURL().startsWith(`/vault/secrets/${backend}/kv/list`), 'links back to list root');
    });
    test('breadcrumbs & page titles are correct (cg)', async function (assert) {
      assert.expect(42);
      const backend = this.backend;
      await navToBackend(backend);
      await click(PAGE.secretTab('Configuration'));
      assertCorrectBreadcrumbs(assert, ['Secrets', backend, 'Configuration']);
      assert.dom(PAGE.title).hasText(`${backend} version 2`, 'correct page title for configuration');

      await click(PAGE.secretTab('Secrets'));
      assertCorrectBreadcrumbs(assert, ['Secrets', backend]);
      assert.dom(PAGE.title).hasText(`${backend} version 2`, 'correct page title for secret list');

      await visit(`/vault/secrets/${backend}/kv/${secretPathUrlEncoded}/details`);

      assert.true(
        await waitUntil(() => currentRouteName() === 'vault.cluster.access.control-group-accessor'),
        'redirects to access control group route'
      );
      await grantAccess({
        apiPath: `${backend}/data/${encodeURIComponent(secretPath)}`,
        originUrl: `/vault/secrets/${backend}/kv/list`,
        userToken: this.userToken,
        backend: this.backend,
      });

      assert.strictEqual(
        currentURL(),
        `/vault/secrets/${backend}/kv/list`,
        'navigates back to list url after authorized'
      );
      await click(PAGE.list.item(secretPath));
      assert.strictEqual(
        currentURL(),
        `/vault/secrets/${backend}/kv/${secretPathUrlEncoded}`,
        'Goes to overview'
      );
      assertCorrectBreadcrumbs(assert, ['Secrets', backend, secretPath]);
      assert.dom(PAGE.title).hasText(secretPath, 'correct page title for secret overview');

      await click(PAGE.secretTab('Metadata'));
      assertCorrectBreadcrumbs(assert, ['Secrets', backend, secretPath, 'Metadata']);
      assert.dom(PAGE.title).hasText(secretPath, 'correct page title for metadata');
      assert.dom(PAGE.metadata.editBtn).doesNotExist('cannot edit metadata');

      await click(PAGE.secretTab('Paths'));
      assertCorrectBreadcrumbs(assert, ['Secrets', backend, secretPath, 'Paths']);
      assert.dom(PAGE.title).hasText(secretPath, 'correct page title for paths');

      assert.dom(PAGE.secretTab('Version History')).doesNotExist('Version History tab not shown');

      await click(PAGE.secretTab('Secret'));
      assertCorrectBreadcrumbs(assert, ['Secrets', backend, secretPath]);
      assert.dom(PAGE.title).hasText(secretPath, 'correct page title for secret details');
      await click(PAGE.detail.createNewVersion);
      assertCorrectBreadcrumbs(assert, ['Secrets', backend, secretPath, 'Edit']);
      assert.dom(PAGE.title).hasText('Create New Version', 'correct page title for secret edit');
    });
  });
});<|MERGE_RESOLUTION|>--- conflicted
+++ resolved
@@ -44,12 +44,7 @@
   });
 };
 const assertDetailTabs = (assert, current, hidden = []) => {
-<<<<<<< HEAD
-  const allTabs = ['Overview', 'Secret', 'Metadata', 'Paths', 'Version History'];
-  allTabs.forEach((tab) => {
-=======
   ALL_TABS.forEach((tab) => {
->>>>>>> e3019ec3
     if (hidden.includes(tab)) {
       assert.dom(PAGE.secretTab(tab)).doesNotExist(`${tab} tab does not render`);
       return;
@@ -243,13 +238,8 @@
         `navigates to edit`
       );
     });
-<<<<<<< HEAD
-    test('versioned secret nav, tabs, breadcrumbs (a)', async function (assert) {
-      assert.expect(47);
-=======
     test('versioned secret nav, tabs (a)', async function (assert) {
       assert.expect(27);
->>>>>>> e3019ec3
       const backend = this.backend;
       await navToBackend(backend);
       await click(PAGE.list.item(secretPath));
@@ -549,11 +539,7 @@
       assert.true(currentURL().startsWith(`/vault/secrets/${backend}/kv/list`), 'links back to list root');
     });
     test('versioned secret nav, tabs, breadcrumbs (dr)', async function (assert) {
-<<<<<<< HEAD
-      assert.expect(30);
-=======
       assert.expect(31);
->>>>>>> e3019ec3
       const backend = this.backend;
       await navToBackend(backend);
 
@@ -745,11 +731,7 @@
       assert.true(currentURL().startsWith(`/vault/secrets/${backend}/kv/list`), 'links back to list root');
     });
     test('versioned secret nav, tabs, breadcrumbs (dlr)', async function (assert) {
-<<<<<<< HEAD
-      assert.expect(30);
-=======
       assert.expect(31);
->>>>>>> e3019ec3
       const backend = this.backend;
       await navToBackend(backend);
       await click(PAGE.list.item(secretPath));
@@ -945,11 +927,7 @@
       assert.true(currentURL().startsWith(`/vault/secrets/${backend}/kv/list`), 'links back to list root');
     });
     test('versioned secret nav, tabs, breadcrumbs (mm)', async function (assert) {
-<<<<<<< HEAD
-      assert.expect(39);
-=======
       assert.expect(40);
->>>>>>> e3019ec3
       const backend = this.backend;
       await navToBackend(backend);
       await click(PAGE.list.item(secretPath));
@@ -1153,11 +1131,7 @@
       assert.true(currentURL().startsWith(`/vault/secrets/${backend}/kv/list`), 'links back to list root');
     });
     test('versioned secret nav, tabs, breadcrumbs (sc)', async function (assert) {
-<<<<<<< HEAD
-      assert.expect(38);
-=======
       assert.expect(39);
->>>>>>> e3019ec3
       const backend = this.backend;
       await navToBackend(backend);
 
