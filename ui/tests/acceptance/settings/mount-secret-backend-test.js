--- conflicted
+++ resolved
@@ -1,8 +1,4 @@
-<<<<<<< HEAD
-import { currentRouteName, settled } from '@ember/test-helpers';
-=======
 import { currentRouteName, currentURL, settled } from '@ember/test-helpers';
->>>>>>> c2abcccb
 import { module, test, skip } from 'qunit';
 import { setupApplicationTest } from 'ember-qunit';
 import { create } from 'ember-cli-page-object';
