/**
 * Copyright (c) HashiCorp, Inc.
 * SPDX-License-Identifier: BUSL-1.1
 */

import {
  click,
  settled,
  visit,
  fillIn,
  currentURL,
  triggerKeyEvent,
  find,
  waitFor,
  waitUntil,
} from '@ember/test-helpers';
import { module, test } from 'qunit';
import { setupApplicationTest } from 'ember-qunit';
import { runCmd, createNSFromPaths, deleteNSFromPaths } from 'vault/tests/helpers/commands';
import { login, loginNs, logout } from 'vault/tests/helpers/auth/auth-helpers';
import { AUTH_FORM } from 'vault/tests/helpers/auth/auth-form-selectors';
import { GENERAL } from 'vault/tests/helpers/general-selectors';

module('Acceptance | Enterprise | namespaces', function (hooks) {
  setupApplicationTest(hooks);

  hooks.beforeEach(async () => {
    await login();
  });

  test('it focuses the search input field when user toggles namespace picker', async function (assert) {
    await click(GENERAL.toggleInput('namespace-picker'));

    // Verify that the search input field is focused
    const searchInput = find(GENERAL.inputByAttr('Search namespaces'));
    assert.strictEqual(
      document.activeElement,
      searchInput,
      'The search input field is focused on component load'
    );
  });

  test('it navigates to the matching namespace when Enter is pressed', async function (assert) {
    // Setup: Create namespace(s) via the CLI
    const namespaces = ['beep/boop'];
    await createNSFromPaths(namespaces);

    await click(GENERAL.toggleInput('namespace-picker'));
    await click(GENERAL.button('Refresh list'));

    // Simulate typing into the search input
    await fillIn(GENERAL.inputByAttr('Search namespaces'), 'beep/boop');

    assert
      .dom(GENERAL.inputByAttr('Search namespaces'))
      .hasValue('beep/boop', 'The search input field has the correct value');

    // Simulate pressing Enter
    await triggerKeyEvent(GENERAL.inputByAttr('Search namespaces'), 'keydown', 'Enter');

    // Verify navigation to the matching namespace
    assert.strictEqual(
      this.owner.lookup('service:router').currentURL,
      '/vault/dashboard?namespace=beep%2Fboop',
      'Navigates to the correct namespace when Enter is pressed'
    );

    // Cleanup: Delete namespace(s) via the CLI
    await deleteNSFromPaths(namespaces);
  });

  // This test originated from this PR: https://github.com/hashicorp/vault/pull/7186
  test('it clears namespaces when you log out', async function (assert) {
    // Test Setup
    const namespace = 'foo';
    await createNSFromPaths([namespace]);

    const token = await runCmd(`write -field=client_token auth/token/create policies=default`);
    await login(token);

    // Open the namespace picker
    await click(GENERAL.toggleInput('namespace-picker'));

    // Verify that the root namespace is selected by default
    assert.dom(GENERAL.button('root')).hasAttribute('aria-selected', 'true', 'root is selected by default');
    assert
      .dom(`${GENERAL.button('root')} svg${GENERAL.icon('check')}`)
      .exists('The root namespace has a check icon indicating it is selected');

    // Verify that the foo namespace does not exist in the namespace picker
    assert.dom(GENERAL.button(namespace)).doesNotExist('foo should not exist in the namespace picker');

    // Logout and log back into root
    await logout();
    await login();

    // Open the namespace picker & verify that the foo namespace does exist
    await click(GENERAL.toggleInput('namespace-picker'));
    assert.dom(GENERAL.button(namespace)).exists('foo should exist in the namespace picker');

    // Cleanup: Delete namespace(s) via the CLI
    await deleteNSFromPaths([namespace]);
  });

  // This test originated from this PR: https://github.com/hashicorp/vault/pull/7186
  test('it displays namespaces whether you log in with a namespace prefixed with / or not', async function (assert) {
    // Setup: Create namespace(s) via the CLI
    const namespaces = ['beep/boop/bop'];
    await createNSFromPaths(namespaces);

    await click(GENERAL.toggleInput('namespace-picker'));
    await click(GENERAL.button('Refresh list'));

    // Login with a namespace prefixed with /
    await loginNs('/beep/boop');
    await settled();

    assert
      .dom(GENERAL.toggleInput('namespace-picker'))
      .hasText('boop', `shows the namespace 'boop' in the toggle component`);

    // Open the namespace picker
    await click(GENERAL.toggleInput('namespace-picker'));

    // Find the selected element with the check icon & ensure it exists
    assert
      .dom(`${GENERAL.button('beep/boop')} ${GENERAL.icon('check')}`)
      .exists('The selected namespace link exists with the check icon');

    // Cleanup: Delete namespace(s) via the CLI
    await deleteNSFromPaths(namespaces);
  });

  test('it shows the regular namespace toolbar when not managed', async function (assert) {
    // This test is the opposite of the test in managed-namespace-test
    await logout();
    assert.strictEqual(currentURL(), '/vault/auth', 'Does not redirect');
    assert.dom(AUTH_FORM.managedNsRoot).doesNotExist('Managed namespace indicator does not exist');
    assert.dom(GENERAL.inputByAttr('namespace')).hasAttribute('placeholder', '/ (root)');
    await fillIn(GENERAL.inputByAttr('namespace'), '/foo/bar ');
    const encodedNamespace = encodeURIComponent('foo/bar');
    await waitUntil(() => currentURL() === `/vault/auth?namespace=${encodedNamespace}`);
    assert.strictEqual(
      currentURL(),
      `/vault/auth?namespace=${encodedNamespace}`,
      'correctly sanitizes namespace'
    );
  });

  test('it should allow the user to delete a namespace', async function (assert) {
    // Setup: Create namespace(s) via the CLI
    const namespace = 'test-delete-me';
    await createNSFromPaths([namespace]);

    await visit('/vault/access/namespaces');

    // Verify that the namespace exists in the namespace picker
    await click(GENERAL.toggleInput('namespace-picker'));
    await click(GENERAL.button('Refresh list'));
    await fillIn(GENERAL.inputByAttr('Search namespaces'), namespace);

    assert.dom(GENERAL.button(namespace)).exists('Namespace exists in the namespace picker');

    // Close the namespace picker
    await click(GENERAL.toggleInput('namespace-picker'));

    // Verify that the namespace exists in the manage namespaces page
    await fillIn(GENERAL.filterInputExplicit, namespace);
    await click(GENERAL.button('Search'));

    // Delete the namespace
    await click(GENERAL.menuTrigger);
    await click(GENERAL.menuItem('delete'));
    await click(GENERAL.confirmButton);
<<<<<<< HEAD

    // Verify that the namespace does not exist in the manage namespace page
=======
>>>>>>> f47cbbcf
    assert.strictEqual(
      currentURL(),
      `/vault/access/namespaces?page=1&pageFilter=${namespace}`,
      'Should remain on the manage namespaces page after deletion'
    );
    // Verify that the namespace no longer exists on the namespace page
    assert.dom(GENERAL.emptyStateTitle).hasText('No namespaces yet', 'Namespace deletion successful');

    // Verify that the namespace does not exist in the namespace picker
    await click(GENERAL.toggleInput('namespace-picker'));
    await waitFor(GENERAL.button('Refresh list'));
    await click(GENERAL.button('Refresh list'));
    await fillIn(GENERAL.inputByAttr('Search namespaces'), namespace);
    assert
      .dom(GENERAL.button(namespace))
      .doesNotExist('Deleted namespace does not exist in the namespace picker');
  });
});<|MERGE_RESOLUTION|>--- conflicted
+++ resolved
@@ -172,11 +172,7 @@
     await click(GENERAL.menuTrigger);
     await click(GENERAL.menuItem('delete'));
     await click(GENERAL.confirmButton);
-<<<<<<< HEAD
 
-    // Verify that the namespace does not exist in the manage namespace page
-=======
->>>>>>> f47cbbcf
     assert.strictEqual(
       currentURL(),
       `/vault/access/namespaces?page=1&pageFilter=${namespace}`,
