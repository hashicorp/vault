--- conflicted
+++ resolved
@@ -3,12 +3,8 @@
  * SPDX-License-Identifier: BUSL-1.1
  */
 
-<<<<<<< HEAD
-import { click, fillIn, visit, waitFor } from '@ember/test-helpers';
+import { click, currentRouteName, fillIn, visit, waitFor, waitUntil } from '@ember/test-helpers';
 // This file is created by test-helper script and so it does not actually exist in the codebase.
-=======
-import { click, currentRouteName, fillIn, visit, waitUntil } from '@ember/test-helpers';
->>>>>>> b2a81452
 import VAULT_KEYS from 'vault/tests/helpers/vault-keys';
 import { AUTH_FORM } from 'vault/tests/helpers/auth/auth-form-selectors';
 import { GENERAL } from 'vault/tests/helpers/general-selectors';
