--- conflicted
+++ resolved
@@ -99,14 +99,9 @@
   return store.peekRecord('ssh/ca-config', backend);
 };
 
-<<<<<<< HEAD
 const createAzureConfig = (store, backend, accessType = 'generic') => {
   // clear any records first
-=======
-const createAzureConfig = (store, backend, accessType) => {
-  // clear any records first
   // note: allowed "environment" params for testing https://github.com/hashicorp/vault-plugin-secrets-azure/blob/main/client.go#L35-L37
->>>>>>> 2b3f5170
   store.unloadAll('azure/config');
   if (accessType === 'azure') {
     store.pushPayload('azure/config', {
@@ -118,8 +113,7 @@
         subscription_id: 'subscription-id',
         tenant_id: 'tenant-id',
         client_id: 'client-id',
-<<<<<<< HEAD
-        root_password_ttl: '500h',
+        root_password_ttl: '20 days 20 hours',
         environment: 'AZUREPUBLICCLOUD',
       },
     });
@@ -134,9 +128,7 @@
         client_id: 'client-id',
         identity_token_audience: 'audience',
         identity_token_ttl: 7200,
-=======
         root_password_ttl: '20 days 20 hours',
->>>>>>> 2b3f5170
         environment: 'AZUREPUBLICCLOUD',
       },
     });
@@ -149,11 +141,7 @@
         subscription_id: 'subscription-id-2',
         tenant_id: 'tenant-id-2',
         client_id: 'client-id-2',
-<<<<<<< HEAD
-        environment: 'AZUREPUBLICCLOUD', // allowed environment vars for testing https://github.com/hashicorp/vault-plugin-secrets-azure/blob/main/client.go#L35-L37
-=======
         environment: 'AZUREPUBLICCLOUD',
->>>>>>> 2b3f5170
       },
     });
   }
@@ -189,13 +177,10 @@
       return createSshCaConfig(store, backend);
     case 'azure':
       return createAzureConfig(store, backend, 'azure');
-<<<<<<< HEAD
     case 'azure-wif':
       return createAzureConfig(store, backend, 'wif');
     case 'azure-generic':
       return createAzureConfig(store, backend, 'generic');
-=======
->>>>>>> 2b3f5170
   }
 };
 // Used in tests to assert the expected keys in the config details of configurable secret engines
@@ -222,14 +207,11 @@
         'Subscription ID',
         'Tenant ID',
         'Client ID',
-<<<<<<< HEAD
         'Root password TTL',
         'Environment',
         'identityTokenAudience',
-=======
         'Environment',
         'Identity token audience',
->>>>>>> 2b3f5170
         'Identity token TTL',
       ];
     case 'azure-wif-camelCase':
@@ -271,13 +253,10 @@
       return 'AZUREPUBLICCLOUD';
     case 'Root password TTL':
       return '20 days 20 hours';
-<<<<<<< HEAD
-=======
     case 'Identity token audience':
       return 'audience';
     case 'Identity token TTL':
       return '8 days 8 hours';
->>>>>>> 2b3f5170
   }
 };
 
