--- conflicted
+++ resolved
@@ -96,7 +96,6 @@
     assert.equal(component.options.length, 1, 'list shows one option');
   });
 
-<<<<<<< HEAD
   test('it counts options when wildcard is used and displays the count', async function(assert) {
     const models = ['transform/transformation'];
     this.set('models', models);
@@ -106,7 +105,8 @@
     await typeInSearch('*bar*');
     await component.selectOption();
     assert.dom('[data-test-mode="2"]').exists('correctly counts with wildcard filter and shows the count');
-=======
+  });
+
   test('it behaves correctly if new items not allowed', async function(assert) {
     const models = ['identity/entity'];
     this.set('models', models);
@@ -119,7 +119,6 @@
     assert.equal(component.options[0].text, 'No results found');
     await clickTrigger();
     assert.ok(this.onChange.notCalled, 'on change not called when empty state clicked');
->>>>>>> 70497f67
   });
 
   test('it moves option from drop down to list when clicked', async function(assert) {
