/**
 * Copyright (c) HashiCorp, Inc.
 * SPDX-License-Identifier: BUSL-1.1
 */

import { module, test } from 'qunit';
import { setupRenderingTest } from 'ember-qunit';
import { setupEngine } from 'ember-engines/test-support';
import { setupMirage } from 'ember-cli-mirage/test-support';
import { render, click, fillIn } from '@ember/test-helpers';
import hbs from 'htmlbars-inline-precompile';
import sinon from 'sinon';
import { ldapRoleID } from 'vault/adapters/ldap/role';
import { GENERAL } from 'vault/tests/helpers/general-selectors';

module('Integration | Component | ldap | Page::Role::CreateAndEdit', function (hooks) {
  setupRenderingTest(hooks);
  setupEngine(hooks, 'ldap');
  setupMirage(hooks);

  hooks.beforeEach(function () {
    const router = this.owner.lookup('service:router');
    const routerStub = sinon.stub(router, 'transitionTo');
    this.transitionCalledWith = (routeName, name) => {
      const route = `vault.cluster.secrets.backend.ldap.${routeName}`;
      const args = name ? [route, name] : [route];
      return routerStub.calledWith(...args);
    };

    this.store = this.owner.lookup('service:store');
    this.newModel = this.store.createRecord('ldap/role', { backend: 'ldap-test' });

    ['static', 'dynamic'].forEach((type) => {
      const name = `${type}-role`;
      this[`${type}RoleData`] = this.server.create('ldap-role', type, { name, id: ldapRoleID(type, name) });
      this.store.pushPayload('ldap/role', {
        modelName: 'ldap/role',
        backend: 'ldap-test',
        type,
        ...this[`${type}RoleData`],
      });
    });

    this.breadcrumbs = [
      { label: 'ldap', route: 'overview' },
      { label: 'Roles', route: 'roles' },
      { label: 'Create' },
    ];

    this.fetchModel = (type, name) => this.store.peekRecord('ldap/role', ldapRoleID(type, name));

    this.renderComponent = () => {
      return render(
        hbs`<Page::Role::CreateAndEdit @model={{this.model}} @breadcrumbs={{this.breadcrumbs}} />`,
        { owner: this.engine }
      );
    };
  });

  test('it should display different form fields based on type', async function (assert) {
    assert.expect(12);

    this.model = this.newModel;
    await this.renderComponent();

    assert.dom('[data-test-radio-card="static"]').isChecked('Static role type selected by default');

    const checkFields = (fields) => {
      fields.forEach((field) => {
        assert.dom(GENERAL.fieldByAttr(field)).exists(`${field} field renders when static type is selected`);
      });
    };

    checkFields(['name', 'dn', 'username', 'rotation_period']);
    await click('[data-test-radio-card="dynamic"]');
    checkFields([
      'name',
      'default_ttl',
      'max_ttl',
      'username_template',
      'creation_ldif',
      'deletion_ldif',
      'rollback_ldif',
    ]);
  });

  test('it should populate form and disable type cards when editing', async function (assert) {
    assert.expect(13);

    const checkFields = (fields, element = 'input:last-child') => {
      fields.forEach((field) => {
        const isLdif = field.includes('ldif');
        const method = isLdif ? 'includesText' : 'hasValue';
        const value = isLdif ? 'dn: cn={{.Username}},ou=users,dc=learn,dc=example' : this.model[field];
        assert.dom(`${GENERAL.fieldByAttr(field)} ${element}`)[method](value, `${field} field value renders`);
      });
    };
    const checkTtl = (fields) => {
      fields.forEach((field) => {
        assert
          .dom(`${GENERAL.fieldByAttr(field)} [data-test-ttl-inputs] input`)
          .hasAnyValue(`${field} field ttl value renders`);
      });
    };

    this.model = this.fetchModel('static', 'static-role');
    await this.renderComponent();
    assert.dom('[data-test-radio-card="static"]').isDisabled('Type selection is disabled when editing');
    assert.dom(GENERAL.inputByAttr('name')).isDisabled('Name field is disabled when editing');
    checkFields(['name', 'dn', 'username']);
    checkTtl(['rotation_period']);

    this.model = this.fetchModel('dynamic', 'dynamic-role');
    await this.renderComponent();
    checkFields(['name', 'username_template']);
    checkTtl(['default_ttl', 'max_ttl']);
    checkFields(['creation_ldif', 'deletion_ldif', 'rollback_ldif'], '.cm-content');
  });

  test('it should go back to list route and clean up model on cancel', async function (assert) {
    this.model = this.fetchModel('static', 'static-role');
    const spy = sinon.spy(this.model, 'rollbackAttributes');

    await this.renderComponent();
    await click(GENERAL.cancelButton);

    assert.ok(spy.calledOnce, 'Model is rolled back on cancel');
    assert.ok(this.transitionCalledWith('roles'), 'Transitions to roles list route on cancel');
  });

  test('it should validate form fields', async function (assert) {
    const renderAndAssert = async (fields) => {
      await this.renderComponent();
      await click(GENERAL.submitButton);

      fields.forEach((field) => {
<<<<<<< HEAD
        assert
          .dom(`${GENERAL.fieldByAttr(field)} ${GENERAL.inlineError}`)
          .exists('Validation message renders');
=======
        assert.dom(GENERAL.validationErrorByAttr(field)).exists('Validation message renders');
>>>>>>> 3611b8b7
      });

      assert
        .dom('[data-test-invalid-form-message]')
        .hasText(`There are ${fields.length} errors with this form.`);
    };

    this.model = this.newModel;
    await renderAndAssert(['name', 'username', 'rotation_period']);

    await click('[data-test-radio-card="dynamic"]');
    await renderAndAssert(['name', 'creation_ldif', 'deletion_ldif']);
  });

  test('it should create new role', async function (assert) {
    assert.expect(2);

    this.server.post('/ldap-test/static-role/test-role', (schema, req) => {
      const data = JSON.parse(req.requestBody);
      const expected = { dn: 'foo', username: 'bar', rotation_period: '5s' };
      assert.deepEqual(data, expected, 'POST request made with correct properties when creating role');
    });

    this.model = this.newModel;
    await this.renderComponent();

    await fillIn(GENERAL.inputByAttr('name'), 'test-role');
    await fillIn(GENERAL.inputByAttr('dn'), 'foo');
    await fillIn(GENERAL.inputByAttr('username'), 'bar');
    await fillIn(GENERAL.ttl.input('Rotation period'), 5);
    await click(GENERAL.submitButton);

    assert.ok(
      this.transitionCalledWith('roles.role.details', 'static', 'test-role'),
      'Transitions to role details route on save success'
    );
  });

  test('it should save edited role with correct properties', async function (assert) {
    assert.expect(2);

    this.server.post('/ldap-test/static-role/:name', (schema, req) => {
      const data = JSON.parse(req.requestBody);
      const expected = { dn: 'foo', username: 'bar', rotation_period: '30s' };
      assert.deepEqual(expected, data, 'POST request made to save role with correct properties');
    });

    this.model = this.fetchModel('static', 'static-role');
    await this.renderComponent();

    await fillIn(GENERAL.inputByAttr('dn'), 'foo');
    await fillIn(GENERAL.inputByAttr('username'), 'bar');
    await fillIn(GENERAL.ttl.input('Rotation period'), 30);
    await click(GENERAL.submitButton);

    assert.ok(
      this.transitionCalledWith('roles.role.details', 'static', 'test-role'),
      'Transitions to role details route on save success'
    );
  });
});<|MERGE_RESOLUTION|>--- conflicted
+++ resolved
@@ -134,13 +134,9 @@
       await click(GENERAL.submitButton);
 
       fields.forEach((field) => {
-<<<<<<< HEAD
-        assert
-          .dom(`${GENERAL.fieldByAttr(field)} ${GENERAL.inlineError}`)
-          .exists('Validation message renders');
-=======
+
         assert.dom(GENERAL.validationErrorByAttr(field)).exists('Validation message renders');
->>>>>>> 3611b8b7
+
       });
 
       assert
