--- conflicted
+++ resolved
@@ -69,55 +69,4 @@
     assert.dom(SELECTORS.certificate).exists({ count: 1 }, 'shows certificate info row');
     assert.dom(SELECTORS.serialNumber).hasText('abcd-efgh-ijkl', 'shows serial number info row');
   });
-<<<<<<< HEAD
-
-  test('it should display validation errors for cert generation', async function (assert) {
-    assert.expect(3);
-
-    await render(
-      hbs`
-      <div class="has-top-margin-xxl">
-        <PkiRoleGenerate
-          @model={{this.modelGenerate}}
-          @onSuccess={{this.onSuccess}}
-        />
-       </div>
-  `,
-      { owner: this.engine }
-    );
-    await click(SELECTORS.generateButton);
-
-    assert
-      .dom(SELECTORS.commonNameInlineError)
-      .hasText('Common name is required.', 'Common name validation error renders');
-    assert.dom(SELECTORS.inlineAlert).hasText('There is an error with this form.', 'Alert renders');
-    assert.dom(SELECTORS.commonNameErrorBorder).hasClass('has-error-border');
-  });
-
-  test('it should display validation errors for cert signing', async function (assert) {
-    assert.expect(3);
-    this.modelSign = this.store.createRecord('pki/certificate/sign', {
-      role: 'my-role',
-    });
-    await render(
-      hbs`
-      <div class="has-top-margin-xxl">
-        <PkiRoleGenerate
-          @model={{this.modelSign}}
-          @onSuccess={{this.onSuccess}}
-        />
-       </div>
-  `,
-      { owner: this.engine }
-    );
-    await click(SELECTORS.generateButton);
-
-    assert
-      .dom(SELECTORS.commonNameInlineError)
-      .hasText('Common name is required.', 'Common name validation error renders');
-    assert.dom(SELECTORS.inlineAlert).hasText('There is an error with this form.', 'Alert renders');
-    assert.dom(SELECTORS.commonNameErrorBorder).hasClass('has-error-border');
-  });
-=======
->>>>>>> 71939168
 });