/**
 * Copyright (c) HashiCorp, Inc.
 * SPDX-License-Identifier: BUSL-1.1
 */

import { module, test } from 'qunit';
import { setupRenderingTest } from 'ember-qunit';
import { setupEngine } from 'ember-engines/test-support';
import { setupMirage } from 'ember-cli-mirage/test-support';
import { render, click, fillIn, waitFor, settled } from '@ember/test-helpers';
import hbs from 'htmlbars-inline-precompile';
import sinon from 'sinon';
import { setRunOptions } from 'ember-a11y-testing/test-support';
import { GENERAL } from 'vault/tests/helpers/general-selectors';
import codemirror, { setCodeEditorValue } from 'vault/tests/helpers/codemirror';

module('Integration | Component | kubernetes | Page::Role::CreateAndEdit', function (hooks) {
  setupRenderingTest(hooks);
  setupEngine(hooks, 'kubernetes');
  setupMirage(hooks);

  hooks.beforeEach(function () {
    const router = this.owner.lookup('service:router');
    const routerStub = sinon.stub(router, 'transitionTo');
    this.transitionCalledWith = (routeName, name) => {
      const route = `vault.cluster.secrets.backend.kubernetes.${routeName}`;
      const args = name ? [route, name] : [route];
      return routerStub.calledWith(...args);
    };

    const store = this.owner.lookup('service:store');
    this.getRole = (trait) => {
      const role = this.server.create('kubernetes-role', trait);
      store.pushPayload('kubernetes/role', {
        modelName: 'kubernetes/role',
        backend: 'kubernetes-test',
        ...role,
      });
      return store.peekRecord('kubernetes/role', role.name);
    };

    this.newModel = store.createRecord('kubernetes/role', { backend: 'kubernetes-test' });
    this.breadcrumbs = [
      { label: this.newModel.backend, route: 'overview' },
      { label: 'Roles', route: 'roles' },
      { label: 'Create' },
    ];
    setRunOptions({
      rules: {
        // TODO: fix RadioCard component (replace with HDS)
        'aria-valid-attr-value': { enabled: false },
        'nested-interactive': { enabled: false },
      },
    });
  });

  test('it should display placeholder when generation preference is not selected', async function (assert) {
    await render(
      hbs`<Page::Role::CreateAndEdit @model={{this.newModel}} @breadcrumbs={{this.breadcrumbs}} />`,
      { owner: this.engine }
    );
    assert.dom(GENERAL.emptyStateTitle).hasText('Choose an option above', 'Empty state title renders');
    assert
      .dom(GENERAL.emptyStateMessage)
      .hasText(
        'To configure a Vault role, choose what should be generated in Kubernetes by Vault.',
        'Empty state message renders'
      );
    assert.dom(GENERAL.submitButton).isDisabled('Save button is disabled');
  });

  test('it should display different form fields based on generation preference selection', async function (assert) {
    await render(
      hbs`<Page::Role::CreateAndEdit @model={{this.newModel}} @breadcrumbs={{this.breadcrumbs}} />`,
      { owner: this.engine }
    );
    const commonFields = [
      'name',
      'allowedKubernetesNamespaces',
      'tokenMaxTtl',
      'tokenDefaultTtl',
      'annotations',
    ];

    await click('[data-test-radio-card="basic"]');
    ['serviceAccountName', ...commonFields].forEach((field) => {
      assert.dom(GENERAL.fieldByAttr(field)).exists(`${field} field renders`);
    });

    await click('[data-test-radio-card="expanded"]');
    ['kubernetesRoleType', 'kubernetesRoleName', 'nameTemplate', ...commonFields].forEach((field) => {
      assert.dom(GENERAL.fieldByAttr(field)).exists(`${field} field renders`);
    });

    await click('[data-test-radio-card="full"]');
    ['kubernetesRoleType', 'nameTemplate', ...commonFields].forEach((field) => {
      assert.dom(GENERAL.fieldByAttr(field)).exists(`${field} field renders`);
    });
    assert.dom('[data-test-generated-role-rules]').exists('Generated role rules section renders');
  });

  test('it should clear specific form fields when switching generation preference', async function (assert) {
    await render(
      hbs`<Page::Role::CreateAndEdit @model={{this.newModel}} @breadcrumbs={{this.breadcrumbs}} />`,
      { owner: this.engine }
    );

    await click('[data-test-radio-card="basic"]');
    await fillIn(GENERAL.inputByAttr('serviceAccountName'), 'test');
    await click('[data-test-radio-card="expanded"]');
    assert.strictEqual(
      this.newModel.serviceAccountName,
      null,
      'Service account name cleared when switching from basic to expanded'
    );

    await fillIn(GENERAL.inputByAttr('kubernetesRoleName'), 'test');
    await click('[data-test-radio-card="full"]');
    assert.strictEqual(
      this.newModel.kubernetesRoleName,
      null,
      'Kubernetes role name cleared when switching from expanded to full'
    );

    await click(`${GENERAL.inputGroupByAttr('kubernetesRoleType')} input`);
    await click(GENERAL.toggleInput('show-nameTemplate'));
    await fillIn(GENERAL.inputByAttr('nameTemplate'), 'bar');
    await fillIn('[data-test-select-template]', '6');
    await click('[data-test-radio-card="expanded"]');
    assert.strictEqual(
      this.newModel.generatedRoleRules,
      null,
      'Role rules cleared when switching from full to expanded'
    );

    await click('[data-test-radio-card="basic"]');
    assert.strictEqual(
      this.newModel.kubernetesRoleType,
      null,
      'Kubernetes role type cleared when switching from expanded to basic'
    );
    assert.strictEqual(
      this.newModel.kubernetesRoleName,
      null,
      'Kubernetes role name cleared when switching from expanded to basic'
    );
    assert.strictEqual(
      this.newModel.nameTemplate,
      null,
      'Name template cleared when switching from expanded to basic'
    );
  });

  test('it should create new role', async function (assert) {
    assert.expect(3);

    this.server.post('/kubernetes-test/roles/role-1', () => assert.ok('POST request made to save role'));

    await render(
      hbs`<Page::Role::CreateAndEdit @model={{this.newModel}} @breadcrumbs={{this.breadcrumbs}} />`,
      { owner: this.engine }
    );
    await click('[data-test-radio-card="basic"]');
<<<<<<< HEAD
    await click(GENERAL.submitButton);
    assert.dom(GENERAL.inlineError).hasText('Name is required', 'Validation error renders');
    await fillIn(GENERAL.inputByAttr('name'), 'role-1');
    await fillIn(GENERAL.inputByAttr('serviceAccountName'), 'default');
    await click(GENERAL.submitButton);
=======
    await click('[data-test-submit]');
    assert.dom(GENERAL.validationErrorByAttr('name')).hasText('Name is required', 'Validation error renders');
    await fillIn('[data-test-input="name"]', 'role-1');
    await fillIn('[data-test-input="serviceAccountName"]', 'default');
    await click('[data-test-submit]');
>>>>>>> 3611b8b7
    assert.ok(
      this.transitionCalledWith('roles.role.details', this.newModel.name),
      'Transitions to details route on save'
    );
  });

  test('it should populate fields when editing role', async function (assert) {
    assert.expect(15);

    this.server.post('/kubernetes-test/roles/:name', () => assert.ok('POST request made to save role'));

    for (const pref of ['basic', 'expanded', 'full']) {
      const trait = { expanded: 'withRoleName', full: 'withRoleRules' }[pref];
      this.role = this.getRole(trait);
      await render(
        hbs`<Page::Role::CreateAndEdit @model={{this.role}} @breadcrumbs={{this.breadcrumbs}} />`,
        { owner: this.engine }
      );
      assert.dom(`[data-test-radio-card="${pref}"] input`).isChecked('Correct radio card is checked');
      assert.dom(GENERAL.inputByAttr('name')).hasValue(this.role.name, 'Role name is populated');
      const selector = {
        basic: { name: GENERAL.inputByAttr('serviceAccountName'), method: 'hasValue', value: 'default' },
        expanded: {
          name: GENERAL.inputByAttr('kubernetesRoleName'),
          method: 'hasValue',
          value: 'vault-k8s-secrets-role',
        },
        full: {
          name: '[data-test-select-template]',
          method: 'hasValue',
          value: '5',
        },
      }[pref];
      assert.dom(selector.name)[selector.method](selector.value);
      await click(GENERAL.submitButton);
      assert.ok(
        this.transitionCalledWith('roles.role.details', this.role.name),
        'Transitions to details route on save'
      );
    }
  });

  test('it should show and hide annotations and labels', async function (assert) {
    await render(
      hbs`<Page::Role::CreateAndEdit @model={{this.newModel}} @breadcrumbs={{this.breadcrumbs}} />`,
      { owner: this.engine }
    );
    await click('[data-test-radio-card="basic"]');
    assert.dom('[data-test-annotations]').doesNotExist('Annotations and labels are hidden');

    await click(GENERAL.fieldByAttr('annotations'));
    await fillIn('[data-test-kv="annotations"] [data-test-kv-key]', 'foo');
    await fillIn('[data-test-kv="annotations"] [data-test-kv-value]', 'bar');
    await click(`[data-test-kv="annotations"] ${GENERAL.kvObjectEditor.addRow}`);
    assert.deepEqual(this.newModel.extraAnnotations, { foo: 'bar' }, 'Annotations set');

    await fillIn('[data-test-kv="labels"] [data-test-kv-key]', 'bar');
    await fillIn('[data-test-kv="labels"] [data-test-kv-value]', 'baz');
    await click(`[data-test-kv="labels"]  ${GENERAL.kvObjectEditor.addRow}`);
    assert.deepEqual(this.newModel.extraLabels, { bar: 'baz' }, 'Labels set');
  });

  test('it should expand annotations and labels when editing if they were populated', async function (assert) {
    this.role = this.getRole();
    await render(hbs`<Page::Role::CreateAndEdit @model={{this.role}} @breadcrumbs={{this.breadcrumbs}}/>`, {
      owner: this.engine,
    });
    assert
      .dom('[data-test-annotations]')
      .doesNotExist('Annotations and labels are collapsed initially when not defined');
    this.role = this.getRole('withRoleRules');
    await render(hbs`<Page::Role::CreateAndEdit @model={{this.role}} @breadcrumbs={{this.breadcrumbs}}/>`, {
      owner: this.engine,
    });
    assert
      .dom('[data-test-annotations]')
      .exists('Annotations and labels are expanded initially when defined');
  });

  test('it should restore role rule example', async function (assert) {
    this.role = this.getRole('withRoleRules');
    await render(hbs`<Page::Role::CreateAndEdit @model={{this.role}} @breadcrumbs={{this.breadcrumbs}}/>`, {
      owner: this.engine,
    });
    const addedText = 'this will be add to the start of the first line in the JsonEditor';
    await waitFor('.cm-editor');
    const editor = codemirror();
    setCodeEditorValue(editor, addedText);
    await settled();
    await click('[data-test-restore-example]');
    assert.dom('.cm-content').doesNotContainText(addedText, 'Role rules example restored');
  });

  test('it should set generatedRoleRoles model prop on save', async function (assert) {
    assert.expect(1);

    this.server.post('/kubernetes-test/roles/role-1', (schema, req) => {
      const payload = JSON.parse(req.requestBody);
      const role = this.server.create('kubernetes-role', 'withRoleRules');
      assert.strictEqual(
        payload.generated_role_rules,
        role.generated_role_rules,
        'Generated roles rules are passed in save request'
      );
    });

    await render(
      hbs`<Page::Role::CreateAndEdit @model={{this.newModel}} @breadcrumbs={{this.breadcrumbs}}/>`,
      { owner: this.engine }
    );
    await click('[data-test-radio-card="full"]');
    await fillIn(GENERAL.inputByAttr('name'), 'role-1');
    await fillIn('[data-test-select-template]', '5');
    await click(GENERAL.submitButton);
  });

  test('it should unset selectedTemplateId when switching from full generation preference', async function (assert) {
    assert.expect(1);

    this.server.post('/kubernetes-test/roles/role-1', (schema, req) => {
      const payload = JSON.parse(req.requestBody);
      assert.strictEqual(payload.generated_role_rules, null, 'Generated roles rules are not set');
    });

    await render(
      hbs`<Page::Role::CreateAndEdit @model={{this.newModel}} @breadcrumbs={{this.breadcrumbs}}/>`,
      { owner: this.engine }
    );
    await click('[data-test-radio-card="full"]');
    await fillIn(GENERAL.inputByAttr('name'), 'role-1');
    await fillIn('[data-test-select-template]', '5');
    await click('[data-test-radio-card="basic"]');
    await fillIn(GENERAL.inputByAttr('serviceAccountName'), 'default');
    await click(GENERAL.submitButton);
  });

  test('it should go back to list route and clean up model', async function (assert) {
    const unloadSpy = sinon.spy(this.newModel, 'unloadRecord');
    await render(
      hbs`<Page::Role::CreateAndEdit @model={{this.newModel}} @breadcrumbs={{this.breadcrumbs}}/>`,
      { owner: this.engine }
    );
    await click(GENERAL.cancelButton);
    assert.ok(unloadSpy.calledOnce, 'New model is unloaded on cancel');
    assert.ok(this.transitionCalledWith('roles'), 'Transitions to roles list on cancel');

    this.role = this.getRole();
    const rollbackSpy = sinon.spy(this.role, 'rollbackAttributes');
    await render(hbs`<Page::Role::CreateAndEdit @model={{this.role}} @breadcrumbs={{this.breadcrumbs}} />`, {
      owner: this.engine,
    });
    await click(GENERAL.cancelButton);
    assert.ok(rollbackSpy.calledOnce, 'Attributes are rolled back for existing model on cancel');
    assert.ok(this.transitionCalledWith('roles'), 'Transitions to roles list on cancel');
  });

  test('it should check for form errors', async function (assert) {
    await render(
      hbs`<Page::Role::CreateAndEdit @model={{this.newModel}} @breadcrumbs={{this.breadcrumbs}}/>`,
      { owner: this.engine }
    );
    await click('[data-test-radio-card="basic"]');
<<<<<<< HEAD
    await click(GENERAL.submitButton);
    assert
      .dom(GENERAL.inputByAttr('name'))
      .hasClass('has-error-border', 'shows border error on input with error');
    assert.dom(GENERAL.inlineError).hasText('Name is required');
=======
    await click('[data-test-submit]');
    assert.dom(GENERAL.validationErrorByAttr('name')).hasText('Name is required');
>>>>>>> 3611b8b7
    assert
      .dom(`[data-test-invalid-form-alert] ${GENERAL.inlineError}`)
      .hasText('There is an error with this form.');
  });

  test('it should save edited role with correct properties', async function (assert) {
    assert.expect(1);

    this.role = this.getRole();

    this.server.post('/kubernetes-test/roles/:name', (schema, req) => {
      const data = JSON.parse(req.requestBody);
      const expected = {
        name: 'role-0',
        service_account_name: 'demo',
        kubernetes_role_type: 'Role',
        allowed_kubernetes_namespaces: '*',
        token_max_ttl: 86400,
        token_default_ttl: 600,
      };
      assert.deepEqual(expected, data, 'POST request made to save role with correct properties');
    });

    await render(hbs`<Page::Role::CreateAndEdit @model={{this.role}} @breadcrumbs={{this.breadcrumbs}} />`, {
      owner: this.engine,
    });

    await fillIn(GENERAL.inputByAttr('serviceAccountName'), 'demo');
    await click(GENERAL.submitButton);
  });
});<|MERGE_RESOLUTION|>--- conflicted
+++ resolved
@@ -161,19 +161,13 @@
       { owner: this.engine }
     );
     await click('[data-test-radio-card="basic"]');
-<<<<<<< HEAD
-    await click(GENERAL.submitButton);
-    assert.dom(GENERAL.inlineError).hasText('Name is required', 'Validation error renders');
+
+    await click(GENERAL.submitButton);
+    assert.dom(GENERAL.validationErrorByAttr('name')).hasText('Name is required', 'Validation error renders');
     await fillIn(GENERAL.inputByAttr('name'), 'role-1');
     await fillIn(GENERAL.inputByAttr('serviceAccountName'), 'default');
     await click(GENERAL.submitButton);
-=======
-    await click('[data-test-submit]');
-    assert.dom(GENERAL.validationErrorByAttr('name')).hasText('Name is required', 'Validation error renders');
-    await fillIn('[data-test-input="name"]', 'role-1');
-    await fillIn('[data-test-input="serviceAccountName"]', 'default');
-    await click('[data-test-submit]');
->>>>>>> 3611b8b7
+
     assert.ok(
       this.transitionCalledWith('roles.role.details', this.newModel.name),
       'Transitions to details route on save'
@@ -336,16 +330,10 @@
       { owner: this.engine }
     );
     await click('[data-test-radio-card="basic"]');
-<<<<<<< HEAD
-    await click(GENERAL.submitButton);
-    assert
-      .dom(GENERAL.inputByAttr('name'))
-      .hasClass('has-error-border', 'shows border error on input with error');
-    assert.dom(GENERAL.inlineError).hasText('Name is required');
-=======
-    await click('[data-test-submit]');
+
+    await click(GENERAL.submitButton);
     assert.dom(GENERAL.validationErrorByAttr('name')).hasText('Name is required');
->>>>>>> 3611b8b7
+
     assert
       .dom(`[data-test-invalid-form-alert] ${GENERAL.inlineError}`)
       .hasText('There is an error with this form.');
