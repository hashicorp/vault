--- conflicted
+++ resolved
@@ -52,17 +52,10 @@
     await click(selectors.toggle);
 
     assert
-<<<<<<< HEAD
       .dom(GENERAL.infoRowValue('Secret engine type'))
-      .hasText(this.model.engineType, 'Secret engine type renders');
-    assert.dom(GENERAL.infoRowValue('Path')).hasText(this.model.path, 'Path renders');
-    assert.dom(GENERAL.infoRowValue('Accessor')).hasText(this.model.accessor, 'Accessor renders');
-=======
-      .dom(GENERAL.infoRowValue('Secret Engine Type'))
       .hasText(this.secretsEngine.engineType, 'Secret engine type renders');
     assert.dom(GENERAL.infoRowValue('Path')).hasText(this.secretsEngine.path, 'Path renders');
     assert.dom(GENERAL.infoRowValue('Accessor')).hasText(this.secretsEngine.accessor, 'Accessor renders');
->>>>>>> c4803963
     assert.dom(GENERAL.infoRowValue('Local')).includesText('No', 'Local renders');
     assert.dom(GENERAL.infoRowValue('Seal wrap')).includesText('Yes', 'Seal wrap renders');
     assert.dom(GENERAL.infoRowValue('Default Lease TTL')).includesText('0', 'Default Lease TTL renders');
