--- conflicted
+++ resolved
@@ -46,13 +46,6 @@
     // check validation errors
     await click(SELECTORS.scopeSaveButton);
 
-<<<<<<< HEAD
-    const validationErrors = findAll(GENERAL.inlineAlert);
-    assert.dom(validationErrors[0]).hasText('Name is required.', 'Validation messages are shown for name');
-    assert.dom(validationErrors[1]).hasText('There is an error with this form.', 'Renders form error count');
-
-    assert.dom(GENERAL.inlineError).hasText('Name is required.', 'Validation message is shown for name');
-=======
     assert
       .dom(GENERAL.validationErrorByAttr('name'))
       .hasText('Name is required.', 'Validation messages are shown for name');
@@ -60,7 +53,6 @@
       .dom(SELECTORS.inlineAlert)
       .hasText('There is an error with this form.', 'Renders form error count');
 
->>>>>>> 3611b8b7
     // json editor has test coverage so let's just confirm that it renders
     assert
       .dom(`${GENERAL.inputByAttr('template')} .hds-code-editor__header`)
