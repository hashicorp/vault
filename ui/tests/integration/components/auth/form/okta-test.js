--- conflicted
+++ resolved
@@ -78,14 +78,9 @@
     });
 
     await this.renderComponent();
-<<<<<<< HEAD
     await fillInLoginFields({ username: 'matilda', password: 'password' });
 
-    await click(AUTH_FORM.login);
-=======
-    await this.fillInForm();
     await click(GENERAL.submitButton);
->>>>>>> 6cd369f4
     const [actual] = this.authenticateStub.lastCall.args;
     assert.propEqual(
       actual.data,
@@ -118,13 +113,8 @@
 
   test('it displays okta number challenge answer', async function (assert) {
     await this.renderComponent();
-<<<<<<< HEAD
     await fillInLoginFields({ username: 'matilda', password: 'password' });
-    await click(AUTH_FORM.login);
-=======
-    await this.fillInForm();
     await click(GENERAL.submitButton);
->>>>>>> 6cd369f4
     assert
       .dom('[data-test-okta-number-challenge]')
       .hasText(
@@ -134,13 +124,8 @@
 
   test('it returns to login when "Back to login" is clicked', async function (assert) {
     await this.renderComponent();
-<<<<<<< HEAD
     await fillInLoginFields({ username: 'matilda', password: 'password' });
-    await click(AUTH_FORM.login);
-=======
-    await this.fillInForm();
     await click(GENERAL.submitButton);
->>>>>>> 6cd369f4
     assert.dom('[data-test-okta-number-challenge]').exists();
     await click(GENERAL.backButton);
     assert.dom(AUTH_FORM.authForm('okta')).exists('it returns to okta form');
@@ -169,25 +154,15 @@
     });
 
     await this.renderComponent();
-<<<<<<< HEAD
     await fillInLoginFields({ username: 'matilda', password: 'password' });
-    await click(AUTH_FORM.login);
-=======
-    await this.fillInForm();
     await click(GENERAL.submitButton);
->>>>>>> 6cd369f4
   });
 
   test('it renders error message when okta verify request errors', async function (assert) {
     this.server.get(`/auth/okta/verify/${this.nonce}`, () => new Response(500));
     await this.renderComponent();
-<<<<<<< HEAD
     await fillInLoginFields({ username: 'matilda', password: 'password' });
-    await click(AUTH_FORM.login);
-=======
-    await this.fillInForm();
     await click(GENERAL.submitButton);
->>>>>>> 6cd369f4
     assert.dom(GENERAL.messageError).hasText('Error An error occurred, please try again');
   });
 });