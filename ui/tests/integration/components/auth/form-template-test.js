/**
 * Copyright (c) HashiCorp, Inc.
 * SPDX-License-Identifier: BUSL-1.1
 */

import { module, test } from 'qunit';
import { setupRenderingTest } from 'ember-qunit';
import { click, fillIn, find, findAll, render } from '@ember/test-helpers';
import hbs from 'htmlbars-inline-precompile';
import sinon from 'sinon';
import { setupMirage } from 'ember-cli-mirage/test-support';
import { AUTH_FORM } from 'vault/tests/helpers/auth/auth-form-selectors';
import { AUTH_METHOD_MAP } from 'vault/tests/helpers/auth/auth-helpers';
import { GENERAL } from 'vault/tests/helpers/general-selectors';
import {
  ALL_LOGIN_METHODS,
  BASE_LOGIN_METHODS,
  ENTERPRISE_LOGIN_METHODS,
} from 'vault/utils/supported-login-methods';
import { overrideResponse } from 'vault/tests/helpers/stubs';
import { ERROR_JWT_LOGIN } from 'vault/components/auth/form/oidc-jwt';

module('Integration | Component | auth | form template', function (hooks) {
  setupRenderingTest(hooks);
  setupMirage(hooks);

  hooks.beforeEach(function () {
    window.localStorage.clear();
    this.version = this.owner.lookup('service:version');
    this.cluster = { id: '1' };

    this.alternateView = null;
    this.defaultView = { view: 'dropdown', tabData: null };
    this.handleNamespaceUpdate = sinon.spy();
    this.initialFormState = { initialAuthType: 'token', showAlternate: false };
    this.namespaceQueryParam = '';
    this.oidcProviderQueryParam = '';
    this.onSuccess = sinon.spy();
    this.visibleMountTypes = null;

    this.renderComponent = () => {
      return render(hbs`
         <Auth::FormTemplate
          @alternateView={{this.alternateView}}
          @cluster={{this.cluster}}
          @defaultView={{this.defaultView}}
          @handleNamespaceUpdate={{this.handleNamespaceUpdate}}
          @initialFormState={{this.initialFormState}}
          @namespaceQueryParam={{this.namespaceQueryParam}}
          @oidcProviderQueryParam={{this.oidcProviderQueryParam}}
          @onSuccess={{this.onSuccess}}
          @visibleMountTypes={{this.visibleMountTypes}}
        />`);
    };
  });

  // test to select each method is in "ent" module to include enterprise methods
  test('it selects token by default', async function (assert) {
    await this.renderComponent();
    assert.dom(GENERAL.selectByAttr('auth type')).hasValue('token');
  });

  test('it does not show toggle buttons if @alternateView does not exist', async function (assert) {
    await this.renderComponent();
<<<<<<< HEAD
    assert.dom(GENERAL.selectByAttr('auth type')).hasValue('ldap');
    assert.dom(GENERAL.inputByAttr('username')).exists();
    assert.dom(GENERAL.inputByAttr('password')).exists();
  });

  test('it selects type in the dropdown if @directLinkData data just contains type', async function (assert) {
    this.directLinkData = { type: 'oidc', isVisibleMount: false };
    await this.renderComponent();
    assert.dom(GENERAL.selectByAttr('auth type')).hasValue('oidc');
    assert.dom(GENERAL.inputByAttr('role')).exists();
    await click(AUTH_FORM.advancedSettings);
    assert.dom(GENERAL.inputByAttr('path')).exists();
    assert.dom(GENERAL.backButton).doesNotExist();
    assert
      .dom(GENERAL.buttonByAttr('other-methods'))
      .doesNotExist('"Sign in with other methods" does not render');
=======
    assert.dom(GENERAL.backButton).doesNotExist('"Back" button does not render');
    assert.dom(AUTH_FORM.otherMethodsBtn).doesNotExist('"Sign in with other methods" does not render');
>>>>>>> 45fee5c2
  });

  test('it initializes with preset auth type', async function (assert) {
    this.initialFormState = { initialAuthType: 'userpass' };
    await this.renderComponent();
<<<<<<< HEAD
    assert.dom(GENERAL.backButton).doesNotExist('"Back" button does not render');
    assert
      .dom(GENERAL.buttonByAttr('other-methods'))
      .doesNotExist('"Sign in with other methods" does not render');
=======
    assert.dom(GENERAL.selectByAttr('auth type')).hasValue('userpass');
>>>>>>> 45fee5c2
  });

  test('it displays errors', async function (assert) {
    const authenticateStub = sinon.stub(this.owner.lookup('service:auth'), 'authenticate');
    authenticateStub.throws('permission denied');
    await this.renderComponent();
    await click(GENERAL.saveButton);
    assert
      .dom(GENERAL.messageError)
      .hasText('Error Authentication failed: permission denied: Sinon-provided permission denied');
    authenticateStub.restore();
  });

  module('listing visibility', function (hooks) {
    hooks.beforeEach(function () {
      const defaultTabs = {
        userpass: [
          {
            path: 'userpass/',
            description: '',
            options: {},
            type: 'userpass',
          },
          {
            path: 'userpass2/',
            description: '',
            options: {},
            type: 'userpass',
          },
        ],
        oidc: [
          {
            path: 'my-oidc/',
            description: '',
            options: {},
            type: 'oidc',
          },
        ],
        token: [
          {
            path: 'token/',
            description: 'token based credentials',
            options: null,
            type: 'token',
          },
        ],
      };
      // all computed by the parent, in this case the initial tabs are the same as visible mount types
      // but that isn't always the case
      this.visibleMountTypes = Object.keys(defaultTabs);
      this.defaultView = { type: 'tabs', tabData: defaultTabs };
      this.alternateView = { type: 'dropdown', tabData: null };
      this.initialFormState = { initialAuthType: 'userpass', showAlternate: false };
    });

    test('it selects each auth tab and renders form for that type', async function (assert) {
      await this.renderComponent();
      const assertSelected = (type) => {
        assert.dom(AUTH_FORM.authForm(type)).exists(`${type}: form renders when tab is selected`);
        assert.dom(AUTH_FORM.tabBtn(type)).hasAttribute('aria-selected', 'true');
      };
      const assertUnselected = (type) => {
        assert.dom(AUTH_FORM.authForm(type)).doesNotExist(`${type}: form does NOT render`);
        assert.dom(AUTH_FORM.tabBtn(type)).hasAttribute('aria-selected', 'false');
      };
      // click through each tab
      await click(AUTH_FORM.tabBtn('userpass'));
      assertSelected('userpass');
      assertUnselected('oidc');
      assertUnselected('token');
      assert.dom(AUTH_FORM.advancedSettings).doesNotExist();

      await click(AUTH_FORM.tabBtn('oidc'));
      assertSelected('oidc');
      assertUnselected('token');
      assertUnselected('userpass');
      assert.dom(AUTH_FORM.advancedSettings).doesNotExist();

      await click(AUTH_FORM.tabBtn('token'));
      assertSelected('token');
      assertUnselected('oidc');
      assertUnselected('userpass');
      assert.dom(AUTH_FORM.advancedSettings).doesNotExist();
    });

    test('it clicks "Sign in with other methods" and toggles to other view', async function (assert) {
      await this.renderComponent();
      assert.dom(AUTH_FORM.tabs).exists({ count: 3 }, 'tabs render by default');
      assert.dom(GENERAL.backButton).doesNotExist();
      await click(GENERAL.buttonByAttr('other-methods'));
      assert
<<<<<<< HEAD
        .dom(GENERAL.buttonByAttr('other-methods'))
        .doesNotExist('"Sign in with other methods" does not renderafter it is clicked');
=======
        .dom(AUTH_FORM.otherMethodsBtn)
        .doesNotExist('"Sign in with other methods" does not render after it is clicked');
>>>>>>> 45fee5c2
      assert
        .dom(GENERAL.selectByAttr('auth type'))
        .exists('clicking "Sign in with other methods" renders dropdown instead of tabs');
      await click(GENERAL.backButton);
      assert.dom(GENERAL.backButton).doesNotExist('"Back" button does not render after it is clicked');
      assert.dom(AUTH_FORM.tabs).exists({ count: 3 }, 'clicking "Back" renders tabs again');
      assert.dom(GENERAL.buttonByAttr('other-methods')).exists('"Sign in with other methods" renders again');
    });

    test('it resets selected tab after clicking "Sign in with other methods" and then "Back"', async function (assert) {
      await this.renderComponent();
      assert.dom(AUTH_FORM.tabBtn('userpass')).hasAttribute('aria-selected', 'true');
      assert.dom(AUTH_FORM.tabBtn('oidc')).hasAttribute('aria-selected', 'false');
      assert.dom(AUTH_FORM.tabBtn('token')).hasAttribute('aria-selected', 'false');

      // select a different tab before clicking "Sign in with other methods"
      await click(AUTH_FORM.tabBtn('oidc'));
      assert.dom(AUTH_FORM.tabBtn('oidc')).hasAttribute('aria-selected', 'true');
      assert.dom(AUTH_FORM.tabBtn('userpass')).hasAttribute('aria-selected', 'false');
      await click(GENERAL.buttonByAttr('other-methods'));
      assert.dom(GENERAL.selectByAttr('auth type')).exists('it renders dropdown instead of tabs');
      await click(GENERAL.backButton);
      // assert tab selection is reset
      assert.dom(AUTH_FORM.tabBtn('userpass')).hasAttribute('aria-selected', 'true');
      assert.dom(AUTH_FORM.tabBtn('oidc')).hasAttribute('aria-selected', 'false');
      assert.dom(AUTH_FORM.tabBtn('token')).hasAttribute('aria-selected', 'false');
    });

    test('it preselects tab from initialFormState', async function (assert) {
      this.initialFormState = { initialAuthType: 'oidc', showAlternate: false };
      await this.renderComponent();
      assert.dom(AUTH_FORM.authForm('oidc')).exists('oidc form renders');
      assert.dom(AUTH_FORM.tabBtn('oidc')).hasAttribute('aria-selected', 'true');
    });

    test('it renders dropdown and preselects type if initialFormState is not a tab', async function (assert) {
      this.initialFormState = { initialAuthType: 'ldap', showAlternate: true };
      await this.renderComponent();
      assert.dom(GENERAL.selectByAttr('auth type')).hasValue('ldap');
      assert.dom(GENERAL.inputByAttr('username')).exists();
      assert.dom(GENERAL.inputByAttr('password')).exists();

      assert.dom(GENERAL.backButton).exists('"Back" button renders');
      assert
        .dom(GENERAL.buttonByAttr('other-methods'))
        .doesNotExist('"Sign in with other methods" does not render');
    });
<<<<<<< HEAD

    // if mount data exists, the mount has listing_visibility="unauth"
    test('it renders single mount view instead of tabs if @directLinkData data exists and includes mount data', async function (assert) {
      this.directLinkData = { path: 'my-oidc/', type: 'oidc', isVisibleMount: true };
      await this.renderComponent();
      assert.dom(AUTH_FORM.authForm('oidc')).exists;
      assert.dom(AUTH_FORM.tabBtn('oidc')).hasText('OIDC', 'it renders auth type tab');
      assert.dom(AUTH_FORM.tabs).exists({ count: 1 }, 'only one tab renders');
      assert.dom(GENERAL.inputByAttr('role')).exists();
      assert.dom(GENERAL.inputByAttr('path')).hasAttribute('type', 'hidden');
      assert.dom(GENERAL.inputByAttr('path')).hasValue('my-oidc/');
      assert.dom(GENERAL.buttonByAttr('other-methods')).exists('"Sign in with other methods" renders');

      assert.dom(GENERAL.selectByAttr('auth type')).doesNotExist('dropdown does not render');
      assert.dom(AUTH_FORM.advancedSettings).doesNotExist();
      assert.dom(GENERAL.backButton).doesNotExist();
    });

    test('it does not render tabs if @directLinkData data exists and just includes type', async function (assert) {
      // set a type that is NOT in a visible mount because mount data exists otherwise
      this.directLinkData = { type: 'ldap', isVisibleMount: false };
      await this.renderComponent();

      assert.dom(GENERAL.selectByAttr('auth type')).hasValue('ldap', 'dropdown has type selected');
      assert.dom(AUTH_FORM.authForm('ldap')).exists();
      assert.dom(GENERAL.inputByAttr('username')).exists();
      assert.dom(GENERAL.inputByAttr('password')).exists();
      await click(AUTH_FORM.advancedSettings);
      assert.dom(GENERAL.inputByAttr('path')).exists();
      assert.dom(AUTH_FORM.tabBtn('ldap')).doesNotExist('tab does not render');
      assert
        .dom(GENERAL.backButton)
        .exists('back button renders because listing_visibility="unauth" for other mounts');
      assert
        .dom(GENERAL.buttonByAttr('other-methods'))
        .doesNotExist('"Sign in with other methods" does not render');
    });
=======
>>>>>>> 45fee5c2
  });

  module('community', function (hooks) {
    hooks.beforeEach(function () {
      this.version.type = 'community';
    });

    test('it does not render the namespace input on community', async function (assert) {
      await this.renderComponent();
      assert.dom(GENERAL.inputByAttr('namespace')).doesNotExist();
    });

    test('dropdown does not include enterprise methods', async function (assert) {
      const supported = BASE_LOGIN_METHODS.map((m) => m.type);
      const unsupported = ENTERPRISE_LOGIN_METHODS.map((m) => m.type);
      assert.expect(supported.length + unsupported.length);
      await this.renderComponent();
      const dropdownOptions = findAll(`${GENERAL.selectByAttr('auth type')} option`).map((o) => o.value);

      supported.forEach((m) => {
        assert.true(dropdownOptions.includes(m), `dropdown includes supported method: ${m}`);
      });
      unsupported.forEach((m) => {
        assert.false(dropdownOptions.includes(m), `dropdown does NOT include unsupported method: ${m}`);
      });
    });
  });

  // tests with "enterprise" in the title are filtered out from CE test runs
  // naming the module 'ent' so these tests still run on the CE repo
  module('ent', function (hooks) {
    hooks.beforeEach(function () {
      this.version.type = 'enterprise';
      this.version.features = ['Namespaces'];
      this.namespaceQueryParam = '';
    });

    test('it does not render the namespace input if version does not include feature', async function (assert) {
      this.version.features = [];
      await this.renderComponent();
      assert.dom(GENERAL.inputByAttr('namespace')).doesNotExist();
    });

    // in th ent module to test ALL supported login methods
    // iterating in tests should generally be avoided, but purposefully wanted to test the component
    // renders as expected as auth types change
    test('it selects each supported auth type and renders its form and relevant fields', async function (assert) {
      const fieldCount = AUTH_METHOD_MAP.map((m) => Object.keys(m.options.loginData).length);
      const sum = fieldCount.reduce((a, b) => a + b, 0);
      const methodCount = AUTH_METHOD_MAP.length;
      // 3 assertions per method, plus an assertion for each expected field
      assert.expect(3 * methodCount + sum); // count at time of writing is 40

      await this.renderComponent();
      for (const method of AUTH_METHOD_MAP) {
        const { authType, options } = method;

        const fields = Object.keys(options.loginData);
        await fillIn(GENERAL.selectByAttr('auth type'), authType);

        assert.dom(GENERAL.selectByAttr('auth type')).hasValue(authType), `${authType}: it selects type`;
        assert.dom(AUTH_FORM.authForm(authType)).exists(`${authType}: it renders form component`);

        // token is the only method that does not support a custom mount path
        if (authType !== 'token') {
          // jwt and oidc render the same component so the toggle remains open switching between those types
          const element = find(AUTH_FORM.advancedSettings);
          if (element.ariaExpanded === 'false') {
            await click(AUTH_FORM.advancedSettings);
          }
        }

        const assertion = authType === 'token' ? 'doesNotExist' : 'exists';
        assert.dom(GENERAL.inputByAttr('path'))[assertion](`${authType}: mount path input ${assertion}`);

        fields.forEach((field) => {
          assert.dom(GENERAL.inputByAttr(field)).exists(`${authType}: ${field} input renders`);
        });
      }
    });

    test('it disables namespace input when an oidc provider query param exists', async function (assert) {
      this.oidcProviderQueryParam = 'myprovider';
      await this.renderComponent();
      assert.dom(GENERAL.inputByAttr('namespace')).isDisabled();
    });

    test('dropdown includes enterprise methods', async function (assert) {
      const supported = ALL_LOGIN_METHODS.map((m) => m.type);
      assert.expect(supported.length);
      await this.renderComponent();

      const dropdownOptions = findAll(`${GENERAL.selectByAttr('auth type')} option`).map((o) => o.value);
      supported.forEach((m) => {
        assert.true(dropdownOptions.includes(m), `dropdown includes supported method: ${m}`);
      });
    });

    test('it sets namespace for hvd managed clusters', async function (assert) {
      this.owner.lookup('service:flags').featureFlags = ['VAULT_CLOUD_ADMIN_NAMESPACE'];
      this.namespaceQueryParam = 'admin/west-coast';
      await this.renderComponent();
      assert.dom(AUTH_FORM.managedNsRoot).hasValue('/admin');
      assert.dom(AUTH_FORM.managedNsRoot).hasAttribute('readonly');
      assert.dom(GENERAL.inputByAttr('namespace')).hasValue('/west-coast');
    });
  });

  // AUTH METHOD SPECIFIC TESTS
  // since the template yields each auth <form> some assertions are best done here instead of
  // in the corresponding the Auth::Form::<Type> integration tests
  module('oidc-jwt', function (hooks) {
    hooks.beforeEach(async function () {
      this.store = this.owner.lookup('service:store');
      this.routerStub = (path) =>
        sinon.stub(this.owner.lookup('service:router'), 'urlFor').returns(`/auth/${path}/oidc/callback`);
    });

    test('it re-requests the auth_url when authType changes', async function (assert) {
      this.routerStub('oidc');
      assert.expect(2); // auth_url should be hit twice, one for each type selection
      let expectedType = 'oidc';
      this.server.post(`/auth/:path/oidc/auth_url`, (_, req) => {
        assert.strictEqual(
          req.params.path,
          expectedType,
          `it makes request to auth_url for selected type: ${expectedType}`
        );
        return { data: { auth_url: '123-example.com' } };
      });
      await this.renderComponent();
      // auth_url should be requested once when "oidc" is selected
      await fillIn(GENERAL.selectByAttr('auth type'), 'oidc');
      // auth_url should be requested again when "jwt" is selected
      expectedType = 'jwt';
      await fillIn(GENERAL.selectByAttr('auth type'), 'jwt');
    });

    // for simplicity the auth types are configured as their namesake but type isn't relevant.
    // these tests assert that CONFIG changes from OIDC -> JWT render correctly and vice versa
    // so the order the requests are hit is what matters.
    test('"OIDC" to "JWT" configuration: it updates the form when the auth_url response changes', async function (assert) {
      this.routerStub('oidc');
      this.server.post(`/auth/oidc/oidc/auth_url`, () => ({ data: { auth_url: '123-example.com' } })); // this return means mount is configured as oidc
      this.server.post(`/auth/jwt/oidc/auth_url`, () => overrideResponse(400, { errors: [ERROR_JWT_LOGIN] })); // this return means the mount is configured as jwt
      await this.renderComponent();

      // select mount configured for OIDC first
      await fillIn(GENERAL.selectByAttr('auth type'), 'oidc');
      assert.dom(GENERAL.inputByAttr('jwt')).doesNotExist();
      // then select mount configured for JWT
      await fillIn(GENERAL.selectByAttr('auth type'), 'jwt');
      assert.dom(GENERAL.inputByAttr('jwt')).exists();
    });

    test('"JWT" to "OIDC" configuration: it updates the form when the auth_url response changes', async function (assert) {
      this.routerStub('oidc');
      this.server.post(`/auth/jwt/oidc/auth_url`, () => overrideResponse(400, { errors: [ERROR_JWT_LOGIN] })); // this return means the mount is configured as jwt
      this.server.post(`/auth/oidc/oidc/auth_url`, () => ({ data: { auth_url: '123-example.com' } })); // this return means mount is configured as oidc
      await this.renderComponent();

      // select mount configured for JWT first
      await fillIn(GENERAL.selectByAttr('auth type'), 'jwt');
      assert.dom(GENERAL.inputByAttr('jwt')).exists();

      // then select mount configured for OIDC
      await fillIn(GENERAL.selectByAttr('auth type'), 'oidc');
      assert.dom(GENERAL.inputByAttr('jwt')).doesNotExist();
    });

    test('it should retain role input value when mount path changes', async function (assert) {
      assert.expect(2);
      this.routerStub('foo-oidc');
      const auth_url = 'http://dev-foo-bar.com';
      this.server.post('/auth/:path/oidc/auth_url', (_, req) => {
        const { role, redirect_uri } = JSON.parse(req.requestBody);
        const goodRequest =
          req.params.path === 'foo-oidc' &&
          role === 'foo' &&
          redirect_uri.includes('/auth/foo-oidc/oidc/callback');
        if (goodRequest) {
          return { data: { auth_url } };
        } else {
          return overrideResponse(400, { errors: [ERROR_JWT_LOGIN] });
        }
      });

      window.open = (url) => {
        assert.strictEqual(url, auth_url, 'auth_url is returned when required params are passed');
      };

      await this.renderComponent();

      await fillIn(GENERAL.selectByAttr('auth type'), 'oidc');
      await fillIn(GENERAL.inputByAttr('role'), 'foo');
      await click(AUTH_FORM.advancedSettings);
      await fillIn(GENERAL.inputByAttr('role'), 'foo');
      await fillIn(GENERAL.inputByAttr('path'), 'foo-oidc');
      assert.dom(GENERAL.inputByAttr('role')).hasValue('foo', 'role is retained when mount path is changed');
      await click(GENERAL.saveButton);
    });
  });
});<|MERGE_RESOLUTION|>--- conflicted
+++ resolved
@@ -62,7 +62,6 @@
 
   test('it does not show toggle buttons if @alternateView does not exist', async function (assert) {
     await this.renderComponent();
-<<<<<<< HEAD
     assert.dom(GENERAL.selectByAttr('auth type')).hasValue('ldap');
     assert.dom(GENERAL.inputByAttr('username')).exists();
     assert.dom(GENERAL.inputByAttr('password')).exists();
@@ -75,27 +74,14 @@
     assert.dom(GENERAL.inputByAttr('role')).exists();
     await click(AUTH_FORM.advancedSettings);
     assert.dom(GENERAL.inputByAttr('path')).exists();
-    assert.dom(GENERAL.backButton).doesNotExist();
-    assert
-      .dom(GENERAL.buttonByAttr('other-methods'))
-      .doesNotExist('"Sign in with other methods" does not render');
-=======
     assert.dom(GENERAL.backButton).doesNotExist('"Back" button does not render');
-    assert.dom(AUTH_FORM.otherMethodsBtn).doesNotExist('"Sign in with other methods" does not render');
->>>>>>> 45fee5c2
+    assert.dom(GENERAL.buttonByAttr('other-methods')).doesNotExist('"Sign in with other methods" does not render');
   });
 
   test('it initializes with preset auth type', async function (assert) {
     this.initialFormState = { initialAuthType: 'userpass' };
     await this.renderComponent();
-<<<<<<< HEAD
-    assert.dom(GENERAL.backButton).doesNotExist('"Back" button does not render');
-    assert
-      .dom(GENERAL.buttonByAttr('other-methods'))
-      .doesNotExist('"Sign in with other methods" does not render');
-=======
     assert.dom(GENERAL.selectByAttr('auth type')).hasValue('userpass');
->>>>>>> 45fee5c2
   });
 
   test('it displays errors', async function (assert) {
@@ -187,13 +173,8 @@
       assert.dom(GENERAL.backButton).doesNotExist();
       await click(GENERAL.buttonByAttr('other-methods'));
       assert
-<<<<<<< HEAD
         .dom(GENERAL.buttonByAttr('other-methods'))
-        .doesNotExist('"Sign in with other methods" does not renderafter it is clicked');
-=======
-        .dom(AUTH_FORM.otherMethodsBtn)
         .doesNotExist('"Sign in with other methods" does not render after it is clicked');
->>>>>>> 45fee5c2
       assert
         .dom(GENERAL.selectByAttr('auth type'))
         .exists('clicking "Sign in with other methods" renders dropdown instead of tabs');
@@ -241,46 +222,6 @@
         .dom(GENERAL.buttonByAttr('other-methods'))
         .doesNotExist('"Sign in with other methods" does not render');
     });
-<<<<<<< HEAD
-
-    // if mount data exists, the mount has listing_visibility="unauth"
-    test('it renders single mount view instead of tabs if @directLinkData data exists and includes mount data', async function (assert) {
-      this.directLinkData = { path: 'my-oidc/', type: 'oidc', isVisibleMount: true };
-      await this.renderComponent();
-      assert.dom(AUTH_FORM.authForm('oidc')).exists;
-      assert.dom(AUTH_FORM.tabBtn('oidc')).hasText('OIDC', 'it renders auth type tab');
-      assert.dom(AUTH_FORM.tabs).exists({ count: 1 }, 'only one tab renders');
-      assert.dom(GENERAL.inputByAttr('role')).exists();
-      assert.dom(GENERAL.inputByAttr('path')).hasAttribute('type', 'hidden');
-      assert.dom(GENERAL.inputByAttr('path')).hasValue('my-oidc/');
-      assert.dom(GENERAL.buttonByAttr('other-methods')).exists('"Sign in with other methods" renders');
-
-      assert.dom(GENERAL.selectByAttr('auth type')).doesNotExist('dropdown does not render');
-      assert.dom(AUTH_FORM.advancedSettings).doesNotExist();
-      assert.dom(GENERAL.backButton).doesNotExist();
-    });
-
-    test('it does not render tabs if @directLinkData data exists and just includes type', async function (assert) {
-      // set a type that is NOT in a visible mount because mount data exists otherwise
-      this.directLinkData = { type: 'ldap', isVisibleMount: false };
-      await this.renderComponent();
-
-      assert.dom(GENERAL.selectByAttr('auth type')).hasValue('ldap', 'dropdown has type selected');
-      assert.dom(AUTH_FORM.authForm('ldap')).exists();
-      assert.dom(GENERAL.inputByAttr('username')).exists();
-      assert.dom(GENERAL.inputByAttr('password')).exists();
-      await click(AUTH_FORM.advancedSettings);
-      assert.dom(GENERAL.inputByAttr('path')).exists();
-      assert.dom(AUTH_FORM.tabBtn('ldap')).doesNotExist('tab does not render');
-      assert
-        .dom(GENERAL.backButton)
-        .exists('back button renders because listing_visibility="unauth" for other mounts');
-      assert
-        .dom(GENERAL.buttonByAttr('other-methods'))
-        .doesNotExist('"Sign in with other methods" does not render');
-    });
-=======
->>>>>>> 45fee5c2
   });
 
   module('community', function (hooks) {
