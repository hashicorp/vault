--- conflicted
+++ resolved
@@ -142,21 +142,11 @@
       await render(
         hbs`<MountBackendForm @mountType="secret" @mountModel={{this.model}} @onMountSuccess={{this.onMountSuccess}} />`
       );
-<<<<<<< HEAD
-      await component.selectType('kv');
-      assert.strictEqual(component.pathValue, 'kv', 'sets the value of the type');
-      await component.back();
-      await component.selectType('ssh');
-      assert.strictEqual(component.pathValue, 'ssh', 'updates the value of the type');
-=======
       await component.selectType('azure');
-      await component.next();
       assert.strictEqual(component.pathValue, 'azure', 'sets the value of the type');
       await component.back();
       await component.selectType('nomad');
-      await component.next();
       assert.strictEqual(component.pathValue, 'nomad', 'updates the value of the type');
->>>>>>> fe55cbbf
     });
 
     test('it keeps path value if the user has changed it', async function (assert) {
