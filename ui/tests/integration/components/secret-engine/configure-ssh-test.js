--- conflicted
+++ resolved
@@ -97,16 +97,11 @@
       />
     `);
 
-<<<<<<< HEAD
-    await click(SES.ssh.save);
+    await click(GENERAL.submitButton);
     assert.true(
       this.transitionStub.calledWith('vault.cluster.secrets.backend.configuration', this.id),
       'Transitions to details route on save success.'
     );
-=======
-    await click(GENERAL.submitButton);
-    assert.dom(SES.ssh.editConfigSection).exists('renders the edit configuration section of the form');
->>>>>>> 5f557dd2
   });
 
   module('editing', function (hooks) {
