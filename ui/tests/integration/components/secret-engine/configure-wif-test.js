/**
 * Copyright (c) HashiCorp, Inc.
 * SPDX-License-Identifier: BUSL-1.1
 */

import { module, test } from 'qunit';
import sinon from 'sinon';
import { setupRenderingTest } from 'vault/tests/helpers';
import { GENERAL } from 'vault/tests/helpers/general-selectors';
import { SECRET_ENGINE_SELECTORS as SES } from 'vault/tests/helpers/secret-engine/secret-engine-selectors';
import { render, click, fillIn } from '@ember/test-helpers';
import { setupMirage } from 'ember-cli-mirage/test-support';
import { v4 as uuidv4 } from 'uuid';
import { hbs } from 'ember-cli-htmlbars';
import { ALL_ENGINES } from 'vault/utils/all-engines-metadata';
import { overrideResponse } from 'vault/tests/helpers/stubs';
import {
  expectedConfigKeys,
  createConfig,
  configUrl,
  fillInAzureConfig,
  fillInAwsConfig,
} from 'vault/tests/helpers/secret-engine/secret-engine-helpers';
import { capabilitiesStub } from 'vault/tests/helpers/stubs';
import waitForError from 'vault/tests/helpers/wait-for-error';
<<<<<<< HEAD
import engineDisplayData from 'vault/helpers/engines-display-data';
=======
import AwsConfigForm from 'vault/forms/secrets/aws-config';
import AzureConfigForm from 'vault/forms/secrets/azure-config';
import GcpConfigForm from 'vault/forms/secrets/gcp-config';
import SshConfigForm from 'vault/forms/secrets/ssh-config';
>>>>>>> c4803963

const WIF_ENGINES = ALL_ENGINES.filter((e) => e.isWIF).map((e) => e.type);

module('Integration | Component | SecretEngine::ConfigureWif', function (hooks) {
  setupRenderingTest(hooks);
  setupMirage(hooks);

  hooks.beforeEach(function () {
    this.version = this.owner.lookup('service:version');
    this.flashMessages = this.owner.lookup('service:flash-messages');
    this.flashMessages.registerTypes(['success', 'danger']);
    this.flashSuccessSpy = sinon.spy(this.flashMessages, 'success');
    this.flashDangerSpy = sinon.spy(this.flashMessages, 'danger');
    this.transitionStub = sinon.stub(this.owner.lookup('service:router'), 'transitionTo');
    this.uid = uuidv4();
    // stub capabilities so that by default user can read and update issuer
    this.server.post('/sys/capabilities-self', () => capabilitiesStub('identity/oidc/config', ['sudo']));
    this.getForm = (type, data, options) => {
      const form = {
        aws: AwsConfigForm,
        azure: AzureConfigForm,
        gcp: GcpConfigForm,
        ssh: SshConfigForm,
      }[type];
      return new form(data, options);
    };
    this.renderComponent = () =>
      render(hbs`
        <SecretEngine::ConfigureWif
          @backendPath={{this.id}}
          @displayName={{this.displayName}}
          @type={{this.type}}
          @configForm={{this.form}}
        />
      `);
  });

  module('Create view', function () {
    module('Enterprise', function (hooks) {
      hooks.beforeEach(function () {
        this.version.type = 'enterprise';
      });

      for (const type of WIF_ENGINES) {
        test(`${type}: it renders default fields`, async function (assert) {
          this.id = `${type}-${this.uid}`;
<<<<<<< HEAD
          this.displayName = engineDisplayData(type).displayName;
          this.issuerConfig = createConfig(this.store, this.id, 'issuer');
          this.mountConfigModel =
            type === 'aws'
              ? this.store.createRecord('aws/root-config')
              : this.store.createRecord(`${type}/config`);
          this.additionalConfigModel = type === 'aws' ? this.store.createRecord('aws/lease-config') : null;
          this.mountConfigModel.backend = this.id;
          this.additionalConfigModel ? (this.additionalConfigModel.backend = this.id) : null; // Add backend to the configs because it's not on the testing snapshot (would come from url)
=======
          this.displayName = allEnginesArray.find((engine) => engine.type === type)?.displayName;
          this.form = this.getForm(type, {}, { isNew: true });
>>>>>>> c4803963
          this.type = type;

          await this.renderComponent();

          assert.dom(SES.configureForm).exists(`it lands on the ${type} configuration form`);
          assert.dom(SES.wif.accessType(type)).isChecked(`defaults to showing ${type} access type checked`);
          assert.dom(SES.wif.accessType('wif')).isNotChecked('wif access type is not checked');
          // toggle grouped fields if it exists
          const toggleGroup = document.querySelector('[data-test-toggle-group]');
          toggleGroup ? await click(toggleGroup) : null;

          for (const key of expectedConfigKeys(type, true)) {
            if (key === 'configTtl' || key === 'maxTtl') {
              // because toggle.hbs passes in the name rather than the camelized attr, we have a difference of data-test=attrName vs data-test="Item name" being passed into the data-test selectors. Long-term solution we should match toggle.hbs selectors to formField.hbs selectors syntax
              assert
                .dom(GENERAL.ttl.toggle(key === 'configTtl' ? 'Config TTL' : 'Max TTL'))
                .exists(
                  `${key} shows for ${type} configuration create section when wif is not the access type.`
                );
            } else {
              assert
                .dom(GENERAL.inputByAttr(key))
                .exists(
                  `${key} shows for ${type} configuration create section when wif is not the access type`
                );
            }
          }
          assert
            .dom(GENERAL.inputByAttr('issuer'))
            .doesNotExist(`for ${type}, the issuer does not show when wif is not the access type`);
        });
      }

      for (const type of WIF_ENGINES) {
        test(`${type}: it renders wif fields when user selects wif access type`, async function (assert) {
          this.id = `${type}-${this.uid}`;
<<<<<<< HEAD
          this.displayName = engineDisplayData(type).displayName;
          this.issuerConfig = createConfig(this.store, this.id, 'issuer');
          this.mountConfigModel =
            type === 'aws'
              ? this.store.createRecord('aws/root-config')
              : this.store.createRecord(`${type}/config`);
          this.additionalConfigModel = type === 'aws' ? this.store.createRecord('aws/lease-config') : null;
          this.mountConfigModel.backend = this.id;
          this.additionalConfigModel ? (this.additionalConfigModel.backend = this.id) : null;
=======
          this.displayName = allEnginesArray.find((engine) => engine.type === type)?.displayName;
          this.form = this.getForm(type, {}, { isNew: true });
>>>>>>> c4803963
          this.type = type;

          await this.renderComponent();
          await click(SES.wif.accessType('wif'));
          // toggle grouped fields if it exists
          const toggleGroup = document.querySelector('[data-test-toggle-group]');
          toggleGroup ? await click(toggleGroup) : null;
          // check for the wif fields only
          for (const key of expectedConfigKeys(`${type}-wif`, true)) {
            if (key === 'Identity token TTL') {
              assert.dom(GENERAL.ttl.toggle(key)).exists(`${key} shows for ${type} wif section.`);
            } else {
              assert.dom(GENERAL.inputByAttr(key)).exists(`${key} shows for ${type} wif section.`);
            }
          }
          assert.dom(GENERAL.inputByAttr('issuer')).exists(`issuer shows for ${type} wif section.`);
        });
      }
      /* This module covers code that is the same for all engines. We run them once against one of the engines.*/
      module('Engine agnostic', function () {
        test('it transitions without sending a config or issuer payload on cancel', async function (assert) {
          assert.expect(3);
          this.id = `azure-${this.uid}`;
          this.displayName = 'Azure';
          this.type = 'azure';
          this.form = this.getForm('azure', {}, { isNew: true });

          this.server.post(configUrl('azure', this.id), () => {
            throw new Error(
              `Request was made to post the config when it should not have been because the user canceled out of the flow.`
            );
          });
          this.server.post('/identity/oidc/config', () => {
            throw new Error(
              `Request was made to save the issuer when it should not have been because the user canceled out of the flow.`
            );
          });

          await this.renderComponent();

          await fillInAzureConfig(true);
          await click(GENERAL.cancelButton);

          assert.true(this.flashDangerSpy.notCalled, 'No danger flash messages called.');
          assert.true(this.flashSuccessSpy.notCalled, 'No success flash messages called.');

          assert.true(
            this.transitionStub.calledWith('vault.cluster.secrets.backend.configuration', this.id),
            'Transitioned to the configuration index route.'
          );
        });

        test('it throws an error if the getter isWifPluginConfigured is not defined on the model', async function (assert) {
          const promise = waitForError();
          this.id = `azure-${this.uid}`;
          this.displayName = 'Azure';
          this.type = 'azure';
          // creating a config that exists but will not have the attribute isWifPluginConfigured on it
          this.form = this.getForm('ssh', {});

          await this.renderComponent();
          const err = await promise;
          assert.true(
            err.message.includes(
              `'isWifPluginConfigured' is required to be defined on the config model. Must return a boolean.`
            ),
            'asserts without isWifPluginConfigured'
          );
        });

        test('it allows user to submit the config even if API error occurs on issuer config', async function (assert) {
          this.id = `aws-${this.uid}`;
          this.displayName = 'AWS';
          this.type = 'aws';
          this.form = this.getForm('aws', {}, { isNew: true });

          this.server.post(configUrl('aws', this.id), () => {
            assert.true(true, 'post request was made to config/root when issuer failed. test should pass.');
          });
          this.server.post('/identity/oidc/config', () => {
            return overrideResponse(400, { errors: ['bad request'] });
          });

          await this.renderComponent();

          await fillInAwsConfig('withWif');
          await click(GENERAL.submitButton);
          await click(SES.wif.issuerWarningSave);

          assert.true(
            this.flashDangerSpy.calledWith('Issuer was not saved: bad request'),
            'Flash message shows that issuer was not saved'
          );
          assert.true(
            this.flashSuccessSpy.calledWith(`Successfully saved ${this.id}'s configuration.`),
            'Flash message shows that root was saved even if issuer was not'
          );
          assert.true(
            this.transitionStub.calledWith('vault.cluster.secrets.backend.configuration', this.id),
            'Transitioned to the configuration index route.'
          );
        });

        test('it surfaces the API error if config save fails, and prevents the user from transitioning', async function (assert) {
          this.id = `aws-${this.uid}`;
          this.displayName = 'AWS';
          this.type = 'aws';
          this.form = this.getForm('aws', {}, { isNew: true });

          this.server.post(configUrl('aws', this.id), () => {
            return overrideResponse(400, { errors: ['bad request'] });
          });
          this.server.post(configUrl('aws-lease', this.id), () => {
            assert.true(
              true,
              'post request was made to config/lease when config/root failed. test should pass.'
            );
          });

          await this.renderComponent();
          // fill in both lease and root endpoints to ensure that both payloads are attempted to be sent
          await fillInAwsConfig('withAccess');
          await fillInAwsConfig('withLease');
          await click(GENERAL.submitButton);
          assert.dom(GENERAL.messageError).exists('API error surfaced to user');
          assert.dom(GENERAL.inlineError).exists('User shown inline error message');
        });
      });

      module('Azure specific', function (hooks) {
        hooks.beforeEach(function () {
          this.id = `azure-${this.uid}`;
          this.displayName = 'Azure';
          this.type = 'azure';
          this.form = this.getForm('azure', {}, { isNew: true });
        });
        test('it clears access type inputs after toggling accessType', async function (assert) {
          await this.renderComponent();
          await fillInAzureConfig();
          await click(SES.wif.accessType('wif'));
          await fillInAzureConfig(true);
          await click(SES.wif.accessType('azure'));

          assert
            .dom(GENERAL.toggleInput('Root password TTL'))
            .isChecked('rootPasswordTtl is not cleared after toggling accessType');
          assert
            .dom(GENERAL.inputByAttr('clientSecret'))
            .hasValue('', 'clientSecret is cleared after toggling accessType');

          await click(SES.wif.accessType('wif'));
          assert
            .dom(GENERAL.inputByAttr('issuer'))
            .hasValue('', 'issuer shows no value after toggling accessType');
          assert
            .dom(GENERAL.inputByAttr('issuer'))
            .hasAttribute(
              'placeholder',
              'https://vault-test.com',
              'issuer shows no value after toggling accessType'
            );
          assert
            .dom(GENERAL.inputByAttr('identityTokenAudience'))
            .hasValue('', 'idTokenAudience is cleared after toggling accessType');
          assert
            .dom(GENERAL.toggleInput('Identity token TTL'))
            .isNotChecked('identityTokenTtl is cleared after toggling accessType');
        });

        test('it shows the correct access type subtext', async function (assert) {
          await this.renderComponent();

          assert
            .dom(SES.wif.accessTypeSubtext)
            .hasText(
              'Choose the way to configure access to Azure. Access can be configured either using Azure account credentials or with the Plugin Workload Identity Federation (WIF).'
            );
        });

        test('it does not show aws specific note', async function (assert) {
          await this.renderComponent();

          assert
            .dom(SES.configureNote('azure'))
            .doesNotExist('Note specific to AWS does not show for Azure secret engine when configuring.');
        });
      });

      module('AWS specific', function (hooks) {
        hooks.beforeEach(function () {
          this.id = `aws-${this.uid}`;
          this.displayName = 'AWS';
          this.type = 'aws';
          this.form = this.getForm('aws', {}, { isNew: true });
        });

        test('it clears access type inputs after toggling accessType', async function (assert) {
          await this.renderComponent();
          await fillInAwsConfig('aws');
          await click(SES.wif.accessType('wif'));
          await fillInAwsConfig('with-wif');
          await click(SES.wif.accessType('aws'));

          assert
            .dom(GENERAL.inputByAttr('accessKey'))
            .hasValue('', 'accessKey is cleared after toggling accessType');

          await click(SES.wif.accessType('wif'));
          assert
            .dom(GENERAL.inputByAttr('issuer'))
            .hasValue('', 'issuer shows no value after toggling accessType');
          assert
            .dom(GENERAL.inputByAttr('issuer'))
            .hasAttribute(
              'placeholder',
              'https://vault-test.com',
              'issuer shows no value after toggling accessType'
            );
          assert
            .dom(GENERAL.inputByAttr('identityTokenAudience'))
            .hasValue('', 'idTokenAudience is cleared after toggling accessType');
          assert
            .dom(GENERAL.toggleInput('Identity token TTL'))
            .isNotChecked('identityTokenTtl is cleared after toggling accessType');
        });

        test('it shows the correct access type subtext', async function (assert) {
          await this.renderComponent();

          assert
            .dom(SES.wif.accessTypeSubtext)
            .hasText(
              'Choose the way to configure access to AWS. Access can be configured either using IAM access keys or with the Plugin Workload Identity Federation (WIF).'
            );
        });

        test('it shows validation error if default lease is entered but max lease is not', async function (assert) {
          this.server.post(configUrl('aws-lease', this.id), () => {
            throw new Error(
              `Request was made to post the config/lease when it should not have been because no data was changed.`
            );
          });
          this.server.post(configUrl('aws', this.id), () => {
            throw new Error(
              `Request was made to post the config/root when it should not have been because no data was changed.`
            );
          });

          await this.renderComponent();

          await click(GENERAL.ttl.toggle('Default Lease TTL'));
          await fillIn(GENERAL.ttl.input('Default Lease TTL'), '33');
          await click(GENERAL.submitButton);
          assert
            .dom(GENERAL.inlineError)
            .hasText('Lease TTL and Max Lease TTL are both required if one of them is set.');
          assert.dom(SES.configureForm).exists('remains on the configuration form');
        });

        test('it allows user to submit root config even if API error occurs on config/lease config', async function (assert) {
          this.server.post(configUrl('aws', this.id), () => {
            assert.true(
              true,
              'post request was made to config/root when config/lease failed. test should pass.'
            );
          });
          this.server.post(configUrl('aws-lease', this.id), () => {
            return overrideResponse(400, { errors: ['bad request!!'] });
          });

          await this.renderComponent();
          // fill in both lease and root endpoints to ensure that both payloads are attempted to be sent
          await fillInAwsConfig('withAccess');
          await fillInAwsConfig('withLease');
          await click(GENERAL.submitButton);
          assert.true(
            this.flashDangerSpy.calledWith('Error saving lease configuration: bad request!!'),
            'Flash message shows that lease was not saved.'
          );
          assert.true(
            this.transitionStub.calledWith('vault.cluster.secrets.backend.configuration', this.id),
            'Transitioned to the configuration index route.'
          );
        });

        test('it transitions without sending a lease, root, or issuer payload on cancel', async function (assert) {
          this.server.post(configUrl('aws', this.id), () => {
            throw new Error(
              `Request was made to post the config/root when it should not have been because the user canceled out of the flow.`
            );
          });
          this.server.post(configUrl('aws-lease', this.id), () => {
            throw new Error(
              `Request was made to post the config/lease when it should not have been because the user canceled out of the flow.`
            );
          });
          this.server.post('/identity/oidc/config', () => {
            throw new Error(
              `Request was made to post the identity/oidc/config when it should not have been because the user canceled out of the flow.`
            );
          });

          await this.renderComponent();
          // fill in both lease and root endpoints to ensure that both payloads are attempted to be sent
          await fillInAwsConfig('withWif');
          await fillInAwsConfig('withLease');
          await click(GENERAL.cancelButton);

          assert.true(this.flashDangerSpy.notCalled, 'No danger flash messages called.');
          assert.true(this.flashSuccessSpy.notCalled, 'No success flash messages called.');
          assert.true(
            this.transitionStub.calledWith('vault.cluster.secrets.backend.configuration', this.id),
            'Transitioned to the configuration index route.'
          );
        });

        test('it does show aws specific note', async function (assert) {
          await this.renderComponent();

          assert.dom(SES.configureNote('aws')).exists('Note specific to AWS does show when configuring.');
        });
      });

      module('Issuer field tests', function (hooks) {
        hooks.beforeEach(function () {
          this.id = `azure-${this.uid}`;
          this.displayName = 'Azure';
          this.type = 'azure';
          this.form = this.getForm('azure', {}, { isNew: true });
        });
        test('if issuer API error and user changes issuer value, shows specific warning message', async function (assert) {
          await this.renderComponent();
          await click(SES.wif.accessType('wif'));
          await fillIn(GENERAL.inputByAttr('issuer'), 'http://change.me.no.read');
          await click(GENERAL.submitButton);
          assert
            .dom(SES.wif.issuerWarningMessage)
            .hasText(
              `You are updating the global issuer config. This will overwrite Vault's current issuer if it exists and may affect other configurations using this value. Continue?`,
              'modal shows message about overwriting value if it exists'
            );
        });

        test('it shows placeholder issuer, and does not call APIs on canceling out of issuer modal', async function (assert) {
          this.server.post('/identity/oidc/config', () => {
            throw new Error(
              'Request was made to post the identity/oidc/config when it should not have been because user canceled out of the modal.'
            );
          });
          this.server.post(configUrl('azure', this.id), () => {
            throw new Error(
              `Request was made to post the config when it should not have been because the user canceled out of the flow.`
            );
          });

          await this.renderComponent();
          await click(SES.wif.accessType('wif'));
          assert
            .dom(GENERAL.inputByAttr('issuer'))
            .hasAttribute('placeholder', 'https://vault-test.com', 'shows issuer placeholder');
          assert.dom(GENERAL.inputByAttr('issuer')).hasValue('', 'shows issuer is empty when not passed');
          await fillIn(GENERAL.inputByAttr('issuer'), 'http://bar.foo');
          await click(GENERAL.submitButton);
          assert.dom(SES.wif.issuerWarningMessage).exists('issuer modal exists');
          assert
            .dom(SES.wif.issuerWarningMessage)
            .hasText(
              `You are updating the global issuer config. This will overwrite Vault's current issuer if it exists and may affect other configurations using this value. Continue?`,
              'modal shows message about overwriting value without the noRead: "if it exists" adage'
            );
          await click(SES.wif.issuerWarningCancel);
          assert.dom(SES.wif.issuerWarningMessage).doesNotExist('issuer modal is removed on cancel');
          assert.true(this.flashDangerSpy.notCalled, 'No danger flash messages called.');
          assert.true(this.flashSuccessSpy.notCalled, 'No success flash messages called.');
          assert.true(this.transitionStub.notCalled, 'Does not redirect');
        });

        test('it shows modal when updating issuer and calls correct APIs on save', async function (assert) {
          const newIssuer = `http://bar.${uuidv4()}`;
          this.server.post('/identity/oidc/config', (schema, req) => {
            const payload = JSON.parse(req.requestBody);
            assert.deepEqual(payload, { issuer: newIssuer }, 'payload for issuer is correct');
            return {
              id: 'identity-oidc-config', // id needs to match the id on secret-engine-helpers createIssuerConfig
              data: null,
              warnings: [
                'If "issuer" is set explicitly, all tokens must be validated against that address, including those issued by secondary clusters. Setting issuer to "" will restore the default behavior of using the cluster\'s api_addr as the issuer.',
              ],
            };
          });
          this.server.post(configUrl('azure', this.id), () => {
            assert.true(true, 'post request was made to azure config');
            return {};
          });

          await this.renderComponent();
          await click(SES.wif.accessType('wif'));
          assert.dom(GENERAL.inputByAttr('issuer')).hasValue('', 'issuer defaults to empty string');
          await fillIn(GENERAL.inputByAttr('issuer'), newIssuer);
          await click(GENERAL.submitButton);
          assert.dom(SES.wif.issuerWarningMessage).exists('issuer warning modal exists');

          await click(SES.wif.issuerWarningSave);
          assert.true(this.flashDangerSpy.notCalled, 'No danger flash messages called.');
          assert.true(
            this.transitionStub.calledWith('vault.cluster.secrets.backend.configuration', this.id),
            'Transitioned to the configuration index route.'
          );
        });

        test('shows modal when modifying the issuer, has correct payload, and shows flash message on fail', async function (assert) {
          assert.expect(7);
          this.server.post(configUrl('azure', this.id), () => {
            assert.true(
              true,
              'post request was made to azure config when unsetting the issuer. test should pass.'
            );
          });
          this.server.post('/identity/oidc/config', (_, req) => {
            const payload = JSON.parse(req.requestBody);
            assert.deepEqual(payload, { issuer: 'http://foo.bar' }, 'correctly sets the issuer');
            return overrideResponse(403);
          });

          await this.renderComponent();
          await click(SES.wif.accessType('wif'));
          assert.dom(GENERAL.inputByAttr('issuer')).hasValue('');

          await fillIn(GENERAL.inputByAttr('issuer'), 'http://foo.bar');
          await fillIn(GENERAL.inputByAttr('identityTokenAudience'), 'some-value');
          await click(GENERAL.submitButton);
          assert.dom(SES.wif.issuerWarningMessage).exists('issuer warning modal exists');
          await click(SES.wif.issuerWarningSave);

          assert.true(
            this.flashDangerSpy.calledWith('Issuer was not saved: permission denied'),
            'shows danger flash for issuer save'
          );
          assert.true(
            this.flashSuccessSpy.calledWith(`Successfully saved ${this.id}'s configuration.`),
            "calls the config flash message not the issuer's"
          );
          assert.true(
            this.transitionStub.calledWith('vault.cluster.secrets.backend.configuration', this.id),
            'Transitioned to the configuration index route.'
          );
        });

        test('it does not clear global issuer when toggling accessType', async function (assert) {
          this.form = this.getForm('azure', { issuer: 'issuer' }, { isNew: true });

          await this.renderComponent();
          await click(SES.wif.accessType('wif'));
          assert
            .dom(GENERAL.inputByAttr('issuer'))
            .hasValue(this.form.issuer, 'issuer is what is sent in by the model on first load');
          await fillIn(GENERAL.inputByAttr('issuer'), 'http://ive-changed');
          await click(SES.wif.accessType('azure'));
          await click(SES.wif.accessType('wif'));
          assert
            .dom(GENERAL.inputByAttr('issuer'))
            .hasValue(
              this.form.issuer,
              'issuer value is still the same global value after toggling accessType'
            );
        });
      });
    });

    module('Community', function (hooks) {
      hooks.beforeEach(function () {
        this.version.type = 'community';
      });

      for (const type of WIF_ENGINES) {
        test(`${type}: it renders fields`, async function (assert) {
          this.id = `${type}-${this.uid}`;
<<<<<<< HEAD
          this.displayName = engineDisplayData(type).displayName;
          this.issuerConfig = createConfig(this.store, this.id, 'issuer');
          this.mountConfigModel =
            type === 'aws'
              ? this.store.createRecord('aws/root-config')
              : type === 'ssh'
              ? this.store.createRecord('ssh/ca-config')
              : this.store.createRecord(`${type}/config`);
          this.additionalConfigModel = type === 'aws' ? this.store.createRecord('aws/lease-config') : null;
          this.mountConfigModel.backend = this.id;
          this.additionalConfigModel ? (this.additionalConfigModel.backend = this.id) : null;
=======
          this.displayName = allEnginesArray.find((engine) => engine.type === type)?.displayName;
          this.form = this.getForm(type, {}, { isNew: true });
>>>>>>> c4803963
          this.type = type;

          await this.renderComponent();
          assert.dom(SES.configureForm).exists(`lands on the ${type} configuration form`);
          assert
            .dom(SES.wif.accessTypeSection)
            .doesNotExist('Access type section does not render for a community user');
          // toggle grouped fields if it exists
          const toggleGroup = document.querySelector('[data-test-toggle-group]');
          toggleGroup ? await click(toggleGroup) : null;
          // check all the form fields are present
          for (const key of expectedConfigKeys(type, true)) {
            if (key === 'configTtl' || key === 'maxTtl') {
              assert
                .dom(GENERAL.ttl.toggle(key === 'configTtl' ? 'Config TTL' : 'Max TTL'))
                .exists(`${key} shows for ${type} account access section.`);
            } else {
              assert.dom(GENERAL.inputByAttr(key)).exists(`${key} shows for ${type} account access section.`);
            }
          }
          assert.dom(GENERAL.inputByAttr('issuer')).doesNotExist();
        });
      }
    });
  });

  module('Edit view', function () {
    module('Enterprise', function (hooks) {
      hooks.beforeEach(function () {
        this.version.type = 'enterprise';
      });
      for (const type of WIF_ENGINES) {
        test(`${type}: it defaults to WIF accessType if WIF fields are already set`, async function (assert) {
          this.id = `${type}-${this.uid}`;
<<<<<<< HEAD
          this.displayName = engineDisplayData(type).displayName;
          this.mountConfigModel = createConfig(this.store, this.id, `${type}-wif`);
=======
          this.displayName = allEnginesArray.find((engine) => engine.type === type)?.displayName;
          const config = createConfig(`${type}-wif`);
          this.form = this.getForm(type, config);
>>>>>>> c4803963
          this.type = type;

          await this.renderComponent();
          assert.dom(SES.wif.accessType('wif')).isChecked('WIF accessType is checked');
          assert.dom(SES.wif.accessType('wif')).isDisabled('WIF accessType is disabled');
          assert.dom(SES.wif.accessType(type)).isNotChecked(`${type} accessType is not checked`);
          assert.dom(SES.wif.accessType(type)).isDisabled(`${type} accessType is disabled`);
          assert.dom(GENERAL.inputByAttr('identityTokenAudience')).hasValue(this.form.identityTokenAudience);
          assert
            .dom(SES.wif.accessTypeSubtext)
            .hasText('You cannot edit Access Type if you have already saved access credentials.');
          assert.dom(GENERAL.ttl.input('Identity token TTL')).hasValue('2'); // 7200 on payload is 2hrs in ttl picker
        });
      }

      for (const type of WIF_ENGINES) {
        test(`${type}: it renders issuer if global issuer is already set`, async function (assert) {
          this.id = `${type}-${this.uid}`;
<<<<<<< HEAD
          this.displayName = engineDisplayData(type).displayName;
          this.mountConfigModel = createConfig(this.store, this.id, `${type}-wif`);
          this.issuerConfig = createConfig(this.store, this.id, 'issuer');
          this.issuerConfig.issuer = 'https://foo-bar-blah.com';
=======
          this.displayName = allEnginesArray.find((engine) => engine.type === type)?.displayName;
          this.issuer = 'https://foo-bar-blah.com';
          const config = createConfig(`${type}-wif`);
          this.form = this.getForm(type, { ...config, issuer: this.issuer });
>>>>>>> c4803963
          this.type = type;

          await this.renderComponent();

          assert.dom(SES.wif.accessType('wif')).isChecked('WIF accessType is checked');
          assert.dom(SES.wif.accessType('wif')).isDisabled('WIF accessType is disabled');
          assert
            .dom(GENERAL.inputByAttr('issuer'))
            .hasValue(this.issuer, `it has the global issuer value of ${this.issuer}`);
        });
      }

      module('Azure specific', function (hooks) {
        // "clientSecret" is the only mutually exclusive Azure account attr and it's never returned from the API. Thus, we can only check for the presence of configured wif fields to determine if the accessType should be preselected to wif and disabled.
        hooks.beforeEach(function () {
          this.id = `azure-${this.uid}`;
          this.displayName = 'Azure';
          this.type = 'azure';
          const config = createConfig('azure');
          this.form = this.getForm('azure', config);
        });

        test('it allows you to change access type if no wif fields are set', async function (assert) {
          await this.renderComponent();

          assert.dom(SES.wif.accessType('azure')).isChecked('Azure accessType is checked');
          assert
            .dom(SES.wif.accessType('azure'))
            .isNotDisabled(
              'Azure accessType is not disabled because we cannot determine if client secret was set as it is not returned by the api.'
            );
          assert.dom(SES.wif.accessType('wif')).isNotChecked('WIF accessType is not checked');
          assert.dom(SES.wif.accessType('wif')).isNotDisabled('WIF accessType is disabled');
          assert
            .dom(SES.wif.accessTypeSubtext)
            .hasText(
              'Choose the way to configure access to Azure. Access can be configured either using Azure account credentials or with the Plugin Workload Identity Federation (WIF).'
            );
        });

        test('it sets access type to wif if wif fields are set', async function (assert) {
          const config = createConfig('azure-wif');
          this.form = this.getForm('azure', config);

          await this.renderComponent();

          assert.dom(SES.wif.accessType('wif')).isChecked('WIF accessType is checked');
          assert
            .dom(SES.wif.accessType('azure'))
            .isDisabled('Azure accessType IS disabled because wif attributes are set.');

          assert
            .dom(SES.wif.accessTypeSubtext)
            .hasText('You cannot edit Access Type if you have already saved access credentials.');
        });

        test('it shows previously saved config information', async function (assert) {
          this.id = `azure-${this.uid}`;
          const config = createConfig('azure-generic');
          this.form = this.getForm('azure', config);

          await this.renderComponent();
          assert.dom(GENERAL.inputByAttr('subscriptionId')).hasValue(this.form.subscriptionId);
          assert.dom(GENERAL.inputByAttr('clientId')).hasValue(this.form.clientId);
          assert.dom(GENERAL.inputByAttr('tenantId')).hasValue(this.form.tenantId);
          assert
            .dom(GENERAL.inputByAttr('clientSecret'))
            .hasValue('**********', 'clientSecret is masked on edit the value');
        });

        test('it requires a double click to change the client secret', async function (assert) {
          this.id = `azure-${this.uid}`;
          await this.renderComponent();

          this.server.post(configUrl('azure', this.id), (schema, req) => {
            const payload = JSON.parse(req.requestBody);
            assert.strictEqual(
              payload.client_secret,
              'new-secret',
              'post request was made to azure/config with the updated client_secret.'
            );
          });

          await click(GENERAL.enableField('clientSecret'));
          await click(GENERAL.button('toggle-masked'));
          await fillIn(GENERAL.inputByAttr('clientSecret'), 'new-secret');
          await click(GENERAL.submitButton);
        });
      });

      module('AWS specific', function (hooks) {
        hooks.beforeEach(function () {
          this.id = `aws-${this.uid}`;
          this.type = 'aws';
          this.displayName = 'AWS';
          const config = createConfig('aws');
          this.form = this.getForm('aws', config);
        });

        test('it defaults to IAM accessType if IAM fields are already set', async function (assert) {
          await this.renderComponent();
          assert.dom(SES.wif.accessType('aws')).isChecked('IAM accessType is checked');
          assert.dom(SES.wif.accessType('aws')).isDisabled('IAM accessType is disabled');
          assert.dom(SES.wif.accessType('wif')).isNotChecked('WIF accessType is not checked');
          assert.dom(SES.wif.accessType('wif')).isDisabled('WIF accessType is disabled');
          assert
            .dom(SES.wif.accessTypeSubtext)
            .hasText('You cannot edit Access Type if you have already saved access credentials.');
        });

        test('it allows you to change access type if record does not have wif or iam values already set', async function (assert) {
          const config = createConfig('aws-no-access');
          this.form = this.getForm('aws', config);

          await this.renderComponent();
          assert.dom(SES.wif.accessType('wif')).isNotDisabled('WIF accessType is NOT disabled');
          assert.dom(SES.wif.accessType('aws')).isNotDisabled('IAM accessType is NOT disabled');
        });

        test('it shows previously saved root and lease information', async function (assert) {
          const config = { ...createConfig('aws'), ...createConfig('aws-lease') };
          this.form = this.getForm('aws', config);

          await this.renderComponent();

          assert.dom(GENERAL.inputByAttr('accessKey')).hasValue(this.form.accessKey);
          assert
            .dom(GENERAL.inputByAttr('secretKey'))
            .hasValue('**********', 'secretKey is masked on edit the value');

          await click(GENERAL.toggleGroup('Root config options'));
          assert.dom(GENERAL.inputByAttr('region')).hasValue(this.form.region);
          assert.dom(GENERAL.inputByAttr('iamEndpoint')).hasValue(this.form.iamEndpoint);
          assert.dom(GENERAL.inputByAttr('stsEndpoint')).hasValue(this.form.stsEndpoint);
          assert.dom(GENERAL.inputByAttr('maxRetries')).hasValue('1');
          // Check lease config values
          assert.dom(GENERAL.ttl.input('Default Lease TTL')).hasValue('50');
          assert.dom(GENERAL.ttl.input('Max Lease TTL')).hasValue('55');
        });

        test('it requires a double click to change the secret key', async function (assert) {
          this.server.post(configUrl('aws', this.id), (schema, req) => {
            const payload = JSON.parse(req.requestBody);
            assert.strictEqual(
              payload.secret_key,
              'new-secret',
              'post request was made to config/root with the updated secret_key.'
            );
          });

          await this.renderComponent();
          await click(GENERAL.enableField('secretKey'));
          await click(GENERAL.button('toggle-masked'));
          await fillIn(GENERAL.inputByAttr('secretKey'), 'new-secret');
          await click(GENERAL.submitButton);
        });
      });

      module('GCP specific', function (hooks) {
        // "credentials" is the only mutually exclusive GCP account attr and it's never returned from the API. Thus, we can only check for the presence of configured wif fields to determine if the accessType should be preselected to wif and disabled.
        // If the user has configured the credentials field, the ui will not know until the user tries to save WIF fields. This is a limitation of the API and surfaced to the user in a descriptive API error.
        // We cover some of this workflow here and error testing in the gcp-configuration acceptance test.
        hooks.beforeEach(function () {
          this.id = `gcp-${this.uid}`;
          const config = createConfig('gcp');
          this.form = this.getForm('gcp', config);
          this.type = 'gcp';
          this.displayName = 'Google Cloud';
        });
        test('it allows you to change access type if no wif fields are set', async function (assert) {
          await this.renderComponent();

          assert.dom(SES.wif.accessType('gcp')).isChecked('GCP accessType is checked');
          assert
            .dom(SES.wif.accessType('gcp'))
            .isNotDisabled(
              'GCP accessType is not disabled because we cannot determine if credentials was set as it is not returned by the api.'
            );
          assert.dom(SES.wif.accessType('wif')).isNotChecked('WIF accessType is not checked');
          assert.dom(SES.wif.accessType('wif')).isNotDisabled('WIF accessType is not disabled');
          assert
            .dom(SES.wif.accessTypeSubtext)
            .hasText(
              'Choose the way to configure access to Google Cloud. Access can be configured either using Google Cloud account credentials or with the Plugin Workload Identity Federation (WIF).'
            );
        });

        test('it sets access type to wif if wif fields are set', async function (assert) {
          const config = createConfig('gcp-wif');
          this.form = this.getForm('gcp', config);

          await this.renderComponent();

          assert.dom(SES.wif.accessType('wif')).isChecked('WIF accessType is checked');
          assert
            .dom(SES.wif.accessType('gcp'))
            .isDisabled('GCP accessType IS disabled because wif attributes are set.');

          assert
            .dom(SES.wif.accessTypeSubtext)
            .hasText('You cannot edit Access Type if you have already saved access credentials.');
        });

        test('it shows previously saved config information', async function (assert) {
          const config = createConfig('gcp-generic');
          this.form = this.getForm('gcp', config);
          await this.renderComponent();
          await click(GENERAL.toggleGroup('More options'));
          assert.dom(GENERAL.ttl.input('Config TTL')).hasValue('100');
          assert.dom(GENERAL.ttl.input('Max TTL')).hasValue('101');
        });
      });
    });

    module('Community', function (hooks) {
      hooks.beforeEach(function () {
        this.version.type = 'community';
      });
      for (const type of WIF_ENGINES) {
        test(`${type}:it does not show access type but defaults to type "account" fields`, async function (assert) {
          this.id = `${type}-${this.uid}`;
<<<<<<< HEAD
          this.mountConfigModel = createConfig(this.store, this.id, `${type}-generic`);
          this.displayName = engineDisplayData(type).displayName;
=======
          const config = createConfig(`${type}-generic`);
          this.form = this.getForm(type, config);
          this.displayName = allEnginesArray.find((engine) => engine.type === type)?.displayName;
>>>>>>> c4803963
          this.type = type;

          await this.renderComponent();
          assert.dom(SES.wif.accessTypeSection).doesNotExist('Access type section does not render');
          // toggle grouped fields if it exists
          const toggleGroup = document.querySelector('[data-test-toggle-group]');
          toggleGroup ? await click(toggleGroup) : null;
          for (const key of expectedConfigKeys(type, true)) {
            if (key === 'secretKey' || key === 'clientSecret' || key === 'credentials') return; // these keys are not returned by the API
            // same issues noted in wif enterprise tests with how toggle.hbs passes in name vs how formField input passes in attr to data test selector
            if (key === 'configTtl') {
              assert
                .dom(GENERAL.ttl.input('Config TTL'))
                .hasValue('100', `${key} for ${type}: has the expected value set on the config`);
            } else if (key === 'maxTtl') {
              assert
                .dom(GENERAL.ttl.input('Max TTL'))
                .hasValue('101', `${key} for ${type}: has the expected value set on the config`);
            } else if (key === 'rootPasswordTtl') {
              assert
                .dom(GENERAL.ttl.input('Root password TTL'))
                .hasValue('500', `${key} for ${type}: has the expected value set on the config`);
            } else {
              assert
                .dom(GENERAL.inputByAttr(key))
                .hasValue(this.form[key], `${key} for ${type}: has the expected value set on the config`);
            }
          }
        });
      }
    });
  });
});<|MERGE_RESOLUTION|>--- conflicted
+++ resolved
@@ -22,15 +22,12 @@
   fillInAwsConfig,
 } from 'vault/tests/helpers/secret-engine/secret-engine-helpers';
 import { capabilitiesStub } from 'vault/tests/helpers/stubs';
+import engineDisplayData from 'vault/helpers/engines-display-data';
 import waitForError from 'vault/tests/helpers/wait-for-error';
-<<<<<<< HEAD
-import engineDisplayData from 'vault/helpers/engines-display-data';
-=======
 import AwsConfigForm from 'vault/forms/secrets/aws-config';
 import AzureConfigForm from 'vault/forms/secrets/azure-config';
 import GcpConfigForm from 'vault/forms/secrets/gcp-config';
 import SshConfigForm from 'vault/forms/secrets/ssh-config';
->>>>>>> c4803963
 
 const WIF_ENGINES = ALL_ENGINES.filter((e) => e.isWIF).map((e) => e.type);
 
@@ -77,20 +74,8 @@
       for (const type of WIF_ENGINES) {
         test(`${type}: it renders default fields`, async function (assert) {
           this.id = `${type}-${this.uid}`;
-<<<<<<< HEAD
           this.displayName = engineDisplayData(type).displayName;
-          this.issuerConfig = createConfig(this.store, this.id, 'issuer');
-          this.mountConfigModel =
-            type === 'aws'
-              ? this.store.createRecord('aws/root-config')
-              : this.store.createRecord(`${type}/config`);
-          this.additionalConfigModel = type === 'aws' ? this.store.createRecord('aws/lease-config') : null;
-          this.mountConfigModel.backend = this.id;
-          this.additionalConfigModel ? (this.additionalConfigModel.backend = this.id) : null; // Add backend to the configs because it's not on the testing snapshot (would come from url)
-=======
-          this.displayName = allEnginesArray.find((engine) => engine.type === type)?.displayName;
           this.form = this.getForm(type, {}, { isNew: true });
->>>>>>> c4803963
           this.type = type;
 
           await this.renderComponent();
@@ -127,20 +112,8 @@
       for (const type of WIF_ENGINES) {
         test(`${type}: it renders wif fields when user selects wif access type`, async function (assert) {
           this.id = `${type}-${this.uid}`;
-<<<<<<< HEAD
           this.displayName = engineDisplayData(type).displayName;
-          this.issuerConfig = createConfig(this.store, this.id, 'issuer');
-          this.mountConfigModel =
-            type === 'aws'
-              ? this.store.createRecord('aws/root-config')
-              : this.store.createRecord(`${type}/config`);
-          this.additionalConfigModel = type === 'aws' ? this.store.createRecord('aws/lease-config') : null;
-          this.mountConfigModel.backend = this.id;
-          this.additionalConfigModel ? (this.additionalConfigModel.backend = this.id) : null;
-=======
-          this.displayName = allEnginesArray.find((engine) => engine.type === type)?.displayName;
           this.form = this.getForm(type, {}, { isNew: true });
->>>>>>> c4803963
           this.type = type;
 
           await this.renderComponent();
@@ -618,22 +591,8 @@
       for (const type of WIF_ENGINES) {
         test(`${type}: it renders fields`, async function (assert) {
           this.id = `${type}-${this.uid}`;
-<<<<<<< HEAD
           this.displayName = engineDisplayData(type).displayName;
-          this.issuerConfig = createConfig(this.store, this.id, 'issuer');
-          this.mountConfigModel =
-            type === 'aws'
-              ? this.store.createRecord('aws/root-config')
-              : type === 'ssh'
-              ? this.store.createRecord('ssh/ca-config')
-              : this.store.createRecord(`${type}/config`);
-          this.additionalConfigModel = type === 'aws' ? this.store.createRecord('aws/lease-config') : null;
-          this.mountConfigModel.backend = this.id;
-          this.additionalConfigModel ? (this.additionalConfigModel.backend = this.id) : null;
-=======
-          this.displayName = allEnginesArray.find((engine) => engine.type === type)?.displayName;
           this.form = this.getForm(type, {}, { isNew: true });
->>>>>>> c4803963
           this.type = type;
 
           await this.renderComponent();
@@ -668,14 +627,9 @@
       for (const type of WIF_ENGINES) {
         test(`${type}: it defaults to WIF accessType if WIF fields are already set`, async function (assert) {
           this.id = `${type}-${this.uid}`;
-<<<<<<< HEAD
           this.displayName = engineDisplayData(type).displayName;
-          this.mountConfigModel = createConfig(this.store, this.id, `${type}-wif`);
-=======
-          this.displayName = allEnginesArray.find((engine) => engine.type === type)?.displayName;
           const config = createConfig(`${type}-wif`);
           this.form = this.getForm(type, config);
->>>>>>> c4803963
           this.type = type;
 
           await this.renderComponent();
@@ -694,17 +648,10 @@
       for (const type of WIF_ENGINES) {
         test(`${type}: it renders issuer if global issuer is already set`, async function (assert) {
           this.id = `${type}-${this.uid}`;
-<<<<<<< HEAD
           this.displayName = engineDisplayData(type).displayName;
-          this.mountConfigModel = createConfig(this.store, this.id, `${type}-wif`);
-          this.issuerConfig = createConfig(this.store, this.id, 'issuer');
-          this.issuerConfig.issuer = 'https://foo-bar-blah.com';
-=======
-          this.displayName = allEnginesArray.find((engine) => engine.type === type)?.displayName;
           this.issuer = 'https://foo-bar-blah.com';
           const config = createConfig(`${type}-wif`);
           this.form = this.getForm(type, { ...config, issuer: this.issuer });
->>>>>>> c4803963
           this.type = type;
 
           await this.renderComponent();
@@ -926,14 +873,9 @@
       for (const type of WIF_ENGINES) {
         test(`${type}:it does not show access type but defaults to type "account" fields`, async function (assert) {
           this.id = `${type}-${this.uid}`;
-<<<<<<< HEAD
-          this.mountConfigModel = createConfig(this.store, this.id, `${type}-generic`);
-          this.displayName = engineDisplayData(type).displayName;
-=======
           const config = createConfig(`${type}-generic`);
           this.form = this.getForm(type, config);
-          this.displayName = allEnginesArray.find((engine) => engine.type === type)?.displayName;
->>>>>>> c4803963
+          this.displayName = engineDisplayData(type).displayName;
           this.type = type;
 
           await this.renderComponent();
