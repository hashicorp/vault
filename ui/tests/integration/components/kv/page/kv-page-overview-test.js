/**
 * Copyright (c) HashiCorp, Inc.
 * SPDX-License-Identifier: BUSL-1.1
 */

import { module, test } from 'qunit';
import { setupRenderingTest } from 'ember-qunit';
import { setupEngine } from 'ember-engines/test-support';
import { setupMirage } from 'ember-cli-mirage/test-support';
import { render } from '@ember/test-helpers';
import { hbs } from 'ember-cli-htmlbars';
import { PAGE } from 'vault/tests/helpers/kv/kv-selectors';
import { GENERAL } from 'vault/tests/helpers/general-selectors';
import { dateFormat } from 'core/helpers/date-format';
import { dateFromNow } from 'core/helpers/date-from-now';
import { baseSetup } from 'vault/tests/helpers/kv/kv-run-commands';

const { overviewCard } = GENERAL;
module('Integration | Component | kv-v2 | Page::Secret::Overview', function (hooks) {
  setupRenderingTest(hooks);
  setupEngine(hooks, 'kv');
  setupMirage(hooks);

  hooks.beforeEach(async function () {
    baseSetup(this);
    this.breadcrumbs = [
      { label: 'Secrets', route: 'secrets', linkExternal: true },
      { label: this.backend, route: 'list' },
      { label: this.path },
    ];
    this.subkeys = {
      subkeys: {
        foo: null,
        bar: {
          baz: null,
        },
        quux: null,
      },
      metadata: {
        created_time: '2021-12-14T20:28:00.773477Z',
        custom_metadata: null,
        deletion_time: '',
        destroyed: false,
        version: 1,
      },
    };
    this.canReadMetadata = true;
    this.canUpdateSecret = true;

    this.format = (time) => dateFormat([time, 'MMM d yyyy, h:mm:ss aa'], {});
    this.renderComponent = async () => {
      return render(
        hbs`
        <Page::Secret::Overview
          @backend={{this.backend}}
          @breadcrumbs={{this.breadcrumbs}}
          @canReadMetadata={{this.canReadMetadata}}
          @canUpdateSecret={{this.canUpdateSecret}}
          @metadata={{this.metadata}}
          @path={{this.path}}
          @subkeys={{this.subkeys}}
        />`,
        { owner: this.engine }
      );
    };
  });

  module('active secret (version not deleted or destroyed)', function () {
    test('it renders tabs', async function (assert) {
      await this.renderComponent();
      const tabs = ['Overview', 'Secret', 'Metadata', 'Paths', 'Version History'];
      for (const tab of tabs) {
        assert.dom(PAGE.secretTab(tab)).hasText(tab);
      }
    });

    test('it renders header', async function (assert) {
      await this.renderComponent();
      assert.dom(PAGE.breadcrumbs).hasText(`Secrets ${this.backend} ${this.path}`);
      assert.dom(PAGE.title).hasText(this.path);
    });

    test('it renders with full permissions', async function (assert) {
      await this.renderComponent();
      const fromNow = dateFromNow([this.metadata.updatedTime]); // uses date-fns so can't stub timestamp util
      assert.dom(`${overviewCard.container('Current version')} .hds-badge`).doesNotExist();
      assert
        .dom(overviewCard.container('Current version'))
        .hasText(
          `Current version Create new The current version of this secret. ${this.metadata.currentVersion}`
        );
      assert
        .dom(overviewCard.container('Secret version age'))
        .hasText(
<<<<<<< HEAD
          `Secret version age View metadata Time since last update at ${this.format(
=======
          `Secret age View metadata Current secret version age. Last updated on ${this.format(
>>>>>>> e3019ec3
            this.metadata.updatedTime
          )}. ${fromNow}`
        );
      assert
        .dom(overviewCard.container('Paths'))
        .hasText(
          `Paths The paths to use when referring to this secret in API or CLI. API path /v1/${this.backend}/data/${this.path} CLI path -mount="${this.backend}" "${this.path}"`
        );
      assert
        .dom(overviewCard.container('Subkeys'))
        .hasText(
          `Subkeys JSON The table is displaying the top level subkeys. Toggle on the JSON view to see the full depth. Keys ${Object.keys(
            this.subkeys.subkeys
          ).join(' ')}`
        );
    });

    test('it hides link when no secret update permissions', async function (assert) {
      // creating a new version of a secret is updating a secret
      // the overview only exists after an initial version is created
      // which is why we just check for update and not also create
      this.canUpdateSecret = false;
      await this.renderComponent();
      assert
        .dom(`${overviewCard.container('Current version')} a`)
        .doesNotExist('create link does not render');
      assert
        .dom(overviewCard.container('Current version'))
        .hasText(`Current version The current version of this secret. ${this.metadata.currentVersion}`);
    });

    test('it renders with no metadata permissions', async function (assert) {
      this.metadata = null;
      this.canReadMetadata = false;
      // all secret metadata instead comes from subkeys endpoint
      const subkeyMeta = this.subkeys.metadata;
      await this.renderComponent();
      const fromNow = dateFromNow([subkeyMeta.created_time]); // uses date-fns so can't stub timestamp util
      assert
        .dom(overviewCard.container('Current version'))
        .hasText(`Current version Create new The current version of this secret. ${subkeyMeta.version}`);
      assert
<<<<<<< HEAD
        .dom(overviewCard.container('Secret version age'))
        .hasText(
          `Secret version age Time since last update at ${this.format(subkeyMeta.created_time)}. ${fromNow}`
        );
      assert
        .dom(`${overviewCard.container('Secret version age')} a`)
        .doesNotExist('metadata link does not render');
=======
        .dom(overviewCard.container('Secret age'))
        .hasText(
          `Secret age Current secret version age. Last updated on ${this.format(
            subkeyMeta.created_time
          )}. ${fromNow}`
        );
      assert.dom(`${overviewCard.container('Secret age')} a`).doesNotExist('metadata link does not render');
>>>>>>> e3019ec3
      assert
        .dom(overviewCard.container('Paths'))
        .hasText(
          `Paths The paths to use when referring to this secret in API or CLI. API path /v1/${this.backend}/data/${this.path} CLI path -mount="${this.backend}" "${this.path}"`
        );
      assert
        .dom(overviewCard.container('Subkeys'))
        .hasText(
          `Subkeys JSON The table is displaying the top level subkeys. Toggle on the JSON view to see the full depth. Keys ${Object.keys(
            this.subkeys.subkeys
          ).join(' ')}`
        );
    });

    test('it renders with no subkeys permissions', async function (assert) {
      this.subkeys = null;
      await this.renderComponent();
      const fromNow = dateFromNow([this.metadata.updatedTime]); // uses date-fns so can't stub timestamp util
      const expectedTime = this.format(this.metadata.updatedTime);
      assert
        .dom(overviewCard.container('Current version'))
        .hasText(
          `Current version Create new The current version of this secret. ${this.metadata.currentVersion}`
        );
      assert
<<<<<<< HEAD
        .dom(overviewCard.container('Secret version age'))
        .hasText(`Secret version age View metadata Time since last update at ${expectedTime}. ${fromNow}`);
=======
        .dom(overviewCard.container('Secret age'))
        .hasText(
          `Secret age View metadata Current secret version age. Last updated on ${expectedTime}. ${fromNow}`
        );
>>>>>>> e3019ec3
      assert
        .dom(overviewCard.container('Paths'))
        .hasText(
          `Paths The paths to use when referring to this secret in API or CLI. API path /v1/${this.backend}/data/${this.path} CLI path -mount="${this.backend}" "${this.path}"`
        );
      assert.dom(overviewCard.container('Subkeys')).doesNotExist();
    });

    test('it renders with no subkey or metadata permissions', async function (assert) {
      this.subkeys = null;
      this.metadata = null;
      await this.renderComponent();
      assert.dom(overviewCard.container('Current version')).doesNotExist();
      assert.dom(overviewCard.container('Secret version age')).doesNotExist();
      assert.dom(overviewCard.container('Subkeys')).doesNotExist();
      assert
        .dom(overviewCard.container('Paths'))
        .hasText(
          `Paths The paths to use when referring to this secret in API or CLI. API path /v1/${this.backend}/data/${this.path} CLI path -mount="${this.backend}" "${this.path}"`
        );
    });
  });

  module('deleted version', function (hooks) {
    hooks.beforeEach(async function () {
      // subkeys is null but metadata still has data
      this.subkeys = {
        subkeys: null,
        metadata: {
          created_time: '2021-12-14T20:28:00.773477Z',
          custom_metadata: null,
          deletion_time: '2022-02-14T20:28:00.773477Z',
          destroyed: false,
          version: 1,
        },
      };
      this.metadata.versions[4].deletion_time = '2024-08-15T23:01:08.312332Z';
      this.assertBadge = (assert) => {
        assert
          .dom(`${overviewCard.container('Current version')} .hds-badge`)
          .hasClass('hds-badge--color-neutral');
        assert
          .dom(`${overviewCard.container('Current version')} .hds-badge`)
          .hasClass('hds-badge--type-inverted');
        assert.dom(`${overviewCard.container('Current version')} .hds-badge`).hasText('Deleted');
      };
    });

    test('with full permissions', async function (assert) {
      const expectedTime = this.format(this.metadata.versions[4].deletion_time);
      await this.renderComponent();
      this.assertBadge(assert);
      assert
        .dom(overviewCard.container('Current version'))
        .hasText(
          `Current version Deleted Create new The current version of this secret was deleted ${expectedTime}. ${this.metadata.currentVersion}`
        );
      assert.dom(overviewCard.container('Secret version age')).doesNotExist();
      assert.dom(overviewCard.container('Subkeys')).doesNotExist();
      assert
        .dom(overviewCard.container('Paths'))
        .hasText(
          `Paths The paths to use when referring to this secret in API or CLI. API path /v1/${this.backend}/data/${this.path} CLI path -mount="${this.backend}" "${this.path}"`
        );
    });

    test('with no metadata permissions', async function (assert) {
      this.metadata = null;
      const expectedTime = this.format(this.subkeys.metadata.deletion_time);
      await this.renderComponent();
      this.assertBadge(assert);
      assert
        .dom(overviewCard.container('Current version'))
        .hasText(
          `Current version Deleted Create new The current version of this secret was deleted ${expectedTime}. ${this.subkeys.metadata.version}`
        );
    });

    test('with no subkey permissions', async function (assert) {
      this.subkeys = null;
      const expectedTime = this.format(this.metadata.versions[4].deletion_time);
      await this.renderComponent();
      this.assertBadge(assert);
      assert
        .dom(overviewCard.container('Current version'))
        .hasText(
          `Current version Deleted Create new The current version of this secret was deleted ${expectedTime}. ${this.metadata.currentVersion}`
        );
    });

    test('with no permissions', async function (assert) {
      this.subkeys = null;
      this.metadata = null;
      await this.renderComponent();
      assert.dom(overviewCard.container('Current version')).doesNotExist();
    });
  });

  module('destroyed version', function (hooks) {
    hooks.beforeEach(async function () {
      // subkeys is null but metadata still has data
      this.subkeys = {
        subkeys: null,
        metadata: {
          created_time: '2024-08-15T01:24:43.658478Z',
          custom_metadata: null,
          deletion_time: '',
          destroyed: true,
          version: 1,
        },
      };
      this.metadata.versions[4].destroyed = true;
      this.assertBadge = (assert) => {
        assert
          .dom(`${overviewCard.container('Current version')} .hds-badge`)
          .hasClass('hds-badge--color-critical');
        assert
          .dom(`${overviewCard.container('Current version')} .hds-badge`)
          .hasClass('hds-badge--type-outlined');
        assert.dom(`${overviewCard.container('Current version')} .hds-badge`).hasText('Destroyed');
      };
    });

    test('with full permissions', async function (assert) {
      await this.renderComponent();
      this.assertBadge(assert);
      assert
        .dom(overviewCard.container('Current version'))
        .hasText(
          `Current version Destroyed Create new The current version of this secret has been permanently deleted and cannot be restored. ${this.metadata.currentVersion}`
        );
      assert.dom(overviewCard.container('Secret version age')).doesNotExist();
      assert.dom(overviewCard.container('Subkeys')).doesNotExist();
      assert
        .dom(overviewCard.container('Paths'))
        .hasText(
          `Paths The paths to use when referring to this secret in API or CLI. API path /v1/${this.backend}/data/${this.path} CLI path -mount="${this.backend}" "${this.path}"`
        );
    });

    test('with no metadata permissions', async function (assert) {
      this.metadata = null;
      await this.renderComponent();
      this.assertBadge(assert);
      assert
        .dom(overviewCard.container('Current version'))
        .hasText(
          `Current version Destroyed Create new The current version of this secret has been permanently deleted and cannot be restored. ${this.subkeys.metadata.version}`
        );
    });

    test('with no subkeys permissions', async function (assert) {
      this.subkeys = null;
      await this.renderComponent();
      this.assertBadge(assert);
      assert
        .dom(overviewCard.container('Current version'))
        .hasText(
          `Current version Destroyed Create new The current version of this secret has been permanently deleted and cannot be restored. ${this.metadata.currentVersion}`
        );
    });

    test('with no permissions', async function (assert) {
      this.subkeys = null;
      this.metadata = null;
      await this.renderComponent();
      assert.dom(overviewCard.container('Current version')).doesNotExist();
    });
  });
});<|MERGE_RESOLUTION|>--- conflicted
+++ resolved
@@ -92,11 +92,7 @@
       assert
         .dom(overviewCard.container('Secret version age'))
         .hasText(
-<<<<<<< HEAD
-          `Secret version age View metadata Time since last update at ${this.format(
-=======
           `Secret age View metadata Current secret version age. Last updated on ${this.format(
->>>>>>> e3019ec3
             this.metadata.updatedTime
           )}. ${fromNow}`
         );
@@ -139,15 +135,6 @@
         .dom(overviewCard.container('Current version'))
         .hasText(`Current version Create new The current version of this secret. ${subkeyMeta.version}`);
       assert
-<<<<<<< HEAD
-        .dom(overviewCard.container('Secret version age'))
-        .hasText(
-          `Secret version age Time since last update at ${this.format(subkeyMeta.created_time)}. ${fromNow}`
-        );
-      assert
-        .dom(`${overviewCard.container('Secret version age')} a`)
-        .doesNotExist('metadata link does not render');
-=======
         .dom(overviewCard.container('Secret age'))
         .hasText(
           `Secret age Current secret version age. Last updated on ${this.format(
@@ -155,7 +142,6 @@
           )}. ${fromNow}`
         );
       assert.dom(`${overviewCard.container('Secret age')} a`).doesNotExist('metadata link does not render');
->>>>>>> e3019ec3
       assert
         .dom(overviewCard.container('Paths'))
         .hasText(
@@ -181,15 +167,10 @@
           `Current version Create new The current version of this secret. ${this.metadata.currentVersion}`
         );
       assert
-<<<<<<< HEAD
-        .dom(overviewCard.container('Secret version age'))
-        .hasText(`Secret version age View metadata Time since last update at ${expectedTime}. ${fromNow}`);
-=======
         .dom(overviewCard.container('Secret age'))
         .hasText(
           `Secret age View metadata Current secret version age. Last updated on ${expectedTime}. ${fromNow}`
         );
->>>>>>> e3019ec3
       assert
         .dom(overviewCard.container('Paths'))
         .hasText(
