--- conflicted
+++ resolved
@@ -6,13 +6,8 @@
 import db from './db';
 import kms from './kms';
 import mfaConfig from './mfa-config';
-<<<<<<< HEAD
 import mfaLogin from './mfa-login';
 import oidcConfig from './oidc-config';
-
-export { base, activity, clients, db, kms, mfaConfig, mfaLogin, oidcConfig };
-=======
 import hcpLink from './hcp-link';
 
-export { base, activity, mfaLogin, mfaConfig, clients, db, kms, hcpLink };
->>>>>>> 8095da6d
+export { base, activity, clients, db, kms, mfaConfig, mfaLogin, oidcConfig, hcpLink };