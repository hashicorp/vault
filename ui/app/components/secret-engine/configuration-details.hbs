--- conflicted
+++ resolved
@@ -3,36 +3,6 @@
   SPDX-License-Identifier: BUSL-1.1
 ~}}
 
-<<<<<<< HEAD
-{{#if @configModels.length}}
-  {{#each @configModels as |configModel|}}
-    {{#each configModel.attrs as |attr|}}
-      {{! public key while not sensitive when editing/creating, should be hidden by default on viewing }}
-      {{#if (or attr.options.sensitive (eq attr.name "publicKey"))}}
-        <InfoTableRow
-          alwaysRender={{not (is-empty-value (get configModel attr.name))}}
-          @label={{or attr.options.label (to-label attr.name)}}
-          @value={{get configModel (or attr.options.fieldValue attr.name)}}
-        >
-          {{#if (or attr.options.sensitive (eq attr.name "publicKey"))}}
-            <MaskedInput
-              @value={{get configModel attr.name}}
-              @name={{attr.name}}
-              @displayOnly={{true}}
-              @allowCopy={{true}}
-            />
-          {{/if}}
-        </InfoTableRow>
-      {{else}}
-        <InfoTableRow
-          @alwaysRender={{not (is-empty-value (get @model attr.name))}}
-          @label={{or attr.options.label (to-label attr.name)}}
-          @value={{get configModel (or attr.options.fieldValue attr.name)}}
-          @formatTtl={{@formatTtl}}
-        />
-      {{/if}}
-    {{/each}}
-=======
 {{#each @configModels as |configModel|}}
   {{#each configModel.displayAttrs as |attr|}}
     {{! public key while not sensitive when editing/creating, should be hidden by default on viewing }}
@@ -52,7 +22,6 @@
         @formatTtl={{eq attr.options.editType "ttl"}}
       />
     {{/if}}
->>>>>>> 2b3f5170
   {{/each}}
 {{else}}
   {{! Prompt user to configure the secret engine }}
@@ -61,15 +30,12 @@
     @title="{{@typeDisplay}} not configured"
     @message="Get started by configuring your {{@typeDisplay}} secrets engine."
   >
-    {{! TODO: short-term conditional to be removed once configuration for azure is merged. }}
-    {{#unless (eq @typeDisplay "Azure")}}
-      <Hds::Link::Standalone
-        @icon="chevron-right"
-        @iconPosition="trailing"
-        @text="Configure {{@typeDisplay}}"
-        @route="vault.cluster.secrets.backend.configuration.edit"
-        @model={{@id}}
-      />
-    {{/unless}}
+    <Hds::Link::Standalone
+      @icon="chevron-right"
+      @iconPosition="trailing"
+      @text="Configure {{@typeDisplay}}"
+      @route="vault.cluster.secrets.backend.configuration.edit"
+      @model={{@id}}
+    />
   </EmptyState>
 {{/each}}