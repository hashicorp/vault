/**
 * Copyright (c) HashiCorp, Inc.
 * SPDX-License-Identifier: BUSL-1.1
 */

import Component from '@glimmer/component';
import { service } from '@ember/service';
import { tracked } from '@glimmer/tracking';
import { action } from '@ember/object';
import { supportedTypes } from 'vault/utils/supported-login-methods';
import { getRelativePath } from 'core/utils/sanitize-path';

import type AuthService from 'vault/vault/services/auth';
import type FlagsService from 'vault/services/flags';
import type Store from '@ember-data/store';
import type VersionService from 'vault/services/version';
import type ClusterModel from 'vault/models/cluster';
import type { UnauthMountsByType, AuthTabMountData } from 'vault/vault/auth/form';
import type { HTMLElementEvent } from 'vault/forms';

/**
 * @module Auth::FormTemplate
 * This component manages the layout and display logic of the login form. When auth type changes the component dynamically renders the corresponding form.
 * The route fetches the unauthenticated sys/internal/ui/mounts endpoint to check for visible mounts and re-requests it when the namespace input updates.
 *
 * 🔧 CONFIGURATION OVERVIEW:
 * Each view mode (see `FormView` enum below) has specific layout configurations. In some scenarios, the component supports toggling between a default view and an alternate view.
 *
 * 📋 [DROPDOWN] (default view)
 *   ▸ All supported auth methods show in a dropdown.
 *   ▸ No alternate view.
 *
 * 🗂️ [TABS] (unauth mount tabs)
 *   ▸ Groups visible mounts (`listing_visibility="unauth"`) by type and displays as tabs.
 *   ▸ Alternate view: full dropdown of all methods.
 *
 * 🔗 [DIRECT_LINK] (via `?with=` query param)
 *   ▸ If the param references a visible mount, that method renders by default and the mount path is assumed.
 *     ↳ Alternate view: full dropdown.
 *   ▸ If the param references a method type (legacy behavior), the method is preselected in the dropdown or its tab is selected.
 *     ↳ Alternate view: if other methods have visible mounts, the form can toggle between tabs and dropdown. The initial view depends on whether the chosen type is a tab.
 *
 * 🏢 *Enterprise-only login customizations*
 *   ▸ A namespace can define a default method [LOGIN_SETTINGS_DEFAULT] and/or preferred methods (i.e. "backups") [LOGIN_SETTINGS_TABS].
 *     ✎ Both set:
 *       ▸ Default method shown initially.
 *       ▸ Alternate view: preferred methods in tab layout.
 *     ✎ Only one set:
 *       ▸ No alternate view.
 *
 * 🔁 Advanced settings toggle reveals the custom path input:
 *   🚫 No visible mounts:
 *     ▸ UI defaults to method type as path.
 *     ▸ "Advanced settings" shows a path input.
 *   1️⃣ One visible mount:
 *     ▸ Path is assumed and hidden.
 *   🔀 Multiple visible mounts:
 *     ▸ Path dropdown is shown.
 *
 *
 * @param {string} canceledMfaAuth - saved auth type from a cancelled mfa verification
 * @param {object} cluster - The route model which is the ember data cluster model. contains information such as cluster id, name and boolean for if the cluster is in standby
 * @param {object} directLinkData - mount data built from the "with" query param. If param is a mount path and maps to a visible mount, the login form defaults to this mount. Otherwise the form preselects the passed auth type.
 * @param {function} handleNamespaceUpdate - callback task that passes user input to the controller and updates the namespace query param in the url
 * @param {object} loginSettings -
 * @param {string} namespaceQueryParam - namespace query param from the url
 * @param {string} oidcProviderQueryParam - oidc provider query param, set in url as "?o=someprovider". if present, disables the namespace input
 * @param {function} onSuccess - callback after the initial authentication request, if an mfa_requirement exists the parent renders the mfa form otherwise it fires the authSuccess action in the auth controller and handles transitioning to the app
 * @param {object} visibleMountsByType - auth methods to render as tabs, contains mount data for any mounts with listing_visibility="unauth"
 *
 * */

interface Args {
  canceledMfaAuth: string;
  cluster: ClusterModel;
  directLinkData: (AuthTabMountData & { isVisibleMount: boolean }) | null;
  handleNamespaceUpdate: CallableFunction;
  loginSettings: { defaultType: string; backupTypes: string[] | null }; // enterprise only
  namespaceQueryParam: string;
  oidcProviderQueryParam: string;
  onSuccess: CallableFunction;
  visibleMountsByType: UnauthMountsByType;
}

enum FormView {
  DIRECT_LINK = 'directLink',
  DROPDOWN = 'dropdown',
  LOGIN_SETTINGS_DEFAULT = 'loginSettingsDefault',
  LOGIN_SETTINGS_TABS = 'loginSettingsTabs',
  TABS = 'tabs',
}

export default class AuthFormTemplate extends Component<Args> {
  @service declare readonly auth: AuthService;
  @service declare readonly flags: FlagsService;
  @service declare readonly store: Store;
  @service declare readonly version: VersionService;

  // true → "Back" button renders, false → "Sign in with other methods→" (only if an alternate view exists)
  @tracked showAlternateLoginView = false;

  @tracked selectedAuth = ''; // determines which form renders
  @tracked errorMessage = '';

<<<<<<< HEAD
  alternateView: string | null;
  backupMethodTabs: UnauthMountsByType | null;
  namespaceInput = '';
  supportedAuthTypes: string[];
  visibleMountTypes: string[];

  constructor(owner: unknown, args: Args) {
    super(owner, args);
    this.alternateView = this.setAlternateView();
    this.backupMethodTabs = this.setBackupTabs();
    this.namespaceInput = this.setNamespaceInput();
    this.supportedAuthTypes = supportedTypes(this.version.isEnterprise);
    this.visibleMountTypes = this.setVisibleMountTypes();
  }

  get tabData() {
    const { directLinkData } = this.args;
    const defaultMounts = this.hasVisibleMounts() ? this.args.visibleMountsByType[this.selectedAuth] : [];

    switch (this.currentFormView) {
      case FormView.DIRECT_LINK:
        // URL contains a "with" query param that references a mount with listing_visibility="unauth"
        // Treat it as a "preferred" mount and hide all other tabs
        return { [directLinkData!.type]: [directLinkData!] };
      case FormView.LOGIN_SETTINGS_DEFAULT:
        return { [this.selectedAuth]: defaultMounts };
      case FormView.LOGIN_SETTINGS_TABS:
        return this.backupMethodTabs;
      case FormView.TABS:
        return this.args.visibleMountsByType;
      default:
        // if none of the above, then the dropdown is rendering
        return null;
    }
=======
  get tabData() {
    const { directLinkData } = this.args;
    // URL contains a "with" query param that references a mount with listing_visibility="unauth"
    // Treat it as a "preferred" mount and hide all other tabs
    if (directLinkData?.isVisibleMount && directLinkData?.type) {
      return { [directLinkData.type]: [this.args.directLinkData] };
    }
    return this.args.visibleMountsByType;
  }

  get authTabTypes() {
    const visibleMounts = this.args.visibleMountsByType;
    return visibleMounts ? Object.keys(visibleMounts) : [];
>>>>>>> 6964c093
  }

  get currentFormView(): FormView {
    if (this.showAlternateLoginView && this.alternateView) return this.alternateView as FormView;

    if (this.isDirectLink()) return FormView.DIRECT_LINK;

    // Direct link overrides login settings so these checks come after
    if (this.hasLoginSettingsDefault()) return FormView.LOGIN_SETTINGS_DEFAULT;
    if (this.hasLoginSettingsTabs()) return FormView.LOGIN_SETTINGS_TABS;
    if (this.hasVisibleMounts()) return FormView.TABS;

    return FormView.DROPDOWN;
  }

  get firstTab() {
    return this.hasLoginSettingsTabs()
      ? this.args.loginSettings.backupTypes?.[0] ?? ''
      : this.visibleMountTypes?.[0] ?? '';
  }

  get formComponent() {
    const { selectedAuth } = this;
    // isSupported means there is a component file defined for that auth type
    const isSupported = this.supportedAuthTypes.includes(selectedAuth);
    const formFile = () => (['oidc', 'jwt'].includes(selectedAuth) ? 'oidc-jwt' : selectedAuth);
    const component = isSupported ? formFile() : 'base';

    // an Auth::Form::<Type> component exists for each method in supported-login-methods
    return `auth/form/${component}`;
  }

  get hideAdvancedSettings() {
    // Token does not support custom paths
    if (this.selectedAuth === 'token') return true;

    switch (this.currentFormView) {
      case FormView.DROPDOWN:
        // Always show for dropdown mode
        return false;
      case FormView.DIRECT_LINK:
        // For direct links, always show advanced settings when rendering the "other" view.
        // Otherwise hide/show depending on mount visibility
        return !this.showAlternateLoginView || this.selectedAuthHasMounts;
      default:
        // For remaining scenarios, hide "Advanced settings" if the selected method has visible mount(s)
        return this.selectedAuthHasMounts;
    }
  }

  get selectedAuthHasMounts() {
    return this.visibleMountTypes.includes(this.selectedAuth);
  }

  @action
  initializeState() {
    // First, set auth type
    const type = this.determineAuthType();
    this.setAuthType(type);

    // In rare cases, pre-toggle the form to the fallback dropdown if the selected method is not in the default view.
    // This could happen if tabs render for visible mounts and the "with" query param references a type that isn't a tab.
    // Or auth type is preset from canceled MFA or local storage and is not in the default view.
    const queryParamIsType = this.args.directLinkData && !this.isDirectLink();
    const visibleMountsNoLoginSettings = !this.args.loginSettings && this.args.visibleMountsByType;
    const noTabForSelectedAuth = !this.selectedAuthHasMounts;

    this.showAlternateLoginView = !this.alternateView
      ? false
      : (queryParamIsType || visibleMountsNoLoginSettings) && noTabForSelectedAuth;
  }

  @action
  setAuthType(authType: string) {
    this.selectedAuth = authType;
  }

  @action
  setTypeFromDropdown(event: HTMLElementEvent<HTMLInputElement>) {
    this.selectedAuth = event.target.value;
  }

  @action
  toggleView() {
    this.showAlternateLoginView = !this.showAlternateLoginView;

    const isRenderingTabs = [(FormView.TABS, FormView.LOGIN_SETTINGS_TABS)].includes(this.currentFormView);

    const type = isRenderingTabs ? this.firstTab : this.determineAuthType();
    this.setAuthType(type);
  }

  @action
  handleError(message: string) {
    this.errorMessage = message;
  }

  @action
  handleNamespaceUpdate(event: HTMLElementEvent<HTMLInputElement>) {
    this.args.handleNamespaceUpdate(event.target.value);
  }

  private determineAuthType(): string {
    const { canceledMfaAuth, directLinkData, loginSettings } = this.args;

    if (this.showAlternateLoginView) {
      // If rendering alternate view, prioritize backup types
      return loginSettings?.backupTypes?.[0] || this.auth.getAuthType() || 'token';
    }

    return (
      // Prioritize canceledMfaAuth since it's triggered by user interaction.
      canceledMfaAuth ||
      // Next, check type from directLinkData as it's specified by the URL.
      directLinkData?.type ||
      // If there is a default, prioritize that
      loginSettings?.defaultType ||
      // Then, set as first tab which is either backup methods or visible mounts
      this.firstTab ||
      // Finally, fall back to the most recently used auth method in localStorage.
      this.auth.getAuthType() ||
      // Token is the default otherwise
      'token'
    );
  }

  private hasLoginSettingsDefault(): boolean {
    return !this.args.directLinkData && !!this.args.loginSettings?.defaultType;
  }

  private hasLoginSettingsTabs(): boolean {
    return (
      !this.args.directLinkData &&
      Array.isArray(this.args.loginSettings?.backupTypes) &&
      !!this.args.loginSettings.backupTypes.length
    );
  }

  // true if listing_visibility="unauth" is tuned for any mounts in the namespace
  private hasVisibleMounts(): boolean {
    return !!this.args.visibleMountsByType;
  }

  // only true if the query param references a mount with listing_visibility="unauth"
  private isDirectLink(): boolean {
    return !!this.args.directLinkData?.isVisibleMount;
  }

  // Setup helpers called in constructor
  private setAlternateView() {
    const { directLinkData, loginSettings } = this.args;

    // Direct links override login settings so check first
    if (directLinkData) {
      return this.hasVisibleMounts() ? FormView.DROPDOWN : null;
    }

    if (loginSettings) {
      const hasBackups = !!loginSettings?.backupTypes;
      const hasDefault = !!loginSettings?.defaultType;
      // Both default and backups must be set for an alternate view to exist
      return hasBackups && hasDefault ? FormView.LOGIN_SETTINGS_TABS : null;
    }

    return this.hasVisibleMounts() ? FormView.DROPDOWN : null;
  }

  private setBackupTabs() {
    const { loginSettings, visibleMountsByType } = this.args;

    if (!loginSettings?.backupTypes) return null;

    const tabs: UnauthMountsByType = {};
    for (const type of loginSettings.backupTypes) {
      // adds visible mounts for each type, if they exist
      tabs[type] = visibleMountsByType?.[type] || null;
    }
    return tabs;
  }

  private setNamespaceInput() {
    const namespaceQueryParam = this.args.namespaceQueryParam;
    if (this.flags.hvdManagedNamespaceRoot) {
      // When managed, the user isn't allowed to edit the prefix `admin/`
      // so prefill just the relative path in the namespace input
      const path = getRelativePath(namespaceQueryParam, this.flags.hvdManagedNamespaceRoot);
      return path ? `/${path}` : '';
    }
    return namespaceQueryParam;
  }

  private setVisibleMountTypes() {
    return Object.keys(this.args.visibleMountsByType || {});
  }
}<|MERGE_RESOLUTION|>--- conflicted
+++ resolved
@@ -102,7 +102,6 @@
   @tracked selectedAuth = ''; // determines which form renders
   @tracked errorMessage = '';
 
-<<<<<<< HEAD
   alternateView: string | null;
   backupMethodTabs: UnauthMountsByType | null;
   namespaceInput = '';
@@ -120,38 +119,12 @@
 
   get tabData() {
     const { directLinkData } = this.args;
-    const defaultMounts = this.hasVisibleMounts() ? this.args.visibleMountsByType[this.selectedAuth] : [];
-
-    switch (this.currentFormView) {
-      case FormView.DIRECT_LINK:
-        // URL contains a "with" query param that references a mount with listing_visibility="unauth"
-        // Treat it as a "preferred" mount and hide all other tabs
-        return { [directLinkData!.type]: [directLinkData!] };
-      case FormView.LOGIN_SETTINGS_DEFAULT:
-        return { [this.selectedAuth]: defaultMounts };
-      case FormView.LOGIN_SETTINGS_TABS:
-        return this.backupMethodTabs;
-      case FormView.TABS:
-        return this.args.visibleMountsByType;
-      default:
-        // if none of the above, then the dropdown is rendering
-        return null;
-    }
-=======
-  get tabData() {
-    const { directLinkData } = this.args;
     // URL contains a "with" query param that references a mount with listing_visibility="unauth"
     // Treat it as a "preferred" mount and hide all other tabs
     if (directLinkData?.isVisibleMount && directLinkData?.type) {
       return { [directLinkData.type]: [this.args.directLinkData] };
     }
     return this.args.visibleMountsByType;
-  }
-
-  get authTabTypes() {
-    const visibleMounts = this.args.visibleMountsByType;
-    return visibleMounts ? Object.keys(visibleMounts) : [];
->>>>>>> 6964c093
   }
 
   get currentFormView(): FormView {
