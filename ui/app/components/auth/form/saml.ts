/**
 * Copyright (c) HashiCorp, Inc.
 * SPDX-License-Identifier: BUSL-1.1
 */

import AuthBase from './base';
import Ember from 'ember';
import { service } from '@ember/service';
import { task, timeout, waitForEvent } from 'ember-concurrency';
import { tracked } from '@glimmer/tracking';
import errorMessage from 'vault/utils/error-message';

import type AdapterError from 'vault/@ember-data/adapter/error';
import type AuthMethodAdapter from 'vault/vault/adapters/auth-method';
import type AuthService from 'vault/vault/services/auth';
import type RoleSamlModel from 'vault/models/role-saml';
import type Store from '@ember-data/store';

/**
 * @module Auth::Form::Saml
 * see Auth::Base
 */

const ERROR_WINDOW_CLOSED =
  'The provider window was closed before authentication was complete. Your web browser may have blocked or closed a pop-up window. Please check your settings and click "Sign in" to try again.';
const ERROR_TIMEOUT = 'The authentication request has timed out. Please click "Sign in" to try again.';

export { ERROR_WINDOW_CLOSED };

export default class AuthFormSaml extends AuthBase {
  @service declare readonly auth: AuthService;
  @service declare readonly store: Store;

  @tracked fetchedRole: RoleSamlModel | null = null;

  loginFields = [
    {
      name: 'role',
      helperText: 'Vault will use the default role to sign in if this field is left blank.',
    },
  ];

  get canLoginSaml() {
    return window.isSecureContext;
  }

  get tasksAreRunning() {
    return this.login.isRunning || this.exchangeSAMLTokenPollID.isRunning;
  }

  /* Saml auth flow on login button click:
   * 1. find role-saml record which returns role info
   * 2. open popup at url defined returned from role
   * 3. watch popup window for close (and cancel polling if it closes)
   * 4. poll vault for 200 token response
   * 5. close popup, stop polling, and trigger onSubmit with token data
   */
  login = task(async (formData) => {
    // submit data is parsed by base.ts and a path will always have a value.
    // either the default of auth type, or the custom inputted path
    const { role, path, namespace } = formData;

    await this.startSAMLAuth({ role, path, namespace });
  });

  // Fetch role to get sso_service_url and open popup
  async startSAMLAuth({ role = '', path = '', namespace = '' }) {
    try {
      const id = JSON.stringify([path, role]);
      this.fetchedRole = await this.store.findRecord('role-saml', id, {
        adapterOptions: { namespace },
      });
    } catch (error) {
      this.onError(errorMessage(error));
      return;
    }

    if (this.fetchedRole) {
      const win = window;
      const POPUP_WIDTH = 500;
      const POPUP_HEIGHT = 600;
      const left = win.screen.width / 2 - POPUP_WIDTH / 2;
      const top = win.screen.height / 2 - POPUP_HEIGHT / 2;
      const samlWindow = win.open(
        this.fetchedRole.ssoServiceURL,
        'vaultSAMLWindow',
        `width=${POPUP_WIDTH},height=${POPUP_HEIGHT},resizable,scrollbars=yes,top=${top},left=${left}`
      );

      await this.exchangeSAMLTokenPollID.perform(samlWindow, { path });
    }
  }

  exchangeSAMLTokenPollID = task(async (samlWindow, { path }) => {
    // start watching the popup window and the current one
    this.watchPopup.perform(samlWindow);
    this.watchCurrent.perform(samlWindow);

    // TODO CMB - when wiring up components check if this is still necessary
    // pass namespace from state back to AuthForm
    // this.args.onNamespace(namespace);
    let resp;
    try {
      resp = await this.pollForToken(samlWindow, { path });
      this.closeWindow(samlWindow);
    } catch (error) {
      this.cancelLogin(samlWindow, errorMessage(error));
      return;
    }

<<<<<<< HEAD
    // We've go a response from the polling request
=======
    // We've got a response from the polling request
>>>>>>> 84316c6c
    // pass MFA data or use the Vault token (client_token) to continue the auth
    const mfa_requirement = resp?.mfa_requirement;
    const client_token = resp?.client_token;
    if (mfa_requirement) {
      this.handleMfa(mfa_requirement, path);
      return;
    }
    if (client_token) {
      this.continueLogin({ token: client_token });
      return;
    }

    // If there's a problem with the SAML exchange the auth workflow should fail earlier.
    // Including this catch just in case, though it's unlikely this will be hit.
    this.handleSAMLError('Missing token. Please try again.');
    return;
  });

  async pollForToken(samlWindow: Window, { path = '' }) {
    // Poll every one second for the token to become available
    const WAIT_TIME = Ember.testing ? 50 : 1000;
    const MAX_TIME = 180; // 3 minutes in seconds

    const adapter = this.store.adapterFor('auth-method') as AuthMethodAdapter;
    // Wait up to 3 minutes for a token to become available
    for (let attempt = 0; attempt < MAX_TIME; attempt++) {
      await timeout(WAIT_TIME);

      try {
        const resp = await adapter.pollSAMLToken(
          path,
          this.fetchedRole?.tokenPollID,
          this.fetchedRole?.clientVerifier
        );

        if (resp?.auth) {
          // Exit loop if response
          return resp.auth;
        }
      } catch (e) {
        const error = e as AdapterError;
        if (error.httpStatus === 401) {
          // Continue to retry on 401 Unauthorized
          continue;
        }
        throw error;
      }
    }

    this.cancelLogin(samlWindow, ERROR_TIMEOUT);
    return;
  }

  async continueLogin(data: { token: string }) {
    try {
      const authResponse = await this.auth.authenticate({
        clusterId: this.args.cluster.id,
        backend: 'token',
        data,
        selectedAuth: this.args.authType,
      });

      // responsible for redirect after auth data is persisted
      this.handleAuthResponse(authResponse);
    } catch (e) {
      const error = e as AdapterError;
      this.onError(errorMessage(error));
    }
  }

  // MANAGE POPUPS
  watchPopup = task(async (samlWindow) => {
    // eslint-disable-next-line no-constant-condition
    while (true) {
      const WAIT_TIME = Ember.testing ? 50 : 500;
      await timeout(WAIT_TIME);

      if (!samlWindow || samlWindow.closed) {
        return this.handleSAMLError(ERROR_WINDOW_CLOSED);
      }
    }
  });

  watchCurrent = task(async (samlWindow) => {
    // when user is about to change pages, close the popup window
    await waitForEvent(window, 'beforeunload');
    samlWindow?.close();
  });

  cancelLogin(samlWindow: Window, errorMessage: string) {
    this.closeWindow(samlWindow);
    this.handleSAMLError(errorMessage);
  }

  closeWindow(samlWindow: Window) {
    this.watchPopup.cancelAll();
    this.watchCurrent.cancelAll();
    samlWindow.close();
  }

  handleSAMLError(errorMessage: string) {
    this.exchangeSAMLTokenPollID.cancelAll();
    this.onError(errorMessage);
  }
}<|MERGE_RESOLUTION|>--- conflicted
+++ resolved
@@ -108,11 +108,7 @@
       return;
     }
 
-<<<<<<< HEAD
-    // We've go a response from the polling request
-=======
     // We've got a response from the polling request
->>>>>>> 84316c6c
     // pass MFA data or use the Vault token (client_token) to continue the auth
     const mfa_requirement = resp?.mfa_requirement;
     const client_token = resp?.client_token;
