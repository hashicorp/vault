--- conflicted
+++ resolved
@@ -3,22 +3,12 @@
  * SPDX-License-Identifier: BUSL-1.1
  */
 
-<<<<<<< HEAD
-import Component from '@glimmer/component';
-import { inject as service } from '@ember/service';
+import { service } from '@ember/service';
 import { action } from '@ember/object';
 import { assert } from '@ember/debug';
 import { tracked } from '@glimmer/tracking';
 import { task } from 'ember-concurrency';
 import { waitFor } from '@ember/test-waiters';
-=======
-import { assign } from '@ember/polyfills';
-import { copy } from 'ember-copy';
-import { assert } from '@ember/debug';
-import { service } from '@ember/service';
-import Component from '@ember/component';
-import { set, get, computed } from '@ember/object';
->>>>>>> 186fdc37
 import { encodeString } from 'vault/utils/b64';
 
 /**
