/**
 * Copyright (c) HashiCorp, Inc.
 * SPDX-License-Identifier: BUSL-1.1
 */

<<<<<<< HEAD
import { copy } from 'ember-copy';
import { assert } from '@ember/debug';
=======
import Component from '@glimmer/component';
>>>>>>> 98bd45a9
import { service } from '@ember/service';
import { action } from '@ember/object';
import { assert } from '@ember/debug';
import { tracked } from '@glimmer/tracking';
import { task } from 'ember-concurrency';
import { waitFor } from '@ember/test-waiters';
import { encodeString } from 'vault/utils/b64';
import errorMessage from 'vault/utils/error-message';

/**
 * @module TransitKeyActions
 * TransitKeyActions component handles the actions a user can take on a transit key model. The model and props are updated on every tab change
 *
 * @example
 * <TransitKeyActions
 * @key={{this.model}}
 * @selectedAction="hmac"
 * />
 *
 * @param {string} selectedAction - This is the query param "action" value. Ex: hmac, verify, decrypt, etc. The only time this param can be empty is if a user is exporting a key
 * @param {object} key - This is the transit key model.
 */

const STARTING_TRANSIT_PROPS = {
  hash_algorithm: 'sha2-256',
  algorithm: 'sha2-256',
  signature_algorithm: 'pss',
  bits: 256,
  bytes: 32,
  ciphertext: null,
  context: null,
  format: 'base64',
  hmac: null,
  input: null,
  key_version: 0,
  keys: null,
  nonce: null,
  param: 'wrapped',
  prehashed: false,
  plaintext: null,
  random_bytes: null,
  signature: null,
  sum: null,
  encodedBase64: false,
  exportKeyType: null,
  exportKeyVersion: null,
  wrappedToken: null,
  wrappedTTL: '30m',
  valid: null,
  plaintextOriginal: null,
  didDecode: false,
  verification: 'Signature',
};

const PROPS_TO_KEEP = {
  encrypt: ['plaintext', 'context', 'nonce', 'key_version'],
  decrypt: ['ciphertext', 'context', 'nonce'],
  sign: ['input', 'hash_algorithm', 'key_version', 'prehashed', 'signature_algorithm'],
  verify: ['input', 'hmac', 'signature', 'hash_algorithm', 'prehashed'],
  hmac: ['input', 'algorithm', 'key_version'],
  rewrap: ['ciphertext', 'context', 'nonce', 'key_version'],
  datakey: [],
};

const SUCCESS_MESSAGE_FOR_ACTION = {
  sign: 'Signed your data.',
  // the verify action doesn't trigger a success message
  hmac: 'Created your hash output.',
  encrypt: 'Created a wrapped token for your data.',
  decrypt: 'Decrypted the data from your token.',
  rewrap: 'Created a new token for your data.',
  datakey: 'Generated your key.',
  export: 'Exported your key.',
};

export default class TransitKeyActions extends Component {
  @service store;
  @service flashMessages;
  @service router;

  @tracked isModalActive = false;
  @tracked errors = null;
  @tracked props = { ...STARTING_TRANSIT_PROPS }; // Shallow copy of the object. We don't want to mutate the original.

  constructor() {
    super(...arguments);
    assert('@key is required for TransitKeyActions components', this.args.key);

    if (this.firstSupportedAction === 'export' || this.args.selectedAction === 'export') {
      this.props.exportKeyType = this.args.key.exportKeyTypes[0];
      this.props.exportKeyVersion = this.args.key.validKeyVersions.lastObject;
    }
  }

  get keyIsRSA() {
    const { type } = this.args.key;
    return type === 'rsa-2048' || type === 'rsa-3072' || type === 'rsa-4096';
  }

  get firstSupportedAction() {
    return this.args.key.supportedActions[0];
  }

  handleSuccess(resp, options, action) {
    if (resp && resp.data) {
      if (action === 'export' && resp.data.keys) {
        const { keys, type, name } = resp.data;
        resp.data.keys = { keys, type, name };
      }
<<<<<<< HEAD
      props = { ...props, ...resp.data };
    }
    if (options.wrapTTL) {
      props = { ...props, wrappedToken: resp.wrap_info.token };
    }
    if (!this.isDestroyed && !this.isDestroying) {
      this.toggleProperty('isModalActive');
      this.setProperties(props);
=======
      this.props = { ...this.props, ...resp.data };

      // While we do not pass ciphertext as a value to the JsonEditor, so that navigating from rewrap to decrypt will not show ciphertext in the editor, we still want to clear it from the props after rewrapping.
      if (action === 'rewrap' && !this.args.key.supportsEncryption) {
        this.props.ciphertext = null;
      }
    }
    if (options.wrapTTL) {
      this.props = { ...this.props, ...{ wrappedToken: resp.wrap_info.token } };
>>>>>>> 98bd45a9
    }
    this.isModalActive = true;
    // verify doesn't trigger a success message
    if (this.args.selectedAction !== 'verify') {
      this.flashMessages.success(SUCCESS_MESSAGE_FOR_ACTION[action]);
    }
  }

  @action updateProps() {
    this.errors = null;
    // There are specific props we want to carry over from the previous tab.
    // Ex: carrying over this.props.context from the encrypt tab to the decrypt tab, but not carrying over this.props.plaintext.
    // To do this, we make a new object that contains the old this.props key/values from the previous tab that we want to keep. We then merge that new object into the STARTING_TRANSIT_PROPS object to come up with our new this.props tracked property.
    // This action is passed to did-update in the component.
    const transferredProps = PROPS_TO_KEEP[this.args.selectedAction]?.reduce(
      (obj, key) => ({ ...obj, [key]: this.props[key] }),
      {}
    );
    this.props = { ...STARTING_TRANSIT_PROPS, ...transferredProps };
  }

  compactData(data) {
    return Object.keys(data).reduce((result, key) => {
      if (key === 'signature_algorithm' && !this.keyIsRSA) {
        return result;
      }
      if (data[key]) {
        result[key] = data[key];
      }
      return result;
    }, {});
  }

  @action toggleEncodeBase64() {
    this.props.encodedBase64 = !this.props.encodedBase64;
  }

  @action clearSpecificProps(arrayToClear) {
    arrayToClear.forEach((prop) => (this.props[prop] = null));
  }

  @task
  @waitFor
  *doSubmit(data, options = {}, maybeEvent) {
    this.errors = null;
    const event = options.type === 'submit' ? options : maybeEvent;
    if (event) {
      event.preventDefault();
    }
    const { backend, id } = this.args.key;
    const action = this.args.selectedAction || this.firstSupportedAction;
    const { ...formData } = data || {};
    if (!this.props.encodedBase64) {
      if (action === 'encrypt' && !!formData.plaintext) {
        formData.plaintext = encodeString(formData.plaintext);
      }
      if ((action === 'hmac' || action === 'verify' || action === 'sign') && !!formData.input) {
        formData.input = encodeString(formData.input);
      }
    }
    const payload = formData ? this.compactData(formData) : null;

    try {
      const resp = yield this.store
        .adapterFor('transit-key')
        .keyAction(action, { backend, id, payload }, options);

      this.handleSuccess(resp, options, action);
    } catch (e) {
      this.errors = errorMessage(e);
    }
  }
}<|MERGE_RESOLUTION|>--- conflicted
+++ resolved
@@ -3,12 +3,8 @@
  * SPDX-License-Identifier: BUSL-1.1
  */
 
-<<<<<<< HEAD
+import Component from '@glimmer/component';
 import { copy } from 'ember-copy';
-import { assert } from '@ember/debug';
-=======
-import Component from '@glimmer/component';
->>>>>>> 98bd45a9
 import { service } from '@ember/service';
 import { action } from '@ember/object';
 import { assert } from '@ember/debug';
@@ -118,16 +114,7 @@
         const { keys, type, name } = resp.data;
         resp.data.keys = { keys, type, name };
       }
-<<<<<<< HEAD
-      props = { ...props, ...resp.data };
-    }
-    if (options.wrapTTL) {
-      props = { ...props, wrappedToken: resp.wrap_info.token };
-    }
-    if (!this.isDestroyed && !this.isDestroying) {
-      this.toggleProperty('isModalActive');
-      this.setProperties(props);
-=======
+
       this.props = { ...this.props, ...resp.data };
 
       // While we do not pass ciphertext as a value to the JsonEditor, so that navigating from rewrap to decrypt will not show ciphertext in the editor, we still want to clear it from the props after rewrapping.
@@ -136,8 +123,7 @@
       }
     }
     if (options.wrapTTL) {
-      this.props = { ...this.props, ...{ wrappedToken: resp.wrap_info.token } };
->>>>>>> 98bd45a9
+      this.props = { ...this.props,  wrappedToken: resp.wrap_info.token  };
     }
     this.isModalActive = true;
     // verify doesn't trigger a success message
