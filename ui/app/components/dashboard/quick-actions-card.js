/**
 * Copyright (c) HashiCorp, Inc.
 * SPDX-License-Identifier: BUSL-1.1
 */

import Component from '@glimmer/component';
import { action } from '@ember/object';
import { tracked } from '@glimmer/tracking';
import { service } from '@ember/service';
import { pathIsDirectory } from 'kv/utils/kv-breadcrumbs';
/**
 * @module DashboardQuickActionsCard
 * DashboardQuickActionsCard component allows users to see a list of secrets engines filtered by
 * kv, pki and database and perform certain actions based on the type of secret engine selected
 *
 * @example
 * ```js
 *   <Dashboard::QuickActionsCard @secretsEngines={{@model.secretsEngines}} />
 * ```
 */

const QUICK_ACTION_ENGINES = ['pki', 'database'];

export default class DashboardQuickActionsCard extends Component {
  @service router;

  @tracked selectedEngine;
  @tracked selectedAction;
  @tracked paramValue;

  get actionOptions() {
    switch (this.selectedEngine.type) {
      case 'kv':
        return ['Find KV secrets'];
      case 'database':
        return ['Generate credentials for database'];
      case 'pki':
        return ['Issue certificate', 'View certificate', 'View issuer'];
      default:
        return [];
    }
  }

  get searchSelectParams() {
    switch (this.selectedAction) {
      case 'Find KV secrets':
        return {
          title: 'Secret path',
          subText: 'Path of the secret you want to read.',
          buttonText: 'Read secrets',
          model: 'kv/metadata',
<<<<<<< HEAD
          route: 'vault.cluster.secrets.backend.kv.secret',
=======
          route: 'vault.cluster.secrets.backend.kv.secret.index',
>>>>>>> e3019ec3
          nameKey: 'path',
          queryObject: { pathToSecret: '', backend: this.selectedEngine.id },
          objectKeys: ['path', 'id'],
        };
      case 'Generate credentials for database':
        return {
          title: 'Role to use',
          buttonText: 'Generate credentials',
          model: 'database/role',
          route: 'vault.cluster.secrets.backend.credentials',
          queryObject: { backend: this.selectedEngine.id },
        };
      case 'Issue certificate':
        return {
          title: 'Role to use',
          placeholder: 'Type to find a role',
          buttonText: 'Issue leaf certificate',
          model: 'pki/role',
          route: 'vault.cluster.secrets.backend.pki.roles.role.generate',
          queryObject: { backend: this.selectedEngine.id },
        };
      case 'View certificate':
        return {
          title: 'Certificate serial number',
          placeholder: '33:a3:...',
          buttonText: 'View certificate',
          model: 'pki/certificate/base',
          route: 'vault.cluster.secrets.backend.pki.certificates.certificate.details',
          queryObject: { backend: this.selectedEngine.id },
        };
      case 'View issuer':
        return {
          title: 'Issuer',
          placeholder: 'Type issuer name or ID',
          buttonText: 'View issuer',
          model: 'pki/issuer',
          route: 'vault.cluster.secrets.backend.pki.issuers.issuer.details',
          nameKey: 'issuerName',
          queryObject: { backend: this.selectedEngine.id },
          objectKeys: ['id', 'issuerName'],
        };
      default:
        return {
          placeholder: 'Please select an action above',
          buttonText: 'Select an action',
          model: '',
        };
    }
  }

  get filteredSecretEngines() {
    return this.args.secretsEngines?.filter(
      (engine) => (engine.type === 'kv' && engine.version == 2) || QUICK_ACTION_ENGINES.includes(engine.type)
    );
  }

  get mountOptions() {
    return this.filteredSecretEngines?.map((engine) => {
      const { id, type } = engine;

      return { name: id, type, id };
    });
  }

  @action
  handleSearchEngineSelect([selection]) {
    this.selectedEngine = selection;
    // reset tracked properties
    this.selectedAction = null;
    this.paramValue = null;
  }

  @action
  setSelectedAction(selectedAction) {
    this.selectedAction = selectedAction;
    this.paramValue = null;
  }

  @action
  handleActionSelect(val) {
    if (Array.isArray(val)) {
      this.paramValue = val[0];
    } else {
      this.paramValue = val;
    }
  }

  @action
  navigateToPage() {
    let route = this.searchSelectParams.route;
    // If search-select falls back to stringInput, paramValue is a string not object
    let param = this.paramValue.id || this.paramValue;

    // kv has a special use case where if the paramValue ends in a '/' you should
    // link to different route
    if (this.selectedEngine.type === 'kv') {
      const path = this.paramValue.path || this.paramValue;
      route = pathIsDirectory(path)
        ? 'vault.cluster.secrets.backend.kv.list-directory'
<<<<<<< HEAD
        : 'vault.cluster.secrets.backend.kv.secret';
=======
        : 'vault.cluster.secrets.backend.kv.secret.index';
>>>>>>> e3019ec3
      param = path;
    }

    this.router.transitionTo(route, this.selectedEngine.id, param);
  }
}<|MERGE_RESOLUTION|>--- conflicted
+++ resolved
@@ -49,11 +49,7 @@
           subText: 'Path of the secret you want to read.',
           buttonText: 'Read secrets',
           model: 'kv/metadata',
-<<<<<<< HEAD
-          route: 'vault.cluster.secrets.backend.kv.secret',
-=======
           route: 'vault.cluster.secrets.backend.kv.secret.index',
->>>>>>> e3019ec3
           nameKey: 'path',
           queryObject: { pathToSecret: '', backend: this.selectedEngine.id },
           objectKeys: ['path', 'id'],
@@ -153,11 +149,7 @@
       const path = this.paramValue.path || this.paramValue;
       route = pathIsDirectory(path)
         ? 'vault.cluster.secrets.backend.kv.list-directory'
-<<<<<<< HEAD
-        : 'vault.cluster.secrets.backend.kv.secret';
-=======
         : 'vault.cluster.secrets.backend.kv.secret.index';
->>>>>>> e3019ec3
       param = path;
     }
 
