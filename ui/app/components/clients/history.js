import Component from '@glimmer/component';
import { action } from '@ember/object';
import { inject as service } from '@ember/service';
import { tracked } from '@glimmer/tracking';
import { isSameMonth, isAfter } from 'date-fns';
import getStorage from 'vault/lib/token-storage';

const INPUTTED_START_DATE = 'vault:ui-inputted-start-date';

export default class History extends Component {
  @service store;
  @service version;

  arrayOfMonths = [
    'January',
    'February',
    'March',
    'April',
    'May',
    'June',
    'July',
    'August',
    'September',
    'October',
    'November',
    'December',
  ];

  chartLegend = [
    { key: 'entity_clients', label: 'entity clients' },
    { key: 'non_entity_clients', label: 'non-entity clients' },
  ];

  // FOR START DATE EDIT & MODAL //
  months = Array.from({ length: 12 }, (item, i) => {
    return new Date(0, i).toLocaleString('en-US', { month: 'long' });
  });
  years = Array.from({ length: 5 }, (item, i) => {
    return new Date().getFullYear() - i;
  });

  @tracked isEditStartMonthOpen = false;
  @tracked startMonth = null;
  @tracked startYear = null;

  // FOR HISTORY COMPONENT //

  // RESPONSE
  @tracked endTimeFromResponse = this.args.model.endTimeFromResponse;
  @tracked startTimeFromResponse = this.args.model.startTimeFromLicense; // ex: ['2021', 3] is April 2021 (0 indexed)
  @tracked startTimeRequested = null;
  @tracked queriedActivityResponse = null;

  // VERSION/UPGRADE INFO
  @tracked firstUpgradeVersion = this.args.model.versionHistory[0].id || null; // return 1.9.0 or earliest upgrade post 1.9.0
  @tracked upgradeDate = this.args.model.versionHistory[0].timestampInstalled || null; // returns RFC3339 timestamp

  // SEARCH SELECT
  @tracked selectedNamespace = null;
  @tracked namespaceArray = this.getActivityResponse.byNamespace.map((namespace) => ({
    name: namespace.label,
    id: namespace.label,
  }));
  @tracked selectedAuthMethod = null;

  // TEMPLATE MESSAGING
  @tracked noActivityDate = '';
  @tracked responseRangeDiffMessage = null;
  @tracked isLoadingQuery = false;

<<<<<<< HEAD
  @tracked authMethodOptions = [];

  @action
  setAuthMethod([authMount]) {
    this.selectedAuthMethod = authMount;
=======
  get versionText() {
    return this.version.isEnterprise
      ? {
          label: 'Billing start month',
          description:
            'This date comes from your license, and defines when client counting starts. Without this starting point, the data shown is not reliable.',
          title: 'No billing start date found',
          message:
            'In order to get the most from this data, please enter your billing period start month. This will ensure that the resulting data is accurate.',
        }
      : {
          label: 'Client counting start date',
          description:
            'This date is when client counting starts. Without this starting point, the data shown is not reliable.',
          title: 'No start date found',
          message:
            'In order to get the most from this data, please enter a start month above. Vault will calculate new clients starting from that month.',
        };
>>>>>>> d78895fc
  }

  // on init API response uses license start_date, getter updates when user queries dates
  get getActivityResponse() {
    return this.queriedActivityResponse || this.args.model.activity;
  }

  get hasAttributionData() {
    return this.totalUsageCounts.clients !== 0 && !!this.totalClientsData && !this.selectedAuthMethod;
  }

  get startTimeDisplay() {
    if (!this.startTimeFromResponse) {
      return null;
    }
    let month = this.startTimeFromResponse[1];
    let year = this.startTimeFromResponse[0];
    return `${this.arrayOfMonths[month]} ${year}`;
  }

  get endTimeDisplay() {
    if (!this.endTimeFromResponse) {
      return null;
    }
    let month = this.endTimeFromResponse[1];
    let year = this.endTimeFromResponse[0];
    return `${this.arrayOfMonths[month]} ${year}`;
  }

  get isDateRange() {
    return !isSameMonth(
      new Date(this.getActivityResponse.startTime),
      new Date(this.getActivityResponse.endTime)
    );
  }

  // top level TOTAL client counts for given date range
  get totalUsageCounts() {
    return this.selectedNamespace ? this.filteredActivity : this.getActivityResponse.total;
  }

  // total client data for horizontal bar chart in attribution component
  get totalClientsData() {
    if (this.selectedNamespace) {
      return this.filteredActivity?.mounts || null;
    } else {
      return this.getActivityResponse?.byNamespace;
    }
  }

  get responseTimestamp() {
    return this.getActivityResponse.responseTimestamp;
  }

  get countsIncludeOlderData() {
    let firstUpgrade = this.args.model.versionHistory[0];
    if (!firstUpgrade) {
      return false;
    }
    let versionDate = new Date(firstUpgrade.timestampInstalled);
    let startTimeFromResponseAsDateObject = new Date(
      Number(this.startTimeFromResponse[0]),
      this.startTimeFromResponse[1]
    );
    // compare against this startTimeFromResponse to show message or not.
    return isAfter(versionDate, startTimeFromResponseAsDateObject) ? versionDate : false;
  }

  @action
  async handleClientActivityQuery(month, year, dateType) {
    if (dateType === 'cancel') {
      return;
    }
    // clicked "Current Billing period" in the calendar widget
    if (dateType === 'reset') {
      this.startTimeRequested = this.args.model.startTimeFromLicense;
      this.endTimeRequested = null;
    }
    // clicked "Edit" Billing start month in History which opens a modal.
    if (dateType === 'startTime') {
      let monthIndex = this.arrayOfMonths.indexOf(month);
      this.startTimeRequested = [year.toString(), monthIndex]; // ['2021', 0] (e.g. January 2021)
      this.endTimeRequested = null;
    }
    // clicked "Custom End Month" from the calendar-widget
    if (dateType === 'endTime') {
      // use the currently selected startTime for your startTimeRequested.
      this.startTimeRequested = this.startTimeFromResponse;
      this.endTimeRequested = [year.toString(), month]; // endTime comes in as a number/index whereas startTime comes in as a month name. Hence the difference between monthIndex and month.
    }

    try {
      this.isLoadingQuery = true;
      let response = await this.store.queryRecord('clients/activity', {
        start_time: this.startTimeRequested,
        end_time: this.endTimeRequested,
      });
      if (response.id === 'no-data') {
        // empty response is the only time we want to update the displayed date with the requested time
        this.startTimeFromResponse = this.startTimeRequested;
        this.noActivityDate = this.startTimeDisplay;
      } else {
        // note: this.startTimeDisplay (getter) is updated by the @tracked startTimeFromResponse
        this.startTimeFromResponse = response.formattedStartTime;
        this.endTimeFromResponse = response.formattedEndTime;
        this.storage().setItem(INPUTTED_START_DATE, this.startTimeFromResponse);
      }
      this.queriedActivityResponse = response;
      // compare if the response startTime comes after the requested startTime. If true throw a warning.
      // only display if they selected a startTime
      if (
        dateType === 'startTime' &&
        isAfter(
          new Date(this.getActivityResponse.startTime),
          new Date(this.startTimeRequested[0], this.startTimeRequested[1])
        )
      ) {
        this.responseRangeDiffMessage = `You requested data from ${month} ${year}. We only have data from ${this.startTimeDisplay}, and that is what is being shown here.`;
      } else {
        this.responseRangeDiffMessage = null;
      }
    } catch (e) {
      // TODO CMB surface API errors when user selects start date after end date
      return e;
    } finally {
      this.isLoadingQuery = false;
    }
  }

  @action
  handleCurrentBillingPeriod() {
    this.handleClientActivityQuery(0, 0, 'reset');
  }

  @action
  selectNamespace([value]) {
    // value comes in as [namespace0]
    this.selectedNamespace = value;
    // Side effect: set auth namespaces
    const mounts = this.filteredActivity.mounts?.map((mount) => ({
      id: mount.label,
      name: mount.label,
    }));
    this.authMethodOptions = mounts;
  }

  // FOR START DATE MODAL
  @action
  selectStartMonth(month) {
    this.startMonth = month;
  }

  @action
  selectStartYear(year) {
    this.startYear = year;
  }

  get filteredActivity() {
    const namespace = this.selectedNamespace;
    const auth = this.selectedAuthMethod;
    if (!namespace && !auth) {
      return this.getActivityResponse;
    }
    if (!auth) {
      return this.getActivityResponse.byNamespace.find((ns) => ns.label === namespace);
    }
    return this.getActivityResponse.byNamespace
      .find((ns) => ns.label === namespace)
      .mounts?.find((mount) => mount.label === auth);
  }

  storage() {
    return getStorage();
  }
}<|MERGE_RESOLUTION|>--- conflicted
+++ resolved
@@ -68,13 +68,13 @@
   @tracked responseRangeDiffMessage = null;
   @tracked isLoadingQuery = false;
 
-<<<<<<< HEAD
   @tracked authMethodOptions = [];
 
   @action
   setAuthMethod([authMount]) {
     this.selectedAuthMethod = authMount;
-=======
+  }
+
   get versionText() {
     return this.version.isEnterprise
       ? {
@@ -93,7 +93,6 @@
           message:
             'In order to get the most from this data, please enter a start month above. Vault will calculate new clients starting from that month.',
         };
->>>>>>> d78895fc
   }
 
   // on init API response uses license start_date, getter updates when user queries dates
