--- conflicted
+++ resolved
@@ -45,11 +45,7 @@
   @tracked startMonth = null;
   @tracked startYear = null;
   @tracked selectedNamespace = null;
-<<<<<<< HEAD
-=======
   @tracked noActivityDate = '';
-  // @tracked selectedNamespace = 'namespace18anotherlong/'; // for testing namespace selection view with mirage
->>>>>>> 446648cb
 
   get startTimeDisplay() {
     if (!this.startTimeFromResponse) {
