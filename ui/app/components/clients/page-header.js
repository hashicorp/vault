--- conflicted
+++ resolved
@@ -21,7 +21,6 @@
  * ```js
  * <Clients::PageHeader @startTimestamp="2022-06-01T23:00:11.050Z" @endTimestamp="2022-12-01T23:00:11.050Z" @namespace="foo" @upgradesDuringActivity={{array (hash version="1.10.1" previousVersion="1.9.1" timestampInstalled= "2021-11-18T10:23:16Z") }} />
  * ```
-<<<<<<< HEAD
  * @param {string} [billingStartTime] - ISO timestamp of billing start date, to be passed to date picker
  * @param {string} [activityTimestamp] -  ISO timestamp created in serializer to timestamp the response to be displayed in page header
  * @param {string} [startTimestamp] - ISO timestamp of start time, to be passed to export request
@@ -31,16 +30,6 @@
  * @param {string} [upgradesDuringActivity] - array of objects containing version history upgrade data
  * @param {boolean} [noData = false] - when true, export button will hide regardless of capabilities
  * @param {function} [onChange] - callback when a new date range is saved, to be passed to date picker
-=======
- * @param {string} [billingStartTime] - ISO string timestamp of billing start date, to be passed to datepicker
- * @param {string} [startTimestamp] - ISO timestamp of start time, to be passed to export request
- * @param {string} [endTimestamp] - ISO timestamp of end time, to be passed to export request
- * @param {number} [retentionMonths=48] - number of months for historical billing, to be passed to datepicker
- * @param {string} [namespace] - namespace filter. Will be appended to the current namespace in the export request.
- * @param {string} [upgradesDuringActivity] - array of objects containing version history upgrade data
- * @param {boolean} [noData = false] - when true, export button will hide regardless of capabilities
- * @param {function} onChange - callback when a new range is saved, to be passed to datepicker
->>>>>>> ddd34fdb
  */
 export default class ClientsPageHeaderComponent extends Component {
   @service download;
