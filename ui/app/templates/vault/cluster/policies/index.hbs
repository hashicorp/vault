{{#if (or (eq this.policyType "acl") (has-feature "Sentinel"))}}
  <PageHeader as |p|>
    <p.levelLeft>
      <h1 class="title is-3">
        {{uppercase this.policyType}} Policies
        {{#if (not-eq this.policyType "acl")}}
          <span class="tag" aria-label="Enforcement level: {{this.model.enforcementLevel}}">
            Sentinel
          </span>
        {{/if}}
      </h1>
    </p.levelLeft>
  </PageHeader>
  <Toolbar>
    {{#if this.model.meta.total}}
      <ToolbarFilters>
        <NavigateInput
          filterFocusDidChange={{action "setFilterFocus"}}
          @filterDidChange={{action "setFilter"}}
          @filter={{this.filter}}
          @filterMatchesKey={{this.filterMatchesKey}}
          @firstPartialMatch={{this.firstPartialMatch}}
          @extraNavParams={{this.policyType}}
          @placeholder="Filter policies"
          @mode="policy"
        />
        {{#if this.filterFocused}}
          {{#if this.filterMatchesKey}}
            <p class="input-hint">
              <kbd>ENTER</kbd> to go to <code>{{or this.pageFilter this.filter}}</code>
            </p>
          {{/if}}
          {{#if this.firstPartialMatch}}
            <p class="input-hint">
              <kbd>TAB</kbd> to complete <code>{{this.firstPartialMatch.id}}</code>
            </p>
          {{/if}}
        {{/if}}
      </ToolbarFilters>
    {{/if}}
    <ToolbarActions>
      <ToolbarLink
        @type="add"
        @params={{array 'vault.cluster.policies.create'}}
        @data-test-policy-create-link={{true}}
      >
        Create {{uppercase this.policyType}} policy
      </ToolbarLink>
    </ToolbarActions>
  </Toolbar>
  {{#if this.model.meta.total}}
    {{#each this.model as |item|}}
      {{#if (eq item.id "root")}}
        <div class="list-item-row is-flex" data-test-policy-item>
          <Icon @name="file" class="has-text-grey-light" />
          <div>
            <span class="has-text-weight-semibold has-text-grey" data-test-policy-name>
              {{item.id}}
            </span>
            <p class="help has-text-grey">
              The <code>root</code> policy does not contain any rules but can
              do anything within Vault. It should be used with extreme care.
            </p>
          </div>
        </div>
      {{else}}
        {{#linked-block
          "vault.cluster.policy.show"
          this.policyType
          item.id
          class="list-item-row"
          data-test-policy-link=item.id
        }}
          <div class="columns is-mobile">
            <div class="column is-10">
<<<<<<< HEAD
              <LinkTo @route="vault.cluster.policy.show" @models={{array this.policyType item.id}} class="has-text-black has-text-weight-semibold" data-test-policy-item={{true}}><Icon
                  aria-hidden="true"
                  class="has-text-grey-light"
                  @glyph="file-outline"
                /><span class="is-underline" data-test-policy-name>{{item.id}}</span>
=======
              <LinkTo @route="vault.cluster.policy.show" @models={{array policyType item.id}} class="has-text-black has-text-weight-semibold" data-test-policy-item={{true}}>
                <Icon @name="file" class="has-text-grey-light" />
                <span class="is-underline" data-test-policy-name>{{item.id}}</span>
>>>>>>> 524ded98
              </LinkTo>
            </div>
            <div class="column has-text-right">
              <PopupMenu name="policy-nav">
                <Confirm as |c|>
                  <nav class="menu">
                    <ul class="menu-list">
                      {{#if item.updatePath.isPending}}
                        <li class="action">
                          <button disabled type="button" class="link button is-loading is-transparent">
                            loading
                          </button>
                        </li>
                        <li class="action">
                          <button disabled type="button" class="link button is-loading is-transparent">
                            loading
                          </button>
                        </li>
                      {{else}}
                        {{#if item.canRead}}
                          <li class="action">
                            <LinkTo @route="vault.cluster.policy.show" @models={{array this.policyType item.id}} data-test-policy-link="show">
                              Details
                            </LinkTo>
                          </li>
                        {{/if}}
                        {{#if item.canEdit}}
                          <li class="action">
                            <LinkTo @route="vault.cluster.policy.edit" @models={{array this.policyType item.id}} data-test-policy-link="edit">
                              Edit
                            </LinkTo>
                          </li>
                        {{/if}}
                        {{#if item.canDelete}}
                          <li class="action">
                            <c.Message
                              @id={{item.id}}
                              @confirmMessage="This will permanently delete this policy and may affect access to some data"
                              @onConfirm={{action "deletePolicy" item}}
                              data-test-policy-delete={{item.id}}/>
                          </li>
                        {{/if}}
                      {{/if}}
                    </ul>
                  </nav>
                </Confirm>
              </PopupMenu>
            </div>
          </div>
        {{/linked-block}}
      {{/if}}
    {{else}}
      <EmptyState
        @title="No policies matching &quot;{{this.pageFilter}}&quot;"
      />
    {{/each}}
    {{#if (gt this.model.meta.lastPage 1) }}
      <ListPagination @page={{this.model.meta.currentPage}} @lastPage={{this.model.meta.lastPage}} @link="vault.cluster.policies.index" />
    {{/if}}
  {{else}}
    <EmptyState
      @title="No {{uppercase this.policyType}} policies yet"
      @message="A list of policies will be listed here. Create your first {{uppercase this.policyType}} policy to get started."
    >
      <LinkTo @route="vault.cluster.policies.create" class="link">
        Create {{uppercase this.policyType}} policy
        <Chevron />
      </LinkTo>
      <LearnLink @path="/vault/getting-started/policies">
        Learn more
        <Chevron />
      </LearnLink>
    </EmptyState>
  {{/if}}
{{else}}
  <UpgradePage @title="Sentinel" @minimumEdition="Vault Enterprise Premium" />
{{/if}}<|MERGE_RESOLUTION|>--- conflicted
+++ resolved
@@ -73,17 +73,9 @@
         }}
           <div class="columns is-mobile">
             <div class="column is-10">
-<<<<<<< HEAD
-              <LinkTo @route="vault.cluster.policy.show" @models={{array this.policyType item.id}} class="has-text-black has-text-weight-semibold" data-test-policy-item={{true}}><Icon
-                  aria-hidden="true"
-                  class="has-text-grey-light"
-                  @glyph="file-outline"
-                /><span class="is-underline" data-test-policy-name>{{item.id}}</span>
-=======
-              <LinkTo @route="vault.cluster.policy.show" @models={{array policyType item.id}} class="has-text-black has-text-weight-semibold" data-test-policy-item={{true}}>
+              <LinkTo @route="vault.cluster.policy.show" @models={{array this.policyType item.id}} class="has-text-black has-text-weight-semibold" data-test-policy-item={{true}}>
                 <Icon @name="file" class="has-text-grey-light" />
                 <span class="is-underline" data-test-policy-name>{{item.id}}</span>
->>>>>>> 524ded98
               </LinkTo>
             </div>
             <div class="column has-text-right">
