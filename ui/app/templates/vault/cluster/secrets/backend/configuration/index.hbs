{{!
  Copyright (c) HashiCorp, Inc.
  SPDX-License-Identifier: BUSL-1.1
~}}

<SecretListHeader @model={{this.model.secretEngineModel}} @isConfigure={{true}} />

{{#if this.isConfigurable}}
<<<<<<< HEAD
  {{! TODO: short-term conditional to be removed once configuration for gcp is merged. }}
  {{#unless (eq this.typeDisplay "Google Cloud")}}
    <Toolbar>
      <ToolbarActions>
        <ToolbarLink
          @route="vault.cluster.secrets.backend.configuration.edit"
          @model={{this.model.secretEngineModel.id}}
          data-test-secret-backend-configure
        >
          Configure
        </ToolbarLink>
      </ToolbarActions>
    </Toolbar>
  {{/unless}}
=======
  <Toolbar>
    <ToolbarActions>
      <ToolbarLink
        @route="vault.cluster.secrets.backend.configuration.edit"
        @model={{this.model.secretEngineModel.id}}
        data-test-secret-backend-configure
      >
        Configure
      </ToolbarLink>
    </ToolbarActions>
  </Toolbar>
>>>>>>> 8f6e95f1

  <SecretEngine::ConfigurationDetails
    @configModels={{this.model.configModels}}
    @typeDisplay={{this.typeDisplay}}
    @id={{this.modelId}}
  />

  <SecretsEngineMountConfig
    @model={{this.model.secretEngineModel}}
    class="has-top-margin-xl has-bottom-margin-xl"
    data-test-mount-config
  />

{{else}}
  <div class="box is-fullwidth is-sideless is-paddingless is-marginless">
    {{#each this.model.secretEngineModel.attrs as |attr|}}
      {{#if (eq attr.type "object")}}
        <InfoTableRow
          @alwaysRender={{not (is-empty-value (get this.model.secretEngineModel attr.name))}}
          @label={{or attr.options.label (to-label attr.name)}}
          @value={{stringify (get this.model.secretEngineModel (or attr.options.fieldValue attr.name))}}
        />
      {{else}}
        <InfoTableRow
          @alwaysRender={{and
            (not (is-empty-value (get this.model.secretEngineModel attr.name)))
            (not-eq attr.name "version")
          }}
          @formatTtl={{eq attr.options.editType "ttl"}}
          @label={{or attr.options.label (to-label attr.name)}}
          @value={{get this.model.secretEngineModel (or attr.options.fieldValue attr.name)}}
        />
      {{/if}}
    {{/each}}
  </div>
{{/if}}<|MERGE_RESOLUTION|>--- conflicted
+++ resolved
@@ -6,7 +6,6 @@
 <SecretListHeader @model={{this.model.secretEngineModel}} @isConfigure={{true}} />
 
 {{#if this.isConfigurable}}
-<<<<<<< HEAD
   {{! TODO: short-term conditional to be removed once configuration for gcp is merged. }}
   {{#unless (eq this.typeDisplay "Google Cloud")}}
     <Toolbar>
@@ -21,20 +20,7 @@
       </ToolbarActions>
     </Toolbar>
   {{/unless}}
-=======
-  <Toolbar>
-    <ToolbarActions>
-      <ToolbarLink
-        @route="vault.cluster.secrets.backend.configuration.edit"
-        @model={{this.model.secretEngineModel.id}}
-        data-test-secret-backend-configure
-      >
-        Configure
-      </ToolbarLink>
-    </ToolbarActions>
-  </Toolbar>
->>>>>>> 8f6e95f1
-
+  
   <SecretEngine::ConfigurationDetails
     @configModels={{this.model.configModels}}
     @typeDisplay={{this.typeDisplay}}
