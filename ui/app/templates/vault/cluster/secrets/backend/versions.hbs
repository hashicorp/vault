--- conflicted
+++ resolved
@@ -77,19 +77,13 @@
           class={{concat "toolbar-link" (if D.isOpen " is-active")}}
           @htmlTag="button"
         >
-<<<<<<< HEAD
-          <Icon aria-label="More options" @glyph="more-horizontal" class="has-text-black auto-width" />
-        </D.Trigger>
-        <D.Content class="popup-menu-content ">
-=======
           <Icon
             @name="more-horizontal"
             aria-label="More options"
             class="has-text-black auto-width" 
           />
-        </D.trigger>
-        <D.content @class="popup-menu-content ">
->>>>>>> 524ded98
+        </D.Trigger>
+        <D.Content class="popup-menu-content ">
           <nav class="box menu">
             <ul class="menu-list">
               <li class="action">
