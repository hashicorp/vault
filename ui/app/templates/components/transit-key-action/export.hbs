{{!
  Copyright (c) HashiCorp, Inc.
  SPDX-License-Identifier: BUSL-1.1
~}}

<form
  {{on
    "submit"
    (fn
      @doSubmit
      (hash param=(compact (array @exportKeyType (if this.exportVersion @exportKeyVersion))))
      (hash wrapTTL=@wrappedTTL)
    )
  }}
  ...attributes
>
  <div class="box is-sideless is-fullwidth is-marginless">
    <div class="content">
      <p>Export a key using <code>{{@key.name}}</code> as the encryption key.</p>
    </div>
    <div class="field">
      <label for="type" class="is-label">Key type</label>
      <div class="control is-expanded">
        <div class="select is-fullwidth">
          <select name="type" id="type" onchange={{action (mut @exportKeyType) value="target.value"}}>
            {{#each @key.exportKeyTypes as |currOption|}}
              <option selected={{eq @exportKeyType currOption}} value={{currOption}}>
                <code>{{currOption}}</code>
              </option>
            {{/each}}
          </select>
        </div>
      </div>
    </div>
    <div class="field">
      <div class="b-checkbox">
        <Input @type="checkbox" name="exportVersion" id="exportVersion" class="styled" @checked={{this.exportVersion}} />
        <label for="exportVersion" class="is-label">
          Export a single version
        </label>
      </div>
      {{#if this.exportVersion}}
        <div class="field">
          <label for="version" class="is-label">Version</label>
          <div class="control is-expanded">
            <div class="select is-fullwidth">
              <select name="version" id="version" onchange={{action (mut @exportKeyVersion) value="target.value"}}>
                {{#each @key.validKeyVersions as |versionOption|}}
                  <option selected={{eq @exportKeyVersion versionOption}} value={{versionOption}}>
                    <code>{{versionOption}}</code>
                    {{#if (eq @key.validKeyVersions.lastObject versionOption)}}
                      <span> (latest) </span>
                    {{/if}}
                  </option>
                {{/each}}
              </select>
            </div>
          </div>
        </div>
      {{/if}}
    </div>
    <WrapTtl @onChange={{fn (mut @wrappedTTL)}} />
  </div>
  <div class="field is-grouped box is-fullwidth is-bottomless">
    <div class="control">
      <Hds::Button @text="Export key" type="submit" />
    </div>
  </div>
</form>
{{#if @isModalActive}}
  <Hds::Modal id="transit-export-modal" @onClose={{fn (mut @isModalActive) false}} as |M|>
    <M.Header>
      Copy your wrapped key
    </M.Header>
    <M.Body>
      <h2 class="title is-6">Wrapped key</h2>
      {{#if @wrappedTTL}}
        <Hds::Copy::Snippet
          class="has-bottom-margin-m"
          @textToCopy={{@wrappedToken}}
          @color="secondary"
          @container="#transit-export-modal"
<<<<<<< HEAD
          @isFullWidth={{true}}
          @isTruncated={{true}}
=======
          @onError={{(fn
            (set-flash-message "Clipboard copy failed. Please make sure the browser Clipboard API is allowed." "danger")
          )}}
>>>>>>> 04ea63c4
          data-test-encrypted-value="export"
        />
      {{else}}
        <div class="copy-text level is-relative">
          <pre data-test-encrypted-value="export" class="level-left">
            {{stringify @keys}}
          </pre>
          <Hds::Copy::Button
            @text="Copy"
            @isIconOnly={{true}}
            @textToCopy={{stringify @keys}}
            @container="#transit-export-modal"
            @onError={{(fn
              (set-flash-message "Clipboard copy failed. Please make sure the browser Clipboard API is allowed." "danger")
            )}}
            class="transparent top-right-absolute"
          />
        </div>
      {{/if}}
    </M.Body>
    <M.Footer as |F|>
      <Hds::Button @text="Close" {{on "click" F.close}} />
    </M.Footer>
  </Hds::Modal>
{{/if}}<|MERGE_RESOLUTION|>--- conflicted
+++ resolved
@@ -80,14 +80,11 @@
           @textToCopy={{@wrappedToken}}
           @color="secondary"
           @container="#transit-export-modal"
-<<<<<<< HEAD
           @isFullWidth={{true}}
           @isTruncated={{true}}
-=======
           @onError={{(fn
             (set-flash-message "Clipboard copy failed. Please make sure the browser Clipboard API is allowed." "danger")
           )}}
->>>>>>> 04ea63c4
           data-test-encrypted-value="export"
         />
       {{else}}
