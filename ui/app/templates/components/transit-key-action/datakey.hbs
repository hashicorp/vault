<<<<<<< HEAD
{{!
  Copyright (c) HashiCorp, Inc.
  SPDX-License-Identifier: BUSL-1.1
~}}

<form onsubmit={{action @doSubmit (hash param=@param context=@context nonce=@nonce bits=@bits)}}>
=======
<form
  onsubmit={{action @doSubmit (hash param=@param padding_scheme=@padding_scheme context=@context nonce=@nonce bits=@bits)}}
>
>>>>>>> ee4a3c36
  <div class="box is-sideless is-fullwidth is-marginless">
    <NamespaceReminder @mode="perform" @noun="datakey creation" />
    <div class="content has-bottom-margin-l">
      <p>Generate a new high-entropy key and value using <code>{{@key.name}}</code> as the encryption key.</p>
    </div>
    <div class="field">
      <label for="param" class="is-label">Output format</label>
      <div class="control is-expanded">
        <div class="select is-fullwidth">
          <select name="param" id="param" onchange={{action (mut @param) value="target.value"}}>
            {{#each (array "plaintext" "wrapped") as |paramOption|}}
              <option selected={{eq @param paramOption}} value={{paramOption}}>
                {{paramOption}}
              </option>
            {{/each}}
          </select>
        </div>
      </div>
    </div>
    {{#if @key.derived}}
      <div class="field">
        <label for="context" class="is-label">
          Context
        </label>
        <div class="field has-addons">
          <div class="control">
            <Input @type="text" id="context" @value={{@context}} class="input" data-test-transit-input="context" />
          </div>
          <div class="control">
            <B64Toggle @value={{@context}} @data-test-transit-b64-toggle="context" />
          </div>
        </div>
      </div>
    {{/if}}
    {{#if (eq @key.convergentEncryptionVersion 1)}}
      <div class="field">
        <label for="nonce" class="is-label">Nonce</label>
        <div class="field has-addons">
          <div class="control">
            <Input @type="text" id="nonce" @value={{@nonce}} class="input" data-test-transit-input="nonce" />
          </div>
          <div class="control">
            <B64Toggle @value={{@nonce}} @data-test-transit-b64-toggle="nonce" />
          </div>
        </div>
      </div>
    {{/if}}
    <div class="field">
      <label for="bits" class="is-label">Bits</label>
      <div class="control is-expanded">
        <div class="select is-fullwidth">
          <select name="bits" id="bits" onchange={{action (mut @bits) value="target.value"}}>
            {{#each (array 128 256 512) as |bitOption|}}
              <option selected={{eq @bits bitOption}} value={{bitOption}}>
                <code>{{bitOption}}</code>
              </option>
            {{/each}}
          </select>
        </div>
      </div>
    </div>
    {{#if (includes @key.type (array "rsa-2048" "rsa-3072" "rsa-4096"))}}
      <div class="field">
        <label for="padding_scheme" class="is-label">Padding Scheme</label>
        <div class="control is-expanded">
          <div class="select is-fullwidth">
            <select
              name="padding_scheme"
              id="padding_scheme"
              data-test-padding-scheme-select
              onchange={{action (mut @padding_scheme) value="target.value"}}
            >
              {{#each (array "oaep" "pkcs1v15") as |scheme|}}
                <option selected={{eq @padding_scheme scheme}} value={{scheme}}>
                  {{scheme}}
                </option>
              {{/each}}
            </select>
          </div>
        </div>
      </div>
    {{/if}}
  </div>
  <div class="field is-grouped box is-fullwidth is-bottomless">
    <div class="control">
      <Hds::Button @text="Create datakey" type="submit" />
    </div>
  </div>
</form>
{{#if @isModalActive}}
  <Hds::Modal id="transit-datakey-modal" @onClose={{fn (mut @isModalActive) false}} as |M|>
    <M.Header>
      Copy your generated key
    </M.Header>
    <M.Body>
      {{#if (eq @param "plaintext")}}
        <h2 class="has-text-weight-semibold is-6">Plaintext</h2>
        <p class="sub-text">Plaintext is base64 encoded</p>
        <Hds::Copy::Snippet
          class="has-bottom-margin-m"
          @textToCopy={{@plaintext}}
          @color="secondary"
          @container="#transit-datakey-modal"
        />
      {{/if}}
      <h2 class="has-text-weight-semibold is-6">Ciphertext</h2>
      <Hds::Copy::Snippet @textToCopy={{@ciphertext}} @color="secondary" @container="#transit-datakey-modal" />
    </M.Body>
    <M.Footer as |F|>
      <Hds::Button @text="Close" {{on "click" F.close}} />
    </M.Footer>
  </Hds::Modal>
{{/if}}<|MERGE_RESOLUTION|>--- conflicted
+++ resolved
@@ -1,15 +1,9 @@
-<<<<<<< HEAD
 {{!
   Copyright (c) HashiCorp, Inc.
   SPDX-License-Identifier: BUSL-1.1
 ~}}
 
-<form onsubmit={{action @doSubmit (hash param=@param context=@context nonce=@nonce bits=@bits)}}>
-=======
-<form
-  onsubmit={{action @doSubmit (hash param=@param padding_scheme=@padding_scheme context=@context nonce=@nonce bits=@bits)}}
->
->>>>>>> ee4a3c36
+<form onsubmit={{action @doSubmit (hash param=@param context=@context padding_scheme=@padding_scheme nonce=@nonce bits=@bits)}}>
   <div class="box is-sideless is-fullwidth is-marginless">
     <NamespaceReminder @mode="perform" @noun="datakey creation" />
     <div class="content has-bottom-margin-l">
