{{!
  Copyright (c) HashiCorp, Inc.
  SPDX-License-Identifier: BUSL-1.1
~}}

<<<<<<< HEAD
<form onsubmit={{action @doSubmit (hash ciphertext=@ciphertext padding_scheme=@padding_scheme context=@context nonce=@nonce)}}>
=======
<form {{on "submit" (fn @doSubmit (hash ciphertext=@ciphertext context=@context nonce=@nonce))}} ...attributes>
>>>>>>> 5f0638aa
  <div class="box is-sideless is-fullwidth is-marginless">
    <div class="content has-bottom-margin-l">
      <p>You can decrypt ciphertext using <code>{{@key.name}}</code> as the encryption key.</p>
    </div>
    <div class="field">
      <div id="ciphertext-control" class="control">
        <JsonEditor
          @title="Ciphertext"
          @valueUpdated={{fn (mut @ciphertext)}}
          @mode="ruby"
          @data-test-transit-input="ciphertext"
        />
      </div>
    </div>
    {{#if @key.derived}}
      <div class="field">
        <label for="context" class="is-label">
          Context
        </label>
        <div class="field has-addons">
          <div class="control">
            <Input @type="text" id="context" @value={{@context}} class="input" data-test-transit-input="context" />
          </div>
          <div class="control">
            <B64Toggle @value={{@context}} @data-test-transit-b64-toggle="context" />
          </div>
        </div>
      </div>
    {{/if}}
    {{#if (or (eq @key.type "rsa-2048") (eq @key.type "rsa-3072") (eq @key.type "rsa-4096"))}}
      <div class="field">
        <label for="padding_scheme" class="is-label">Padding Scheme</label>
        <div class="control is-expanded">
          <div class="select is-fullwidth">
            <select
              name="padding_scheme"
              id="padding_scheme"
              data-test-padding-scheme="true"
              onchange={{action (mut @padding_scheme) value="target.value"}}
            >
              {{#each (array "oaep" "pkcs1v15") as |scheme|}}
                <option selected={{if @padding_scheme (eq @padding_scheme scheme) (eq scheme "oaep")}} value={{scheme}}>
                  {{scheme}}
                </option>
              {{/each}}
            </select>
          </div>
        </div>
      </div>
    {{/if}}
    {{#if (eq @key.convergentEncryptionVersion 1)}}
      <div class="field">
        <label for="nonce" class="is-label">Nonce</label>
        <div class="field has-addons">
          <div class="control">
            <Input @type="text" id="nonce" @value={{@nonce}} class="input" data-test-transit-input="nonce" />
          </div>
          <div class="control">
            <B64Toggle @value={{@nonce}} @data-test-transit-b64-toggle="nonce" />
          </div>
        </div>
      </div>
    {{/if}}
  </div>
  <div class="field is-grouped box is-fullwidth is-bottomless">
    <div class="control">
      <Hds::Button @text="Decrypt" type="submit" id="decrypt" data-test-button-decrypt />
    </div>
  </div>
</form>
{{#if @isModalActive}}
  <Hds::Modal id="transit-decrypt-modal" @onClose={{fn (mut @isModalActive) false}} data-test-decrypt-modal as |M|>
    <M.Header>
      Copy your unwrapped data
    </M.Header>
    <M.Body>
      <h2 class="has-text-weight-semibold is-6">Plaintext</h2>
      <p class="sub-text">Plaintext is base64 encoded.</p>
      <Hds::Copy::Snippet
        @textToCopy={{@plaintext}}
        @color="secondary"
        @container="#transit-decrypt-modal"
        @isFullWidth={{true}}
        @isTruncated={{true}}
        @onError={{(fn
          (set-flash-message "Clipboard copy failed. Please make sure the browser Clipboard API is allowed." "danger")
        )}}
        data-test-encrypted-value="plaintext"
      />
    </M.Body>
    <M.Footer as |F|>
      <Hds::Button @text="Close" {{on "click" F.close}} />
    </M.Footer>
  </Hds::Modal>
{{/if}}<|MERGE_RESOLUTION|>--- conflicted
+++ resolved
@@ -3,11 +3,7 @@
   SPDX-License-Identifier: BUSL-1.1
 ~}}
 
-<<<<<<< HEAD
-<form onsubmit={{action @doSubmit (hash ciphertext=@ciphertext padding_scheme=@padding_scheme context=@context nonce=@nonce)}}>
-=======
-<form {{on "submit" (fn @doSubmit (hash ciphertext=@ciphertext context=@context nonce=@nonce))}} ...attributes>
->>>>>>> 5f0638aa
+<form {{on "submit" (fn @doSubmit (hash ciphertext=@ciphertext padding_scheme=@padding_scheme context=@context nonce=@nonce))}} ...attributes>
   <div class="box is-sideless is-fullwidth is-marginless">
     <div class="content has-bottom-margin-l">
       <p>You can decrypt ciphertext using <code>{{@key.name}}</code> as the encryption key.</p>
