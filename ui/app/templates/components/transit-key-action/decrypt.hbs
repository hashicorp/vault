{{!
  Copyright (c) HashiCorp, Inc.
  SPDX-License-Identifier: BUSL-1.1
~}}

<form {{on "submit" (fn @doSubmit (hash ciphertext=@ciphertext context=@context nonce=@nonce))}} ...attributes>
  <div class="box is-sideless is-fullwidth is-marginless">
    <div class="content has-bottom-margin-l">
      <p>You can decrypt ciphertext using <code>{{@key.name}}</code> as the encryption key.</p>
    </div>
    <div class="field">
      <div id="ciphertext-control" class="control">
        <JsonEditor
          @title="Ciphertext"
          @valueUpdated={{fn (mut @ciphertext)}}
          @mode="ruby"
          @data-test-transit-input="ciphertext"
        />
      </div>
    </div>
    {{#if @key.derived}}
      <div class="field">
        <label for="context" class="is-label">
          Context
        </label>
        <div class="field has-addons">
          <div class="control">
            <Input @type="text" id="context" @value={{@context}} class="input" data-test-transit-input="context" />
          </div>
          <div class="control">
            <B64Toggle @value={{@context}} @data-test-transit-b64-toggle="context" />
          </div>
        </div>
      </div>
    {{/if}}
    {{#if (eq @key.convergentEncryptionVersion 1)}}
      <div class="field">
        <label for="nonce" class="is-label">Nonce</label>
        <div class="field has-addons">
          <div class="control">
            <Input @type="text" id="nonce" @value={{@nonce}} class="input" data-test-transit-input="nonce" />
          </div>
          <div class="control">
            <B64Toggle @value={{@nonce}} @data-test-transit-b64-toggle="nonce" />
          </div>
        </div>
      </div>
    {{/if}}
  </div>
  <div class="field is-grouped box is-fullwidth is-bottomless">
    <div class="control">
      <Hds::Button @text="Decrypt" type="submit" id="decrypt" data-test-button-decrypt />
    </div>
  </div>
</form>
{{#if @isModalActive}}
  <Hds::Modal id="transit-decrypt-modal" @onClose={{fn (mut @isModalActive) false}} data-test-decrypt-modal as |M|>
    <M.Header>
      Copy your unwrapped data
    </M.Header>
    <M.Body>
      <h2 class="has-text-weight-semibold is-6">Plaintext</h2>
      <p class="sub-text">Plaintext is base64 encoded.</p>
      <Hds::Copy::Snippet
        @textToCopy={{@plaintext}}
        @color="secondary"
        @container="#transit-decrypt-modal"
<<<<<<< HEAD
        @isFullWidth={{true}}
        @isTruncated={{true}}
=======
        @onError={{(fn
          (set-flash-message "Clipboard copy failed. Please make sure the browser Clipboard API is allowed." "danger")
        )}}
>>>>>>> 04ea63c4
        data-test-encrypted-value="plaintext"
      />
    </M.Body>
    <M.Footer as |F|>
      <Hds::Button @text="Close" {{on "click" F.close}} />
    </M.Footer>
  </Hds::Modal>
{{/if}}<|MERGE_RESOLUTION|>--- conflicted
+++ resolved
@@ -65,14 +65,11 @@
         @textToCopy={{@plaintext}}
         @color="secondary"
         @container="#transit-decrypt-modal"
-<<<<<<< HEAD
         @isFullWidth={{true}}
         @isTruncated={{true}}
-=======
         @onError={{(fn
           (set-flash-message "Clipboard copy failed. Please make sure the browser Clipboard API is allowed." "danger")
         )}}
->>>>>>> 04ea63c4
         data-test-encrypted-value="plaintext"
       />
     </M.Body>
