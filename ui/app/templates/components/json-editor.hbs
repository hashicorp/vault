<<<<<<< HEAD
{{#if this.showToolbar }}
    <div data-test-component="json-editor-toolbar">
        <Toolbar>
            <label class="is-label" data-test-component="json-editor-title">
                {{this.title}}
                {{#if this.subTitle }}
                    <span class="is-size-9 is-lowercase has-text-grey">({{ this.subTitle }})</span>
                {{/if}}
            </label>
            <ToolbarActions>
                {{yield}}
                <div class="toolbar-separator"></div>
                <CopyButton class="button is-transparent" @clipboardText={{this.value}} @buttonType="button" @success={{action (set-flash-message 'Data copied!')}}>
                    <Icon @glyph="copy-action" aria-label="Copy" />
                </CopyButton>
            </ToolbarActions>
        </Toolbar>
    </div>
{{/if}}
<IvyCodemirror
  @data-test-component="json-editor"
  @value={{this.value}}
  @options={{this.options}}
  @valueUpdated={{action "updateValue"}}
  @onFocusOut={{action "onFocus"}}
/>
{{#if this.helpText }}
    <div class="box is-shadowless is-fullwidth has-short-padding">
        <p class="sub-text">{{ this.helpText }}</p>
    </div>
{{/if}}
=======
<div ...attributes>
	{{#if this.getShowToolbar }}
		<div data-test-component="json-editor-toolbar">
			<Toolbar>
				<label class="is-label" data-test-component="json-editor-title">
					{{@title}} 
					{{#if @subTitle }}
						<span class="is-size-9 is-lowercase has-text-grey">({{ @subTitle }})</span>
					{{/if}}
				</label>
				<ToolbarActions>
					{{yield}}
					<div class="toolbar-separator"></div>
					<CopyButton class="button is-transparent" @clipboardText={{@value}}
						@buttonType="button" @success={{action (set-flash-message 'Data copied!')}}>
						<Icon @name="clipboard-copy" aria-label="Copy" />
					</CopyButton>
				</ToolbarActions>
			</Toolbar>
		</div>
	{{/if}}

	{{ivy-codemirror
		data-test-component="json-editor" 
		value=@value
		options=this.options
		valueUpdated=(action "updateValue")
		onFocusOut=(action "onFocus")    
	}}

	{{#if @helpText }}
		<div class="box is-shadowless is-fullwidth has-short-padding">
			<p class="sub-text">{{ @helpText }}</p>
		</div>
	{{/if}}
</div>
>>>>>>> 524ded98
<|MERGE_RESOLUTION|>--- conflicted
+++ resolved
@@ -1,36 +1,3 @@
-<<<<<<< HEAD
-{{#if this.showToolbar }}
-    <div data-test-component="json-editor-toolbar">
-        <Toolbar>
-            <label class="is-label" data-test-component="json-editor-title">
-                {{this.title}}
-                {{#if this.subTitle }}
-                    <span class="is-size-9 is-lowercase has-text-grey">({{ this.subTitle }})</span>
-                {{/if}}
-            </label>
-            <ToolbarActions>
-                {{yield}}
-                <div class="toolbar-separator"></div>
-                <CopyButton class="button is-transparent" @clipboardText={{this.value}} @buttonType="button" @success={{action (set-flash-message 'Data copied!')}}>
-                    <Icon @glyph="copy-action" aria-label="Copy" />
-                </CopyButton>
-            </ToolbarActions>
-        </Toolbar>
-    </div>
-{{/if}}
-<IvyCodemirror
-  @data-test-component="json-editor"
-  @value={{this.value}}
-  @options={{this.options}}
-  @valueUpdated={{action "updateValue"}}
-  @onFocusOut={{action "onFocus"}}
-/>
-{{#if this.helpText }}
-    <div class="box is-shadowless is-fullwidth has-short-padding">
-        <p class="sub-text">{{ this.helpText }}</p>
-    </div>
-{{/if}}
-=======
 <div ...attributes>
 	{{#if this.getShowToolbar }}
 		<div data-test-component="json-editor-toolbar">
@@ -53,18 +20,17 @@
 		</div>
 	{{/if}}
 
-	{{ivy-codemirror
-		data-test-component="json-editor" 
-		value=@value
-		options=this.options
-		valueUpdated=(action "updateValue")
-		onFocusOut=(action "onFocus")    
-	}}
+	<IvyCodemirror
+		@data-test-component="json-editor" 
+		@value={{@value}}
+		@options={{this.options}}
+		@valueUpdated={{action "updateValue"}}
+		@onFocusOut={{action "onFocus"}}
+	/>
 
 	{{#if @helpText }}
 		<div class="box is-shadowless is-fullwidth has-short-padding">
 			<p class="sub-text">{{ @helpText }}</p>
 		</div>
 	{{/if}}
-</div>
->>>>>>> 524ded98
+</div>