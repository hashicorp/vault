<div class="console-ui-alert has-text-success">
<<<<<<< HEAD
  <Icon @glyph="check-circle-fill" aria-hidden="true" />
  <pre>{{@content}}</pre>
=======
  <Icon @name="check-circle-fill" />
  <pre>{{content}}</pre>
>>>>>>> 524ded98
</div><|MERGE_RESOLUTION|>--- conflicted
+++ resolved
@@ -1,9 +1,4 @@
 <div class="console-ui-alert has-text-success">
-<<<<<<< HEAD
-  <Icon @glyph="check-circle-fill" aria-hidden="true" />
+  <Icon @name="check-circle-fill" />
   <pre>{{@content}}</pre>
-=======
-  <Icon @name="check-circle-fill" />
-  <pre>{{content}}</pre>
->>>>>>> 524ded98
 </div>