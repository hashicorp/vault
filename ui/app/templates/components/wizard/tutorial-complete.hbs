<WizardContent @headerText="Thanks for taking the tour!" @glyph="tour" @class="collapsed">
  <p>
    We hope you enjoyed using Vault. You can get back to the guide in the user menu in the upper right.
  </p>
  <div class="box wizard-divider-box">
<<<<<<< HEAD
    <button type="button" class="button is-transparent has-icon-left has-text-white" {{action this.onDismiss}}>
      <Icon @glyph="cancel-plain" aria-hidden="true" />
=======
    <button type="button" class="button is-transparent has-icon-left has-text-white" {{action onDismiss}}>
      <Icon @name="x" />
>>>>>>> 524ded98
      Close
    </button>
  </div>
</WizardContent><|MERGE_RESOLUTION|>--- conflicted
+++ resolved
@@ -3,13 +3,8 @@
     We hope you enjoyed using Vault. You can get back to the guide in the user menu in the upper right.
   </p>
   <div class="box wizard-divider-box">
-<<<<<<< HEAD
     <button type="button" class="button is-transparent has-icon-left has-text-white" {{action this.onDismiss}}>
-      <Icon @glyph="cancel-plain" aria-hidden="true" />
-=======
-    <button type="button" class="button is-transparent has-icon-left has-text-white" {{action onDismiss}}>
       <Icon @name="x" />
->>>>>>> 524ded98
       Close
     </button>
   </div>
