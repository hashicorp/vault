<WizardContent @headerText="Vault Web UI" @glyph="tour" @selectProgress={{this.selectProgress}}>
  <h2 class="title is-6">
    Choosing where to go
  </h2>
  <p>You did it! You now have access to your Vault and can start entering your data. We can help you get started with any of the options below.</p>
  <div class="access-information">
    <Icon @name="info" class="has-text-info"/>
    <p>Vault only shows links to pages that you have access to based on your policies. Contact your administrator if you need access changes.</p>
  </div>
  {{#if (or (has-feature "Performance Replication") (has-feature "DR Replication")) }}
  {{/if}}
  <h3 class="feature-header">Walk me through setting up:</h3>
  <form id="features-form" class="feature-selection" {{action "saveFeatures" on="submit"}}>
    {{#each this.allFeatures as |feature|}}
    {{#if feature.show}}
    <div class="feature-box {{if feature.selected 'is-active'}} {{if feature.disabled 'is-disabled'}}"
        data-test-select-input={{true}}>
      <div class="b-checkbox">
        <input
          id="feature-{{feature.key}}"
          type="checkbox"
          class="styled"
          checked={{feature.selected}}
          onchange={{action (mut feature.selected) value="target.checked"}}
          disabled={{feature.disabled}}
          data-test-checkbox={{feature.name}}
         />
        <label for="feature-{{feature.key}}">{{feature.name}}</label>
        <button type="button" class="button is-ghost icon is-pulled-right" onclick={{action (toggle (concat feature.key "-isOpen") this)}}>
          <Chevron
            @direction={{if (get this (concat feature.key "-isOpen")) "up" "down"}}
            @class="has-text-grey auto-width is-paddingless is-flex-column"
          />
        </button>
        {{#if feature.disabled}}
          <Info-Tooltip data-test-tooltip>
              You do not have permissions to tour some parts of this feature
          </Info-Tooltip>
        {{/if}}
      </div>
      {{#if (get this (concat feature.key "-isOpen"))}}
        <ul class="feature-steps">
          {{#each feature.steps as |step|}}
            <li>{{step}}</li>
          {{/each}}
        </ul>
      {{/if}}
    </div>
    {{/if}}
    {{/each}}
    <span class="selection-summary">
      <button
        type="submit"
        class="button is-primary"
        disabled={{this.cannotStartWizard}}
        data-test-start-button
        >
        Start
      </button>
<<<<<<< HEAD
      {{#if this.selectedFeatures}}
        <span class="time-estimate"><Icon @glyph="stopwatch" class="has-text-grey" aria-hidden="true" />About {{this.estimatedTime}} minutes</span>
=======
      {{#if selectedFeatures}}
        <span class="time-estimate">
          <Icon @name="clock" class="has-text-grey" />About {{estimatedTime}} minutes
        </span>
>>>>>>> 524ded98
      {{/if}}
    </span>
  </form>
</WizardContent><|MERGE_RESOLUTION|>--- conflicted
+++ resolved
@@ -57,15 +57,10 @@
         >
         Start
       </button>
-<<<<<<< HEAD
       {{#if this.selectedFeatures}}
-        <span class="time-estimate"><Icon @glyph="stopwatch" class="has-text-grey" aria-hidden="true" />About {{this.estimatedTime}} minutes</span>
-=======
-      {{#if selectedFeatures}}
         <span class="time-estimate">
-          <Icon @name="clock" class="has-text-grey" />About {{estimatedTime}} minutes
+          <Icon @name="clock" class="has-text-grey" />About {{this.estimatedTime}} minutes
         </span>
->>>>>>> 524ded98
       {{/if}}
     </span>
   </form>
