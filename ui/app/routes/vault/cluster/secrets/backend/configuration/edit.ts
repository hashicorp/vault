--- conflicted
+++ resolved
@@ -5,14 +5,6 @@
 
 import Route from '@ember/routing/route';
 import { service } from '@ember/service';
-<<<<<<< HEAD
-import errorMessage from 'vault/utils/error-message';
-import { action } from '@ember/object';
-
-import type Store from '@ember-data/store';
-import type SecretEngineModel from 'vault/models/secret-engine';
-=======
-import { CONFIGURABLE_SECRET_ENGINES } from 'vault/helpers/mountable-secret-engines';
 import AwsConfigForm from 'vault/forms/secrets/aws-config';
 import AzureConfigForm from 'vault/forms/secrets/azure-config';
 import GcpConfigForm from 'vault/forms/secrets/gcp-config';
@@ -20,7 +12,6 @@
 
 import type SecretsEngineResource from 'vault/resources/secrets/engine';
 import type ApiService from 'vault/services/api';
->>>>>>> c4803963
 import type VersionService from 'vault/services/version';
 import engineDisplayData from 'vault/helpers/engines-display-data';
 
@@ -39,71 +30,6 @@
 
   async model() {
     const { backend } = this.paramsFor('vault.cluster.secrets.backend');
-<<<<<<< HEAD
-    const secretEngineRecord = this.modelFor('vault.cluster.secrets.backend') as SecretEngineModel;
-    const type = secretEngineRecord.type;
-
-    // if the engine type is not configurable, return a 404.
-    if (!secretEngineRecord || !engineDisplayData(type)?.isConfigurable) {
-      const error = new AdapterError();
-      set(error, 'httpStatus', 404);
-      throw error;
-    }
-    // generate the model based on the engine type.
-    // and pre-set model with type and backend e.g. {type: ssh, id: ssh-123}
-    const model: Record<string, unknown> = { type, id: backend };
-    for (const modelName of MOUNT_CONFIG_MODEL_NAMES[type] as string[]) {
-      // create a key that corresponds with the model order
-      // ex: modelName = aws/lease-config, convert to: additional-config-model so that you can pass to component @additionalConfigModel={{this.model.additional-config-model}}
-      const standardizedKey = this.standardizedModelName(type, modelName);
-      try {
-        const configModel = await this.store.queryRecord(modelName, {
-          backend,
-          type,
-        });
-        // some of the models return a 200 if they are not configured (ex: azure)
-        // so instead of checking a catch or httpStatus, we check if the model is configured based on the getter `isConfigured` on the engine's model
-        // if the engine is not configured we update the record to get the default values
-        if (!configModel.isConfigured && type === 'azure') {
-          model[standardizedKey] = await this.store.createRecord(modelName, {
-            backend,
-            type,
-          });
-        } else {
-          model[standardizedKey] = configModel;
-        }
-      } catch (error) {
-        const e = error as AdapterError;
-        // For most models if the adapter returns a 404, we want to create a new record.
-        // The ssh secret engine however returns a 400 if the CA is not configured.
-        // For ssh's 400 error, we want to create the CA config model.
-        if (
-          e.httpStatus === 404 ||
-          (type === 'ssh' && e.httpStatus === 400 && errorMessage(e) === `keys haven't been configured yet`)
-        ) {
-          model[standardizedKey] = await this.store.createRecord(modelName, {
-            backend,
-            type,
-          });
-        } else {
-          throw e;
-        }
-      }
-    }
-    // if the type is a WIF engine and it's enterprise, we also fetch the issuer
-    // from a global endpoint which has no associated model/adapter
-    if (engineDisplayData(type)?.isWIF && this.version.isEnterprise) {
-      try {
-        const response = await this.store.queryRecord('identity/oidc/config', {});
-        model['identity-oidc-config'] = response;
-      } catch (e) {
-        // return a property called queryIssuerError and let the component handle it.
-        model['identity-oidc-config'] = { queryIssuerError: true };
-      }
-    }
-    return model;
-  }
-=======
     const { type } = this.modelFor('vault.cluster.secrets.backend') as SecretsEngineResource;
     const { config } = this.modelFor(
       'vault.cluster.secrets.backend.configuration'
@@ -121,10 +47,9 @@
     }[type] || { issuer: '' };
 
     // if the engine type is not configurable or a form class does not exist for the type return a 404.
-    if (!CONFIGURABLE_SECRET_ENGINES.includes(type) || !formClass) {
+    if (!engineDisplayData(type)?.isConfigurable || !formClass) {
       throw { httpStatus: 404, backend };
     }
->>>>>>> c4803963
 
     return {
       type,
