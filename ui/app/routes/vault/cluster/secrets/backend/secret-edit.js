/**
 * Copyright (c) HashiCorp, Inc.
 * SPDX-License-Identifier: MPL-2.0
 */

import AdapterError from '@ember-data/adapter/error';
import { set } from '@ember/object';
import Ember from 'ember';
import { resolve } from 'rsvp';
import { inject as service } from '@ember/service';
import Route from '@ember/routing/route';
import UnloadModelRoute from 'vault/mixins/unload-model-route';
import { encodePath, normalizePath } from 'vault/utils/path-encoding-helpers';
import { keyIsFolder, parentKeyForKey } from 'core/utils/key-utils';

export default Route.extend(UnloadModelRoute, {
  store: service(),
  pathHelp: service('path-help'),
  wizard: service(),

  secretParam() {
    const { secret } = this.paramsFor(this.routeName);
    return secret ? normalizePath(secret) : '';
  },

  enginePathParam() {
    const { backend } = this.paramsFor('vault.cluster.secrets.backend');
    return backend;
  },

  capabilities(secret, modelType) {
    const backend = this.enginePathParam();
    const backendModel = this.modelFor('vault.cluster.secrets.backend');
    const backendType = backendModel.engineType;
    let path;
    if (backendModel.isV2KV) {
      path = `${backend}/data/${secret}`;
    } else if (backendType === 'transit') {
      path = backend + '/keys/' + secret;
    } else if (backendType === 'ssh' || backendType === 'aws') {
      path = backend + '/roles/' + secret;
    } else if (modelType.startsWith('transform/')) {
      path = this.buildTransformPath(backend, secret, modelType);
    } else {
      path = backend + '/' + secret;
    }
    return this.store.findRecord('capabilities', path);
  },

  buildTransformPath(backend, secret, modelType) {
    const noun = modelType.split('/')[1];
    return `${backend}/${noun}/${secret}`;
  },

  modelTypeForTransform(secretName) {
    if (!secretName) return 'transform';
    if (secretName.startsWith('role/')) {
      return 'transform/role';
    }
    if (secretName.startsWith('template/')) {
      return 'transform/template';
    }
    if (secretName.startsWith('alphabet/')) {
      return 'transform/alphabet';
    }
    return 'transform'; // TODO: transform/transformation;
  },

  transformSecretName(secret, modelType) {
    const noun = modelType.split('/')[1];
    return secret.replace(`${noun}/`, '');
  },

  backendType() {
    return this.modelFor('vault.cluster.secrets.backend').get('engineType');
  },

  templateName: 'vault/cluster/secrets/backend/secretEditLayout',

  beforeModel({ to: { queryParams } }) {
    const secret = this.secretParam();
    return this.buildModel(secret, queryParams).then(() => {
      const parentKey = parentKeyForKey(secret);
      const mode = this.routeName.split('.').pop();
      if (mode === 'edit' && keyIsFolder(secret)) {
        if (parentKey) {
          return this.transitionTo('vault.cluster.secrets.backend.list', encodePath(parentKey));
        } else {
          return this.transitionTo('vault.cluster.secrets.backend.list-root');
        }
      }
    });
  },

  buildModel(secret, queryParams) {
    const backend = this.enginePathParam();
    const modelType = this.modelType(backend, secret, { queryParams });
    if (['secret', 'secret-v2'].includes(modelType)) {
      return resolve();
    }
    return this.pathHelp.getNewModel(modelType, backend);
  },

  modelType(backend, secret, options = {}) {
    const backendModel = this.modelFor('vault.cluster.secrets.backend', backend);
    const type = backendModel.get('engineType');
    const types = {
      database: secret && secret.startsWith('role/') ? 'database/role' : 'database/connection',
      transit: 'transit-key',
      ssh: 'role-ssh',
      transform: this.modelTypeForTransform(secret),
      aws: 'role-aws',
      cubbyhole: 'secret',
      kv: backendModel.modelTypeForKV,
      keymgmt: `keymgmt/${options.queryParams?.itemType || 'key'}`,
      generic: backendModel.modelTypeForKV,
    };
    return types[type];
  },

  getTargetVersion(currentVersion, paramsVersion) {
    if (currentVersion) {
      // we have the secret metadata, so we can read the currentVersion but give priority to any
      // version passed in via the url
      return parseInt(paramsVersion || currentVersion, 10);
    } else {
      // we've got a stub model because don't have read access on the metadata endpoint
      return paramsVersion ? parseInt(paramsVersion, 10) : null;
    }
  },

  async fetchV2Models(capabilities, secretModel, params) {
    const backend = this.enginePathParam();
    const backendModel = this.modelFor('vault.cluster.secrets.backend', backend);
    const targetVersion = this.getTargetVersion(secretModel.currentVersion, params.version);

    // if we have the metadata, a list of versions are part of the payload
    const version = secretModel.versions && secretModel.versions.findBy('version', targetVersion);
    // if it didn't fail the server read, and the version is not attached to the metadata,
    // this should 404
    if (!version && secretModel.failedServerRead !== true) {
      const error = new AdapterError();
      set(error, 'httpStatus', 404);
      throw error;
    }
    // manually set the related model
    secretModel.set('engine', backendModel);

    secretModel.set(
      'selectedVersion',
      await this.fetchV2VersionModel(capabilities, secretModel, version, targetVersion)
    );
    return secretModel;
  },

  async fetchV2VersionModel(capabilities, secretModel, version, targetVersion) {
    const secret = this.secretParam();
    const backend = this.enginePathParam();

    // v2 versions have a composite ID, we generated one here if we need to manually set it
    // after a failed fetch later;
    const versionId = targetVersion ? [backend, secret, targetVersion] : [backend, secret];

    let versionModel;
    try {
      if (secretModel.failedServerRead) {
        // we couldn't read metadata, so we want to directly fetch the version
        versionModel = await this.store.findRecord('secret-v2-version', JSON.stringify(versionId), {
          reload: true,
        });
      } else {
        // we may have previously errored, so roll it back here
        version.rollbackAttributes();
        // if metadata read was successful, the version we have is only a partial model
        // trigger reload to fetch the whole version model
        versionModel = await version.reload();
      }
    } catch (error) {
      // cannot read the data endpoint but still allow them to see show page to access metadata if they have permissions
      if (error.httpStatus === 403) {
        // versionModel is then a partial model from the metadata (if we have read there), or
        // we need to create one on the client
        if (version) {
          version.set('failedServerRead', true);
          versionModel = version;
        } else {
          this.store.push({
            data: {
              type: 'secret-v2-version',
              id: JSON.stringify(versionId),
              attributes: {
                failedServerRead: true,
              },
            },
          });
          versionModel = this.store.peekRecord('secret-v2-version', JSON.stringify(versionId));
        }
      } else {
        throw error;
      }
    }
    return versionModel;
  },

  handleSecretModelError(capabilities, secretId, modelType, error) {
    // can't read the path and don't have update capability, so re-throw
    if (!capabilities.get('canUpdate') && modelType === 'secret') {
      throw error;
    }
    // don't have access to the metadata for v2 or the secret for v1,
    // so we make a stub model and mark it as `failedServerRead`
    this.store.push({
      data: {
        id: secretId,
        type: modelType,
        attributes: {
          failedServerRead: true,
        },
      },
    });
    const secretModel = this.store.peekRecord(modelType, secretId);
    return secretModel;
  },

  // wizard will pause unless we manually continue it
  updateWizard(params) {
    // verify that keymgmt tutorial is in progress
    if (params.itemType === 'provider' && this.wizard.nextStep === 'displayProvider') {
      this.wizard.transitionFeatureMachine(this.wizard.featureState, 'CONTINUE', 'keymgmt');
    }
  },

  async model(params, { to: { queryParams } }) {
    this.updateWizard(params);
    let secret = this.secretParam();
    const backend = this.enginePathParam();
    const modelType = this.modelType(backend, secret, { queryParams });
    const type = params.type || '';
    if (!secret) {
      secret = '\u0020';
    }
    if (modelType.startsWith('transform/')) {
      secret = this.transformSecretName(secret, modelType);
    }
    if (modelType === 'database/role') {
      secret = secret.replace('role/', '');
    }
    let secretModel;

    const capabilities = this.capabilities(secret, modelType);
    try {
      secretModel = await this.store.queryRecord(modelType, { id: secret, backend, type });
    } catch (err) {
      // we've failed the read request, but if it's a kv-type backend, we want to
      // do additional checks of the capabilities
      if (err.httpStatus === 403 && (modelType === 'secret-v2' || modelType === 'secret')) {
        await capabilities;
        secretModel = this.handleSecretModelError(capabilities, secret, modelType, err);
      } else {
        throw err;
      }
    }
    await capabilities;
    if (modelType === 'secret-v2') {
      // after the the base model fetch, kv-v2 has a second associated
      // version model that contains the secret data
      secretModel = await this.fetchV2Models(capabilities, secretModel, params);
    }
    return {
      secret: secretModel,
      capabilities,
    };
  },

  setupController(controller, model) {
    this._super(...arguments);
    const secret = this.secretParam();
    const backend = this.enginePathParam();
    const preferAdvancedEdit =
      /* eslint-disable-next-line ember/no-controller-access-in-routes */
      this.controllerFor('vault.cluster.secrets.backend').get('preferAdvancedEdit') || false;
    const backendType = this.backendType();
    model.secret.setProperties({ backend });
    controller.setProperties({
      model: model.secret,
      capabilities: model.capabilities,
      baseKey: { id: secret },
      // mode will be 'show', 'edit', 'create'
      mode: this.routeName.split('.').pop().replace('-root', ''),
      backend,
      preferAdvancedEdit,
      backendType,
    });
  },

  resetController(controller) {
    if (controller.reset && typeof controller.reset === 'function') {
      controller.reset();
    }
  },

  actions: {
    error(error) {
      const secret = this.secretParam();
      const backend = this.enginePathParam();
      set(error, 'keyId', backend + '/' + secret);
      set(error, 'backend', backend);
      return true;
    },

    refreshModel() {
      this.refresh();
    },

    willTransition(transition) {
      /* eslint-disable-next-line ember/no-controller-access-in-routes */
      const { mode, model } = this.controller;

      // If model is clean or deleted, continue
      if (!model.hasDirtyAttributes || model.isDeleted) {
        return true;
      }
<<<<<<< HEAD
      // TODO: below is KV v2 logic, remove with engine work. kv engine cleanup
=======
      // TODO kv engine cleanup: below is KV v2 logic, remove with engine work
>>>>>>> 8bd976b3
      const version = model.get('selectedVersion');
      const changed = model.changedAttributes();
      const changedKeys = Object.keys(changed);

      // when you don't have read access on metadata we add currentVersion to the model
      // this makes it look like you have unsaved changes and prompts a browser warning
      // here we are specifically ignoring it.
      if (mode === 'edit' && changedKeys.length && changedKeys[0] === 'currentVersion') {
        version && version.rollbackAttributes();
        return true;
      }
      // until we have time to move `backend` on a v1 model to a relationship,
      // it's going to dirty the model state, so we need to look for it
      // and explicity ignore it here
      if (
        (mode !== 'show' && changedKeys.length && changedKeys[0] !== 'backend') ||
        (mode !== 'show' && version && version.hasDirtyAttributes)
      ) {
        if (
          Ember.testing ||
          window.confirm(
            'You have unsaved changes. Navigating away will discard these changes. Are you sure you want to discard your changes?'
          )
        ) {
          version && version.rollbackAttributes();
          this.unloadModel();
          return true;
        } else {
          transition.abort();
          return false;
        }
      }
      return this._super(...arguments);
    },
  },
});<|MERGE_RESOLUTION|>--- conflicted
+++ resolved
@@ -320,11 +320,7 @@
       if (!model.hasDirtyAttributes || model.isDeleted) {
         return true;
       }
-<<<<<<< HEAD
-      // TODO: below is KV v2 logic, remove with engine work. kv engine cleanup
-=======
       // TODO kv engine cleanup: below is KV v2 logic, remove with engine work
->>>>>>> 8bd976b3
       const version = model.get('selectedVersion');
       const changed = model.changedAttributes();
       const changedKeys = Object.keys(changed);
