import Route from '@ember/routing/route';
import ClusterRoute from 'vault/mixins/cluster-route';
import { hash } from 'rsvp';

export default Route.extend(ClusterRoute, {
  model() {
    let entitiesModel = this.store.queryRecord('metrics/entity', {}).then(response => {
      return response.totalEntities;
    });

    let httpsRequestsModel = this.store.queryRecord('metrics/http-requests', {}).then(response => {
      let reverseArray = response.counters.reverse();
      return reverseArray[0].total;
    });
    // ARG TODO more efficient way to do this.... calling twice
    let httpsBarChartModel = this.store.queryRecord('http-requests', {}).then(response => {
      return response.counters;
    });

    let tokenModel = this.store.queryRecord('metrics/token', {}).then(response => {
      return response.totalTokens;
    });

    return hash({
      entitiesTotal: entitiesModel,
<<<<<<< HEAD
      httpsRequestTotal: httpsModel,
      httpsRequestBarChartData: httpsBarChartModel,
=======
      httpsRequestTotal: httpsRequestsModel,
>>>>>>> 92c8fe49
      tokenTotal: tokenModel,
    });
  },
});<|MERGE_RESOLUTION|>--- conflicted
+++ resolved
@@ -23,12 +23,7 @@
 
     return hash({
       entitiesTotal: entitiesModel,
-<<<<<<< HEAD
-      httpsRequestTotal: httpsModel,
-      httpsRequestBarChartData: httpsBarChartModel,
-=======
       httpsRequestTotal: httpsRequestsModel,
->>>>>>> 92c8fe49
       tokenTotal: tokenModel,
     });
   },
