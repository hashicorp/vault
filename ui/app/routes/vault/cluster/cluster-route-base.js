/**
 * Copyright (c) HashiCorp, Inc.
 * SPDX-License-Identifier: BUSL-1.1
 */

// this is the base route for
// all of the CLUSTER_ROUTES that are states before you can use vault
//
import Route from '@ember/routing/route';
import { service } from '@ember/service';
import RSVP from 'rsvp';
import {
  INIT,
  UNSEAL,
  AUTH,
  CLUSTER,
  CLUSTER_INDEX,
  OIDC_CALLBACK,
  OIDC_PROVIDER,
  NS_OIDC_PROVIDER,
  DR_REPLICATION_SECONDARY,
  DR_REPLICATION_SECONDARY_DETAILS,
  EXCLUDED_REDIRECT_URLS,
  REDIRECT,
} from 'vault/lib/route-paths';

export default Route.extend({
  auth: service(),
  store: service(),
  router: service(),

<<<<<<< HEAD
=======
/**
 * @type Class
 */
export default Route.extend(ClusterRoute, {
>>>>>>> a2d7e298
  model() {
    return this.modelFor('vault.cluster');
  },

  resetController(controller) {
    controller.reset && controller.reset();
  },

  transitionToTargetRoute(transition = {}) {
    const targetRoute = this.targetRouteName(transition);
    if (
      targetRoute &&
      targetRoute !== this.routeName &&
      targetRoute !== transition.targetName &&
      targetRoute !== this.router.currentRouteName
    ) {
      // there may be query params so check for inclusion rather than exact match
      const isExcluded = EXCLUDED_REDIRECT_URLS.find((url) => this.router.currentURL?.includes(url));
      if (
        // only want to redirect if we're going to authenticate
        targetRoute === AUTH &&
        transition.targetName !== CLUSTER_INDEX &&
        !isExcluded
      ) {
        return this.router.transitionTo(targetRoute, {
          queryParams: { redirect_to: this.router.currentURL },
        });
      }
      return this.router.transitionTo(targetRoute);
    }

    return RSVP.resolve();
  },

  beforeModel(transition) {
    return this.transitionToTargetRoute(transition);
  },

  clusterModel() {
    return this.modelFor(CLUSTER) || this.store.peekRecord('cluster', 'vault');
  },

  authToken() {
    return this.auth.currentToken;
  },

  hasKeyData() {
    /* eslint-disable-next-line ember/no-controller-access-in-routes */
    return !!this.controllerFor(INIT).keyData;
  },

  targetRouteName(transition) {
    const cluster = this.clusterModel();
    const isAuthed = this.authToken();
    if (cluster.needsInit) {
      return INIT;
    }
    if (this.hasKeyData() && this.routeName !== UNSEAL && this.routeName !== AUTH) {
      return INIT;
    }
    if (cluster.sealed) {
      return UNSEAL;
    }
    if (cluster?.dr?.isSecondary) {
      if (transition && transition.targetName === DR_REPLICATION_SECONDARY_DETAILS) {
        return DR_REPLICATION_SECONDARY_DETAILS;
      }
      if (this.router.currentRouteName === DR_REPLICATION_SECONDARY_DETAILS) {
        return DR_REPLICATION_SECONDARY_DETAILS;
      }

      return DR_REPLICATION_SECONDARY;
    }
    if (!isAuthed) {
      if ((transition && transition.targetName === OIDC_PROVIDER) || this.routeName === OIDC_PROVIDER) {
        return OIDC_PROVIDER;
      }
      if ((transition && transition.targetName === NS_OIDC_PROVIDER) || this.routeName === NS_OIDC_PROVIDER) {
        return NS_OIDC_PROVIDER;
      }
      if ((transition && transition.targetName === OIDC_CALLBACK) || this.routeName === OIDC_CALLBACK) {
        return OIDC_CALLBACK;
      }
      return AUTH;
    }
    if (
      (!cluster.needsInit && this.routeName === INIT) ||
      (!cluster.sealed && this.routeName === UNSEAL) ||
      (!cluster?.dr?.isSecondary && this.routeName === DR_REPLICATION_SECONDARY)
    ) {
      return CLUSTER;
    }
    if (isAuthed && this.routeName === AUTH) {
      // if you're already authed and you wanna go to auth, you probably want to redirect
      return REDIRECT;
    }
    return null;
  },
});<|MERGE_RESOLUTION|>--- conflicted
+++ resolved
@@ -29,13 +29,10 @@
   store: service(),
   router: service(),
 
-<<<<<<< HEAD
-=======
 /**
  * @type Class
  */
 export default Route.extend(ClusterRoute, {
->>>>>>> a2d7e298
   model() {
     return this.modelFor('vault.cluster');
   },
