--- conflicted
+++ resolved
@@ -204,24 +204,12 @@
     if (!resumeURL) {
       return;
     }
-<<<<<<< HEAD
-    this.get('router')
-      .transitionTo(resumeURL)
-      .followRedirects()
-      .then(() => {
-        this.set('expectedRouteName', this.storage().getItem(RESUME_ROUTE));
-        this.set('expectedURL', resumeURL);
-        this.initializeMachines();
-        this.storage().removeItem(RESUME_URL);
-      });
-=======
     this.get('router').transitionTo(resumeURL).followRedirects().then(() => {
       this.set('expectedRouteName', this.storage().getItem(STORAGE_KEYS.RESUME_ROUTE));
       this.set('expectedURL', resumeURL);
       this.initializeMachines();
       this.storage().removeItem(STORAGE_KEYS.RESUME_URL);
     });
->>>>>>> 763d98da
   },
 
   handleDismissed() {
@@ -279,15 +267,8 @@
       this.saveExtState(STORAGE_KEYS.COMPLETED_FEATURES, completed);
     } else {
       this.saveExtState(
-<<<<<<< HEAD
-        COMPLETED_FEATURES,
-        this.getExtState(COMPLETED_FEATURES)
-          .toArray()
-          .addObject(done)
-=======
         STORAGE_KEYS.COMPLETED_FEATURES,
         this.getExtState(STORAGE_KEYS.COMPLETED_FEATURES).toArray().addObject(done)
->>>>>>> 763d98da
       );
     }
 
