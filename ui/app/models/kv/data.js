--- conflicted
+++ resolved
@@ -77,8 +77,6 @@
   get canReadData() {
     return this.dataPath.get('canRead') !== false;
   }
-<<<<<<< HEAD
-=======
   get canReadMetadata() {
     return this.metadataPath.get('canRead') !== false;
   }
@@ -88,5 +86,4 @@
   get canListMetadata() {
     return this.metadataPath.get('canList') !== false;
   }
->>>>>>> abc71828
 }