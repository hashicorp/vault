/**
 * Copyright (c) HashiCorp, Inc.
 * SPDX-License-Identifier: BUSL-1.1
 */

import Model, { belongsTo, hasMany, attr } from '@ember-data/model';
<<<<<<< HEAD
import { inject as service } from '@ember/service';
=======
import { alias } from '@ember/object/computed'; // eslint-disable-line
import { computed } from '@ember/object'; // eslint-disable-line
import { service } from '@ember/service';
>>>>>>> c92a58bb
import fieldToAttrs, { expandAttributeMeta } from 'vault/utils/field-to-attrs';
import apiPath from 'vault/utils/api-path';
import { withModelValidations } from 'vault/decorators/model-validations';
import { allMethods } from 'vault/helpers/mountable-auth-methods';
import lazyCapabilities from 'vault/macros/lazy-capabilities';
import { action } from '@ember/object';

const validations = {
  path: [
    { type: 'presence', message: "Path can't be blank." },
    {
      type: 'containsWhiteSpace',
      message:
        "Path contains whitespace. If this is desired, you'll need to encode it with %20 in API requests.",
      level: 'warn',
    },
  ],
};

@withModelValidations(validations)
export default class AuthMethodModel extends Model {
  @service store;

  @belongsTo('mount-config', { async: false, inverse: null }) config; // one-to-none that replaces former fragment
  @hasMany('auth-config', { polymorphic: true, inverse: 'backend', async: false }) authConfigs;
  @attr('string') path;
  @attr('string') accessor;
  @attr('string') name;
  @attr('string') type;
  // namespaces introduced types with a `ns_` prefix for built-in engines
  // so we need to strip that to normalize the type
  get methodType() {
    return this.type.replace(/^ns_/, '');
  }
  get icon() {
    const authMethods = allMethods().find((backend) => backend.type === this.methodType);

    return authMethods?.glyph || 'users';
  }
  @attr('string', {
    editType: 'textarea',
  })
  description;
  @attr('boolean', {
    helpText:
      'When Replication is enabled, a local mount will not be replicated across clusters. This can only be specified at mount time.',
  })
  local;
  @attr('boolean', {
    helpText:
      'When enabled - if a seal supporting seal wrapping is specified in the configuration, all critical security parameters (CSPs) in this backend will be seal wrapped. (For KV mounts, all values will be seal wrapped.) This can only be specified at mount time.',
  })
  sealWrap;

  // used when the `auth` prefix is important,
  // currently only when setting perf mount filtering
  get apiPath() {
    return `auth/${this.path}`;
  }
  get localDisplay() {
    return this.local ? 'local' : 'replicated';
  }

  get tuneAttrs() {
    const { methodType } = this;
    let tuneAttrs;
    // token_type should not be tuneable for the token auth method
    if (methodType === 'token') {
      tuneAttrs = [
        'description',
        'config.{listingVisibility,defaultLeaseTtl,maxLeaseTtl,auditNonHmacRequestKeys,auditNonHmacResponseKeys,passthroughRequestHeaders}',
      ];
    } else {
      tuneAttrs = [
        'description',
        'config.{listingVisibility,defaultLeaseTtl,maxLeaseTtl,tokenType,auditNonHmacRequestKeys,auditNonHmacResponseKeys,passthroughRequestHeaders}',
      ];
    }
    return expandAttributeMeta(this, tuneAttrs);
  }

  get formFields() {
    return [
      'type',
      'path',
      'description',
      'accessor',
      'local',
      'sealWrap',
      'config.{listingVisibility,defaultLeaseTtl,maxLeaseTtl,tokenType,auditNonHmacRequestKeys,auditNonHmacResponseKeys,passthroughRequestHeaders}',
    ];
  }

  get formFieldGroups() {
    return [
      { default: ['path'] },
      {
        'Method Options': [
          'description',
          'config.listingVisibility',
          'local',
          'sealWrap',
          'config.{defaultLeaseTtl,maxLeaseTtl,tokenType,auditNonHmacRequestKeys,auditNonHmacResponseKeys,passthroughRequestHeaders}',
        ],
      },
    ];
  }

  get attrs() {
    return expandAttributeMeta(this, this.formFields);
  }

  get fieldGroups() {
    return fieldToAttrs(this, this.formFieldGroups);
  }
  @lazyCapabilities(apiPath`sys/auth/${'id'}`, 'id') deletePath;
  @lazyCapabilities(apiPath`auth/${'id'}/config`, 'id') configPath;
  @lazyCapabilities(apiPath`auth/${'id'}/config/client`, 'id') awsConfigPath;
  get canDisable() {
    return this.deletePath.get('canDelete') !== false;
  }
  get canEdit() {
    return this.configPath.get('canUpdate') !== false;
  }
  get canEditAws() {
    return this.awsConfigPath.get('canUpdate') !== false;
  }

  @action
  tune(data) {
    return this.store.adapterFor('auth-method').tune(this.path, data);
  }
}<|MERGE_RESOLUTION|>--- conflicted
+++ resolved
@@ -4,13 +4,7 @@
  */
 
 import Model, { belongsTo, hasMany, attr } from '@ember-data/model';
-<<<<<<< HEAD
-import { inject as service } from '@ember/service';
-=======
-import { alias } from '@ember/object/computed'; // eslint-disable-line
-import { computed } from '@ember/object'; // eslint-disable-line
 import { service } from '@ember/service';
->>>>>>> c92a58bb
 import fieldToAttrs, { expandAttributeMeta } from 'vault/utils/field-to-attrs';
 import apiPath from 'vault/utils/api-path';
 import { withModelValidations } from 'vault/decorators/model-validations';
