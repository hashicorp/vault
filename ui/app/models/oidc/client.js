import Model, { attr, hasMany } from '@ember-data/model';
import lazyCapabilities, { apiPath } from 'vault/macros/lazy-capabilities';
import { expandAttributeMeta } from 'vault/utils/field-to-attrs';
import fieldToAttrs from 'vault/utils/field-to-attrs';
import { withModelValidations } from 'vault/decorators/model-validations';

const validations = {
  name: [
    { type: 'presence', message: 'Name is required.' },
    {
      type: 'containsWhiteSpace',
      message: 'Name cannot contain whitespace.',
    },
  ],
};

@withModelValidations(validations)
export default class OidcClientModel extends Model {
<<<<<<< HEAD
  @hasMany('oidc/assignment') assignments;
  @attr('string', {
    label: 'Application name',
    editDisabled: true,
  })
  name;

=======
  @attr('string', { label: 'Application name' }) name;
>>>>>>> 8a5bcbd7
  @attr('string', {
    label: 'Type',
    subText: 'Specify whether the application type is confidential or public. The public type must use PKCE.',
    editType: 'radio',
    defaultValue: 'confidential',
    possibleValues: ['confidential', 'public'],
  })
  clientType;

  @attr('array', {
    label: 'Redirect URIs',
    subText:
      'One of these values must exactly match the redirect_uri parameter value used in each authentication request.',
    editType: 'stringArray',
  })
  redirectUris;

  // >> MORE OPTIONS TOGGLE <<

  @attr('string', {
    label: 'Signing key',
    subText: 'Add a key to sign and verify the JSON web tokens (JWT). This cannot be edited later.',
    editType: 'searchSelect',
    editDisabled: true,
    disallowNewItems: true,
    defaultValue() {
      return ['default'];
    },
    fallbackComponent: 'input-search',
    selectLimit: 1,
    models: ['oidc/key'],
  })
  key;
  @attr({
    label: 'Access Token TTL',
    editType: 'ttl',
    helperTextDisabled: 'Vault will use the default lease duration',
    setDefault: false,
  })
  accessTokenTtl;

  @attr({
    label: 'ID Token TTL',
    editType: 'ttl',
    helperTextDisabled: 'Vault will use the default lease duration',
    setDefault: false,
  })
  idTokenTtl;

  // >> END MORE OPTIONS TOGGLE <<
<<<<<<< HEAD
  @attr('string', {
    label: 'Client ID',
  })
  clientId;

  @attr('string', {
    label: 'Client Secret',
  })
  clientSecret;

  // API WIP - param TBD
  @attr('string', {
    label: 'Providers',
  })
  providerIds; // might be a good candidate for @hasMany relationship instead of @attr

  // PERMISSIONS //
=======

  @attr('array', { label: 'Assign access' }) assignments; // no editType because does not use form-field component
  @attr('string', { label: 'Client ID' }) clientId;
  @attr('string') clientSecret;

  // TODO API WIP - attr TBD, current PR proposes the following:
  // $ curl -H "X-Vault-Token: ..." -X LIST http://127.0.0.1:8200/v1/identity/oidc/provider?allowed_client_id="<client_id>"
  // add to model on route? or query from tab in UI?
  @attr('string', { label: 'Providers' }) providers;

  // CAPABILITIES //
>>>>>>> 8a5bcbd7
  @lazyCapabilities(apiPath`identity/oidc/client/${'name'}`, 'name') clientPath;
  @lazyCapabilities(apiPath`identity/oidc/client`) clientsPath;
  get canCreate() {
    return this.clientPath.get('canCreate');
  }
  get canRead() {
    return this.clientPath.get('canRead');
  }
  get canEdit() {
    return this.clientPath.get('canUpdate');
  }
  get canDelete() {
    return this.clientPath.get('canDelete');
  }
  get canList() {
    return this.clientsPath.get('canList');
  }

  @lazyCapabilities(apiPath`identity/oidc/key`) keysPath;
  get canListKeys() {
    return this.keysPath.get('canList');
  }

  @lazyCapabilities(apiPath`identity/oidc/assignment/${'name'}`, 'name') assignmentPath;
  @lazyCapabilities(apiPath`identity/oidc/assignment`) assignmentsPath;
  get canCreateAssignments() {
    return this.assignmentPath.get('canCreate');
  }
  get canListAssignments() {
    return this.assignmentsPath.get('canList');
  }

  // API WIP
  @lazyCapabilities(apiPath`identity/oidc/${'name'}/provider`, 'backend', 'name') clientProvidersPath; // API is WIP
  get canListProviders() {
    return this.clientProvidersPath.get('canList');
  }

  // TODO refactor when field-to-attrs util is refactored as decorator
  _attributeMeta = null; // cache initial result of expandAttributeMeta in getter and return
  get formFields() {
    if (!this._attributeMeta) {
      this._attributeMeta = expandAttributeMeta(this, ['name', 'clientType', 'redirectUris']);
    }
    return this._attributeMeta;
  }

  _fieldToAttrsGroups = null;
  // more options fields
  get fieldGroups() {
    if (!this._fieldToAttrsGroups) {
      this._fieldToAttrsGroups = fieldToAttrs(this, [
        { 'More options': ['key', 'idTokenTtl', 'accessTokenTtl'] },
      ]);
    }
    return this._fieldToAttrsGroups;
  }
}<|MERGE_RESOLUTION|>--- conflicted
+++ resolved
@@ -1,4 +1,4 @@
-import Model, { attr, hasMany } from '@ember-data/model';
+import Model, { attr } from '@ember-data/model';
 import lazyCapabilities, { apiPath } from 'vault/macros/lazy-capabilities';
 import { expandAttributeMeta } from 'vault/utils/field-to-attrs';
 import fieldToAttrs from 'vault/utils/field-to-attrs';
@@ -16,17 +16,7 @@
 
 @withModelValidations(validations)
 export default class OidcClientModel extends Model {
-<<<<<<< HEAD
-  @hasMany('oidc/assignment') assignments;
-  @attr('string', {
-    label: 'Application name',
-    editDisabled: true,
-  })
-  name;
-
-=======
   @attr('string', { label: 'Application name' }) name;
->>>>>>> 8a5bcbd7
   @attr('string', {
     label: 'Type',
     subText: 'Specify whether the application type is confidential or public. The public type must use PKCE.',
@@ -77,25 +67,6 @@
   idTokenTtl;
 
   // >> END MORE OPTIONS TOGGLE <<
-<<<<<<< HEAD
-  @attr('string', {
-    label: 'Client ID',
-  })
-  clientId;
-
-  @attr('string', {
-    label: 'Client Secret',
-  })
-  clientSecret;
-
-  // API WIP - param TBD
-  @attr('string', {
-    label: 'Providers',
-  })
-  providerIds; // might be a good candidate for @hasMany relationship instead of @attr
-
-  // PERMISSIONS //
-=======
 
   @attr('array', { label: 'Assign access' }) assignments; // no editType because does not use form-field component
   @attr('string', { label: 'Client ID' }) clientId;
@@ -107,7 +78,6 @@
   @attr('string', { label: 'Providers' }) providers;
 
   // CAPABILITIES //
->>>>>>> 8a5bcbd7
   @lazyCapabilities(apiPath`identity/oidc/client/${'name'}`, 'name') clientPath;
   @lazyCapabilities(apiPath`identity/oidc/client`) clientsPath;
   get canCreate() {
