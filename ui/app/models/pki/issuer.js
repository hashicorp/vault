import PkiCertificateBaseModel from './certificate/base';
import { attr } from '@ember-data/model';
import { withFormFields } from 'vault/decorators/model-form-fields';
import lazyCapabilities, { apiPath } from 'vault/macros/lazy-capabilities';

const issuerUrls = ['issuingCertificates', 'crlDistributionPoints', 'ocspServers'];
@withFormFields(
  ['issuerName', 'leafNotAfterBehavior', 'usage', 'manualChain', ...issuerUrls],
  [
    {
      default: [
        'certificate',
        'caChain',
        'commonName',
        'issuerName',
        'serialNumber',
        'keyId',
        'uriSans',
        'ipSans',
        'notValidBefore',
        'notValidAfter',
      ],
    },
    { 'Issuer URLs': issuerUrls },
  ]
)
export default class PkiIssuerModel extends PkiCertificateBaseModel {
  // there are too many differences between what openAPI returns and the designs for the update form
  // manually defining the attrs instead with the correct meta data
  get useOpenAPI() {
    return false;
  }

  @attr isDefault; // readonly
  @attr('string') issuerId;

  @attr('string', {
    label: 'Default key ID',
  })
  keyId;

<<<<<<< HEAD
=======
  @attr({
    label: 'URI Subject Alternative Names (URI SANs)',
  })
  uriSans;

>>>>>>> ed154de6
  @attr('string') issuerName;

  @attr({
    label: 'Leaf notAfter behavior',
    subText:
      'What happens when a leaf certificate is issued, but its NotAfter field (and therefore its expiry date) exceeds that of this issuer.',
    docLink: '/vault/api-docs/secret/pki#update-issuer',
    editType: 'yield',
    valueOptions: ['err', 'truncate', 'permit'],
  })
  leafNotAfterBehavior;

  @attr({
    label: 'Usage',
    subText: 'Allowed usages for this issuer. It can always be read',
    editType: 'yield',
    valueOptions: [
      { label: 'Issuing certificates', value: 'issuing-certificates' },
      { label: 'Signing CRLs', value: 'crl-signing' },
      { label: 'Signing OCSPs', value: 'ocsp-signing' },
    ],
  })
  usage;

  @attr('string', {
    label: 'Manual chain',
    subText:
      "An advanced field useful when automatic chain building isn't desired. The first element must be the present issuer's reference.",
  })
  manualChain;

  @attr('string', {
    label: 'Issuing certificates',
    subText:
      'The URL values for the Issuing Certificate field. These are different URLs for the same resource, and should be added individually, not in a comma-separated list.',
    editType: 'stringArray',
  })
  issuingCertificates;

  @attr('string', {
    label: 'CRL distribution points',
    subText: 'Specifies the URL values for the CRL Distribution Points field.',
    editType: 'stringArray',
  })
  crlDistributionPoints;

  @attr('string', {
    label: 'OCSP servers',
    subText: 'Specifies the URL values for the OCSP Servers field.',
    editType: 'stringArray',
  })
  ocspServers;

  @lazyCapabilities(apiPath`${'backend'}/issuer/${'issuerId'}`) issuerPath;
  @lazyCapabilities(apiPath`${'backend'}/root/rotate/exported`) rotateExported;
  @lazyCapabilities(apiPath`${'backend'}/root/rotate/internal`) rotateInternal;
  @lazyCapabilities(apiPath`${'backend'}/root/rotate/existing`) rotateExisting;
  @lazyCapabilities(apiPath`${'backend'}/intermediate/cross-sign`) crossSignPath;
  @lazyCapabilities(apiPath`${'backend'}/issuer/${'issuerId'}/sign-intermediate`) signIntermediate;
  get canRotateIssuer() {
    return (
      this.rotateExported.get('canUpdate') !== false ||
      this.rotateExisting.get('canUpdate') !== false ||
      this.rotateInternal.get('canUpdate') !== false
    );
  }
  get canCrossSign() {
    return this.crossSignPath.get('canUpdate') !== false;
  }
  get canSignIntermediate() {
    return this.signIntermediate.get('canUpdate') !== false;
  }
  get canConfigure() {
    return this.issuerPath.get('canUpdate') !== false;
  }
}<|MERGE_RESOLUTION|>--- conflicted
+++ resolved
@@ -39,14 +39,6 @@
   })
   keyId;
 
-<<<<<<< HEAD
-=======
-  @attr({
-    label: 'URI Subject Alternative Names (URI SANs)',
-  })
-  uriSans;
-
->>>>>>> ed154de6
   @attr('string') issuerName;
 
   @attr({
