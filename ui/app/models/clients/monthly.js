import Model, { attr } from '@ember-data/model';
<<<<<<< HEAD
export default class MonthlyModel extends Model {
=======
// ARG TODO copied from before, modify for what you need
export default class Monthly extends Model {
  @attr('string') responseTimestamp;
>>>>>>> 06137630
  @attr('array') byNamespace;
  @attr('object') total;
}<|MERGE_RESOLUTION|>--- conflicted
+++ resolved
@@ -1,11 +1,6 @@
 import Model, { attr } from '@ember-data/model';
-<<<<<<< HEAD
 export default class MonthlyModel extends Model {
-=======
-// ARG TODO copied from before, modify for what you need
-export default class Monthly extends Model {
   @attr('string') responseTimestamp;
->>>>>>> 06137630
   @attr('array') byNamespace;
   @attr('object') total;
 }