--- conflicted
+++ resolved
@@ -1,19 +1,7 @@
 import Model, { attr } from '@ember-data/model';
-<<<<<<< HEAD
-// ARG TODO copied from before, modify for what you need
-export default class ActivityModel extends Model {
-  @attr('object') total;
-  @attr('object') byNamespace;
-  @attr('string') endTime;
-  @attr('string') startTime;
-  @attr('number') clients;
-  @attr('number') distinct_entities;
-  @attr('number') non_entity_tokens;
-=======
 export default class Activity extends Model {
   @attr('array') byNamespace;
   @attr('string') endTime;
   @attr('string') startTime;
   @attr('object') total;
->>>>>>> 4cacb89c
 }