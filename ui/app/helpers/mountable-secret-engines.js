--- conflicted
+++ resolved
@@ -135,18 +135,12 @@
 ];
 
 // A list of Workload Identity Federation engines.
-<<<<<<< HEAD
-export const WIF_ENGINES = ['aws', 'azure'];
-=======
-// Will eventually include Azure and GCP.
 export const WIF_ENGINES = ['aws'];
->>>>>>> 442b6f52
 
 export function wifEngines() {
   return WIF_ENGINES.slice();
 }
 
-<<<<<<< HEAD
 // A list of configuration only secret engines. These engines do not have a list view or CRUD actions for anything other than configuration. The only tab they see is configuration.
 // Will eventually include gcp.
 export const CONFIGURATION_ONLY = ['azure'];
@@ -158,11 +152,6 @@
 // Secret engines that have their own configuration page and actions
 // These engines do not exist in their own Ember engine.
 export const CONFIGURABLE_SECRET_ENGINES = ['aws', 'ssh', 'azure'];
-=======
-// Secret engines that have their own configuration page and actions
-// These engines do not exist in their own Ember engine.
-export const CONFIGURABLE_SECRET_ENGINES = ['aws', 'ssh'];
->>>>>>> 442b6f52
 
 export function configurableSecretEngines() {
   return MOUNTABLE_SECRET_ENGINES.slice();
