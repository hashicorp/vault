/**
 * Copyright (c) HashiCorp, Inc.
 * SPDX-License-Identifier: BUSL-1.1
 */

import EmberRouter from '@ember/routing/router';
import config from 'vault/config/environment';

export default class Router extends EmberRouter {
  location = config.locationType;
  rootURL = config.rootURL;
}

Router.map(function () {
  this.route('vault', { path: '/' }, function () {
    this.route('cluster', { path: '/:cluster_name' }, function () {
      this.route('dashboard');
<<<<<<< HEAD
      this.mount('config-ui');
=======
      this.mount('sync');
>>>>>>> 144ccd68
      this.route('oidc-provider-ns', { path: '/*namespace/identity/oidc/provider/:provider_name/authorize' });
      this.route('oidc-provider', { path: '/identity/oidc/provider/:provider_name/authorize' });
      this.route('oidc-callback', { path: '/auth/*auth_path/oidc/callback' });
      this.route('auth');
      this.route('redirect');
      this.route('init');
      this.route('logout');
      this.route('license');
      this.route('mfa-setup');
      this.route('clients', function () {
        this.route('dashboard');
        this.route('config');
        this.route('edit');
      });
      this.route('storage', { path: '/storage/raft' });
      this.route('storage-restore', { path: '/storage/raft/restore' });
      this.route('settings', function () {
        this.route('index', { path: '/' });
        this.route('seal');
        this.route('auth', function () {
          this.route('index', { path: '/' });
          this.route('enable');
          this.route('configure', { path: '/configure/:method' }, function () {
            this.route('index', { path: '/' });
            this.route('section', { path: '/:section_name' });
          });
        });
        this.route('mount-secret-backend');
        this.route('configure-secret-backend', { path: '/secrets/configure/:backend' }, function () {
          this.route('index', { path: '/' });
          this.route('section', { path: '/:section_name' });
        });
      });
      this.route('unseal');
      this.route('tools', function () {
        this.route('tool', { path: '/:selected_action' });
        this.mount('open-api-explorer', { path: '/api-explorer' });
      });
      this.route('access', function () {
        this.route('reset-password');
        this.route('methods', { path: '/' });
        this.route('method', { path: '/:path' }, function () {
          this.route('index', { path: '/' });
          this.route('item', { path: '/item/:item_type' }, function () {
            this.route('list', { path: '/' });
            this.route('create');
            this.route('edit', { path: '/edit/:item_id' });
            this.route('show', { path: '/show/:item_id' });
          });
          this.route('section', { path: '/:section_name' });
        });
        this.route('mfa', function () {
          this.route('index', { path: '/' });
          this.route('methods', function () {
            this.route('index', { path: '/' });
            this.route('create');
            this.route('method', { path: '/:id' }, function () {
              this.route('edit');
              this.route('enforcements');
            });
          });
          this.route('enforcements', function () {
            this.route('index', { path: '/' });
            this.route('create');
            this.route('enforcement', { path: '/:name' }, function () {
              this.route('edit');
            });
          });
        });
        this.route('leases', function () {
          // lookup
          this.route('index', { path: '/' });
          // lookup prefix
          // revoke prefix + revoke force
          this.route('list-root', { path: '/list/' });
          this.route('list', { path: '/list/*prefix' });
          //renew + revoke
          this.route('show', { path: '/show/*lease_id' });
        });
        // the outer identity route handles group and entity items
        this.route('identity', { path: '/identity/:item_type' }, function () {
          this.route('index', { path: '/' });
          this.route('create');
          this.route('merge');
          this.route('edit', { path: '/edit/:item_id' });
          this.route('show', { path: '/:item_id/:section' });
          this.route('aliases', function () {
            this.route('index', { path: '/' });
            this.route('add', { path: '/add/:item_id' });
            this.route('edit', { path: '/edit/:item_alias_id' });
            this.route('show', { path: '/:item_alias_id/:section' });
          });
        });
        this.route('control-groups');
        this.route('control-groups-configure', { path: '/control-groups/configure' });
        this.route('control-group-accessor', { path: '/control-groups/:accessor' });
        this.route('namespaces', function () {
          this.route('index', { path: '/' });
          this.route('create');
        });
        this.route('oidc', function () {
          this.route('clients', function () {
            this.route('create');
            this.route('client', { path: '/:name' }, function () {
              this.route('details');
              this.route('providers');
              this.route('edit');
            });
          });
          this.route('keys', function () {
            this.route('create');
            this.route('key', { path: '/:name' }, function () {
              this.route('details');
              this.route('clients');
              this.route('edit');
            });
          });
          this.route('assignments', function () {
            this.route('create');
            this.route('assignment', { path: '/:name' }, function () {
              this.route('details');
              this.route('edit');
            });
          });
          this.route('providers', function () {
            this.route('create');
            this.route('provider', { path: '/:name' }, function () {
              this.route('details');
              this.route('clients');
              this.route('edit');
            });
          });
          this.route('scopes', function () {
            this.route('create');
            this.route('scope', { path: '/:name' }, function () {
              this.route('details');
              this.route('edit');
            });
          });
        });
      });
      this.route('secrets', function () {
        this.route('backends', { path: '/' });
        this.route('backend', { path: '/:backend' }, function () {
          this.mount('kmip');
          this.mount('kubernetes');
          this.mount('kv');
          this.mount('ldap');
          this.mount('pki');
          this.route('index', { path: '/' });
          this.route('configuration');
          // because globs / params can't be empty,
          // we have to special-case ids of '' with their own routes
          this.route('list-root', { path: '/list/' });
          this.route('create-root', { path: '/create/' });
          this.route('show-root', { path: '/show/' });
          this.route('edit-root', { path: '/edit/' });

          this.route('list', { path: '/list/*secret' });
          this.route('show', { path: '/show/*secret' });
          this.route('create', { path: '/create/*secret' });
          this.route('edit', { path: '/edit/*secret' });

          this.route('credentials-root', { path: '/credentials/' });
          this.route('credentials', { path: '/credentials/*secret' });

          // ssh sign
          this.route('sign-root', { path: '/sign/' });
          this.route('sign', { path: '/sign/*secret' });
          // transit-specific routes
          this.route('actions-root', { path: '/actions/' });
          this.route('actions', { path: '/actions/*secret' });
          // database specific route
          this.route('overview');
        });
      });
      this.route('policies', { path: '/policies/:type' }, function () {
        this.route('index', { path: '/' });
        this.route('create');
      });
      this.route('policy', { path: '/policy/:type' }, function () {
        this.route('show', { path: '/:policy_name' });
        this.route('edit', { path: '/:policy_name/edit' });
      });
      this.route('replication-dr-promote', function () {
        this.route('details');
      });
      if (config.addRootMounts) {
        config.addRootMounts.call(this);
      }

      this.route('not-found', { path: '/*path' });
    });
    this.route('not-found', { path: '/*path' });
  });
});<|MERGE_RESOLUTION|>--- conflicted
+++ resolved
@@ -15,11 +15,8 @@
   this.route('vault', { path: '/' }, function () {
     this.route('cluster', { path: '/:cluster_name' }, function () {
       this.route('dashboard');
-<<<<<<< HEAD
       this.mount('config-ui');
-=======
       this.mount('sync');
->>>>>>> 144ccd68
       this.route('oidc-provider-ns', { path: '/*namespace/identity/oidc/provider/:provider_name/authorize' });
       this.route('oidc-provider', { path: '/identity/oidc/provider/:provider_name/authorize' });
       this.route('oidc-callback', { path: '/auth/*auth_path/oidc/callback' });
