/**
 * Copyright (c) HashiCorp, Inc.
 * SPDX-License-Identifier: BUSL-1.1
 */

/* This helper includes styles relating to: box-shadow, border, transition, pointer, grouped css in one helper, and screen-reader only.*/

// box-shadow helpers
.has-only-top-shadow {
  box-shadow: 0 -1px 0 -1px $grey-light, 0 -2px 0 -1px $grey-light;
}

.has-bottom-shadow {
  box-shadow: $box-shadow !important;
}

.is-shadowless {
  box-shadow: none !important;
}

.is-sideless {
  box-shadow: 0 2px 0 -1px $grey-light, 0 -2px 0 -1px $grey-light;
}

// this helper needs to go after is-sideless as they are often used together and is-bottomless needs to override is-sideless (no this is not ideal).
.is-bottomless {
  box-shadow: 0 -1px 0 0 $grey-light;
}

// border helpers
.has-default-border {
  border: 1px solid $grey !important;
}

.is-borderless {
  border: none !important;
}

.has-border-collapse {
  border-collapse: collapse;
}

// pointer helpers
.has-no-pointer {
  pointer-events: none;
}

.has-pointer {
  cursor: pointer;
}

// other
.has-background-transition {
  transition: background-color ease-out $speed;
}

.has-current-color-fill {
  &,
  & svg {
    fill: currentColor;
  }
}

// large grouped css blocks
.is-hint {
  color: $grey;
  font-size: $size-8;
  padding: $size-8 0;
}

.is-optional {
  color: $grey;
  font-size: $size-8;
  text-transform: lowercase;
}

.is-word-break {
  overflow-wrap: break-word;
  word-wrap: break-word;
  word-break: break-word;
  white-space: pre-wrap;
}

.truncate-second-line {
  display: -webkit-box;
  -webkit-line-clamp: 2;
  -webkit-box-orient: vertical;
  text-overflow: ellipsis;
  overflow: hidden;
}

.truncate-first-line {
  display: -webkit-box;
  -webkit-line-clamp: 1;
  -webkit-box-orient: vertical;
  text-overflow: ellipsis;
  overflow: hidden;
}

// screen reader only
.sr-only {
  border: 0;
  clip-path: inset(50%);
  clip: rect(0 0 0 0);
  height: 1px;
  margin: -1px;
  overflow: hidden;
  padding: 0px;
  position: absolute;
  white-space: nowrap;
  width: 1px;
}

// border-radius
.border-radius-2 {
  border-radius: $radius;
}
<<<<<<< HEAD
.border-radius-4 {
  border-radius: $radius-large;
=======

// border-spacing
.is-border-spacing-revert {
  border-spacing: revert;
>>>>>>> cdca4e83
}<|MERGE_RESOLUTION|>--- conflicted
+++ resolved
@@ -115,13 +115,12 @@
 .border-radius-2 {
   border-radius: $radius;
 }
-<<<<<<< HEAD
+
 .border-radius-4 {
   border-radius: $radius-large;
-=======
+}
 
 // border-spacing
 .is-border-spacing-revert {
   border-spacing: revert;
->>>>>>> cdca4e83
 }