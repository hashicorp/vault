/**
 * Copyright (c) HashiCorp, Inc.
 * SPDX-License-Identifier: BUSL-1.1
 */

.button {
  align-items: center;
  background-color: $grey-lightest;
  border: 1px solid $grey-light;
  border-radius: $radius;
  box-shadow: $box-shadow-low;
  cursor: pointer;
  color: $ui-gray-800;
  display: inline-block;
  font-size: $size-8;
  font-weight: $font-weight-semibold;
  height: 2.5rem;
  line-height: 1.6;
  min-width: 6rem;
  padding: $size-10 $size-8;
  position: relative;
  text-align: center;
  text-decoration: none;
  transition: background-color $speed, border-color $speed, box-shadow $speed, color $speed;
  user-select: none;
  vertical-align: middle;
  white-space: nowrap;

  @keyframes spinAround {
    from {
      transform: rotate(0deg);
    }
    to {
      transform: rotate(359deg);
    }
  }

  &:active,
  &.is-active,
  &:focus {
    border-color: darken($grey-light, 10%);
    box-shadow: $button-box-shadow-standard;
    color: darken($grey-dark, 10%);
  }

  &:focus:not(:active) {
    box-shadow: 0 0 0 0.125em rgba(21, 99, 255, 0.25);
  }

  &:disabled {
    background-color: $white;
    border-color: $ui-gray-050;
    box-shadow: none;
    cursor: not-allowed;
    opacity: 0.5;
  }

  // Button types: is-compact, is-danger, is-danger-outlined, is-flat, is-ghost, is-icon, is-loading, is-link, is-outline, is-primary, is-transparent.

  &.is-compact {
    height: 2rem;
    padding: $size-11 $size-8;
  }

  &.is-danger {
    background-color: $red-500;
    border-color: darken($red-500, 2%);
    color: $white;
    text-shadow: 0 1px 1px rgba($black, 0.25);

    &:hover:not([disabled]) {
      background-color: darken($red-500, 5%);
      border-color: darken($red-500, 5%);
      box-shadow: $box-shadow-middle;
    }

    &:active,
    &.is-active {
      background-color: darken($red-500, 10%);
      border-color: darken($red-500, 10%);
      box-shadow: $box-shadow-middle;
    }

    &:focus {
      border-color: darken($red-500, 10%);
      box-shadow: $button-box-shadow-standard;
    }
  }

  &.is-danger-outlined {
    border: 1px solid $red-500;
    color: $red-500;
  }

  &.is-warning-outlined {
    background-color: $yellow-010;
    border: 1px solid $yellow-700;
    color: $yellow-700;
  }

  &.is-flat {
    min-width: auto;
    border: none;
    box-shadow: none;
  }

  &.is-ghost {
    background-color: transparent;
    border-color: transparent;
    box-shadow: none;
    color: $blue;
    text-decoration: none;

    &:hover {
      color: $blue-500;
      background-color: $grey-lightest;
    }
  }

  &.is-icon {
    padding: 0.25rem $size-3;
  }

  &.is-loading {
    color: transparent !important;
    pointer-events: none;
    &::after {
      animation: spinAround 500ms infinite linear;
      border: 2px solid $ui-gray-300;
      border-radius: 290486px;
      border-right-color: transparent;
      border-top-color: transparent;
      content: '';
      display: block;
      height: 1em;
      width: 1em;
      left: calc(50% - (1em / 2));
      top: calc(50% - (1em / 2));
      position: absolute !important;
    }
  }

  &.is-link {
    background-color: transparent;
    border-color: transparent;
    color: $blue;
    text-decoration: none;
    font-weight: $font-weight-semibold;
    box-shadow: none;
    min-width: 4rem;
  }

  &.is-primary {
    background-color: $blue;
    border-color: darken($blue, 2%);
    color: $white;
    font-weight: $font-weight-bold;
    text-shadow: 0 1px 1px rgba($black, 0.25);

    &:disabled {
      background-color: $ui-gray-700;
      border-color: transparent;
      box-shadow: none;
    }

    &:hover:not([disabled]) {
      background-color: darken($blue, 5%);
      border-color: darken($blue, 5%);
      box-shadow: $box-shadow-middle;
    }

    &:active,
    &.is-active {
      background-color: darken($blue, 10%);
      border-color: darken($blue, 10%);
      box-shadow: $box-shadow-middle;
    }

    &:focus {
      border-color: darken($blue, 10%);
      box-shadow: $button-box-shadow-standard;
    }

    &.is-loading::after {
      border-color: transparent transparent $white $white;
    }

    &.is-underlined {
      &:active,
      &.is-active {
        background-color: transparent;
        border-bottom: 2px solid darken($blue, 10%);
        border-radius: unset;
        color: darken($blue, 10%);
      }
    }
    // is-primary.is-outlined the only is-outlined buttons are primary.
    &.is-outlined {
      background-color: transparent;
      border-color: $blue;
      color: $blue;

      &:hover,
      &:focus {
        background-color: transparent;
        border-color: darken($blue, 10%);
        color: $blue;
      }

      &:active,
      &.is-active {
        background-color: transparent;
        border-color: darken($blue, 10%);
        color: darken($blue, 10%);
      }
    }

    &.is-outlined [disabled] {
      background-color: transparent;
      border-color: $ui-gray-700;
      box-shadow: none;
      color: $ui-gray-700;
    }
  }

  &.is-transparent {
    color: currentColor;
    background: none;
    border: none;
    box-shadow: none;
    min-width: auto;
    padding: 0;
  }
  // End of button types

  &.tool-tip-trigger {
    color: $grey-dark;
    min-width: auto;
    padding: 0;
  }

  &.has-icon-left,
  &.has-icon-right {
    .hs-icon {
      height: 16px;
      min-width: auto;
      width: 16px;
    }
  }

  &.has-icon-left {
    .hs-icon {
      &,
      &:first-child:last-child {
        position: relative;
        left: -$size-10;
      }
    }
  }

  &.has-icon-right {
    .hs-icon {
      &,
      &:first-child:last-child {
        margin-left: $spacing-xxs;
        margin-right: -$spacing-xxs;
      }
    }
  }
}

.button.icon {
  box-sizing: border-box;
  padding: 0 $size-11;
  height: 24px;
  width: 24px;
  &,
  & .icon {
    min-width: 0;
  }
}

.button.auto-width,
.button .icon.auto-width {
  width: auto;
  min-width: auto;
  margin: 0 !important;
}

.button.next-feature-step {
  background: $white;
  border: 1px solid $grey-light;
  border-radius: $radius;
  box-shadow: none;
  color: $blue;
  display: flex;
  height: auto;
  line-height: 1.2;
  justify-content: space-between;
  text-align: left;
  white-space: normal;
  padding: $size-8;
  width: 100%;
}

a.button.disabled {
  color: $white;
  background-color: $grey-dark;
  opacity: 0.5;
  border-color: transparent;
  box-shadow: none;
  cursor: default;
}
.icon-button {
  background: transparent;
  padding: 0;
  margin: 0;
  border: none;
  cursor: pointer;
}
.text-button {
  padding: unset;
  border: none;
  background-color: inherit;
  color: inherit;
  font-size: inherit;
  font-weight: inherit;
  cursor: pointer;

  &:disabled {
    color: $grey-light;
    cursor: not-allowed;
  }
}

// Modification to HDS copy button component to match current UI
.hds-copy-button {
  &.icon-only {
    background: none;
    border: none;
    box-shadow: none;
    min-width: $spacing-l;
    padding: 0;
  }

  &.white-icon svg {
    color: $white;
  }
<<<<<<< HEAD
  &.gray-icon svg {
    color: $ui-gray-300;
  }

  &.size-7 div {
    font-size: $size-7;
  }

  &.code-snippet {
    background: none;
    border: none;
    box-shadow: none;
    min-width: auto;
    padding: $size-11 $size-8;
    color: $ui-gray-300;
=======

  &.is-primary {
    background-color: $blue;
    box-shadow: $box-shadow-low;
    border-radius: $radius;
    border-color: darken($blue, 2%);
    color: $white;
    font-weight: $font-weight-bold;
    text-shadow: 0 1px 1px rgba($black, 0.25);
    height: 2.5rem;
    min-width: 6rem;

    svg {
      color: $white;
    }
>>>>>>> 0045a295
  }
}<|MERGE_RESOLUTION|>--- conflicted
+++ resolved
@@ -346,7 +346,7 @@
   &.white-icon svg {
     color: $white;
   }
-<<<<<<< HEAD
+
   &.gray-icon svg {
     color: $ui-gray-300;
   }
@@ -362,7 +362,7 @@
     min-width: auto;
     padding: $size-11 $size-8;
     color: $ui-gray-300;
-=======
+  }
 
   &.is-primary {
     background-color: $blue;
@@ -378,6 +378,5 @@
     svg {
       color: $white;
     }
->>>>>>> 0045a295
   }
 }