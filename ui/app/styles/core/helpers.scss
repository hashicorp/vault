--- conflicted
+++ resolved
@@ -210,12 +210,9 @@
 .has-text-semibold {
   font-weight: $font-weight-semibold;
 }
-<<<<<<< HEAD
 .is-v-centered {
   vertical-align: middle;
-=======
-
+}
 .has-text-grey-400 {
   color: $ui-gray-400;
->>>>>>> 36e21c71
 }