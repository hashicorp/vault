.chart-wrapper {
  border: $light-border;
  border-radius: $radius-large;
  padding: $spacing-l $spacing-l $spacing-s $spacing-l;
  height: 547px; // TODO amend for specific chart heights
  width: 100%;

  display: grid;
  grid-template-columns: repeat(6, 1fr);
  grid-template-rows: repeat(5, 1fr);

  // ARG TODO we can manage this using css grid
  // > div.is-border {
  //   border: 0.3px solid $ui-gray-200;
  //   margin-bottom: $spacing-xxs;
  // }
}

.chart-header {
  grid-column-start: 1;
  grid-column-end: span col4-end;
  grid-row-start: 1;
  box-shadow: inset 0 -1px 0 $vault-gray-200;
  margin-bottom: $spacing-xl;

  .chart-title {
    font-size: $size-5;
    font-weight: $font-weight-bold;
    line-height: normal;
    margin-bottom: $spacing-xs;
  }
  .chart-description {
    font-size: $size-8;
    font-weight: $font-weight-normal;
    color: $ui-gray-700;
    margin-bottom: $spacing-xs;
  }
}

.has-export {
  display: grid;
  grid-template-columns: 4fr 1fr;

  .header-right {
    text-align: right;
    > button {
      font-size: $size-8;

      &:hover {
        text-decoration: underline;
      }
    }
  }
}

.chart-column-left {
  grid-column-start: 1;
  grid-column-end: 4;
  grid-row-start: 2;
  grid-row-end: 5;
  h2.title {
    font-size: $size-5;
    font-weight: $font-weight-bold;
    margin-bottom: $spacing-l;
  }
}

.chart-column-right {
  grid-column-start: 4;
  grid-column-end: 8;
  grid-row-start: 2;
  grid-row-end: 5;
  h2.title {
    font-size: $size-5;
    font-weight: $font-weight-bold;
    margin-bottom: $spacing-l;
  }
}

.data-subTitle {
  grid-column-start: 1;
  grid-column-end: 3;
  grid-row-start: 2;
  font-size: $size-5;
  font-weight: $font-weight-bold;
  margin-bottom: $spacing-l;

  > p {
    font-size: $size-8;
    font-weight: $font-weight-normal;
  }
}

.data-one {
  grid-column-start: 1;
  grid-column-end: 3;
  grid-row-start: 3;
  font-size: $size-6;
  font-weight: $font-weight-bold;
  margin-bottom: $spacing-l;

  > p {
    font-size: $size-4;
    font-weight: $font-weight-normal;
    margin-top: $spacing-xs;
  }
}

.data-two {
  grid-column-start: 1;
  grid-column-end: 3;
  grid-row-start: 4;
  font-size: $size-6;
  font-weight: $font-weight-bold;

  > p {
    font-size: $size-4;
    font-weight: $font-weight-normal;
    margin-top: $spacing-xs;
  }
}

.chart-container {
  grid-column-start: 3;
  grid-column-end: span col6-end;
  grid-row-start: 2;
  grid-row-end: span 3;

  padding: 0 0 0 80px;
}

.chart {
  .tick > text {
    font-weight: $font-weight-semibold;
    font-size: $size-8;
  }
}

.legend-container-center {
  grid-row-start: 5;
  grid-column-start: 3;
  grid-column-end: 4;
  height: $spacing-l;
  align-self: center;
  justify-self: center;
}

<<<<<<< HEAD
.legend {
  width: 100%;
  height: 100%;
}

.chart-tooltip {
  background-color: $ui-gray-700;
  color: white;
  font-size: 0.929rem;
  padding: 10px;
  border-radius: 4px;
}

.chart-tooltip-arrow {
  width: 0;
  height: 0;
  border-left: 5px solid transparent;
  border-right: 5px solid transparent;
  border-top: 9px solid $ui-gray-700;
  position: absolute;
  opacity: 0.8;
  bottom: -9px;
  left: calc(50% - 5px);
=======
.legend-container-right {
  grid-row-start: 5;
  grid-column-start: 5;
  grid-column-end: 6;
  height: $spacing-l;
  align-self: start;
  justify-self: start;
>>>>>>> bc194405
}<|MERGE_RESOLUTION|>--- conflicted
+++ resolved
@@ -145,10 +145,13 @@
   justify-self: center;
 }
 
-<<<<<<< HEAD
-.legend {
-  width: 100%;
-  height: 100%;
+.legend-container-right {
+  grid-row-start: 5;
+  grid-column-start: 5;
+  grid-column-end: 6;
+  height: $spacing-l;
+  align-self: start;
+  justify-self: start;
 }
 
 .chart-tooltip {
@@ -169,13 +172,4 @@
   opacity: 0.8;
   bottom: -9px;
   left: calc(50% - 5px);
-=======
-.legend-container-right {
-  grid-row-start: 5;
-  grid-column-start: 5;
-  grid-column-end: 6;
-  height: $spacing-l;
-  align-self: start;
-  justify-self: start;
->>>>>>> bc194405
 }