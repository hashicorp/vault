--- conflicted
+++ resolved
@@ -37,27 +37,7 @@
   }
 }
 
-<<<<<<< HEAD
-.has-export {
-  display: grid;
-  grid-template-columns: 4fr 1fr;
-
-  .header-right {
-    text-align: right;
-    > button {
-      font-size: $size-8;
-
-      &:hover {
-        text-decoration: underline;
-      }
-    }
-  }
-}
-
-.data-description {
-=======
 .data-subTitle {
->>>>>>> 79291531
   grid-column-start: 1;
   grid-row-start: 2;
   font-size: $size-5;
