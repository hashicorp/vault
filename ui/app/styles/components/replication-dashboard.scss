.replication-dashboard {
  .selectable-card {
    line-height: normal;

    &:hover {
      box-shadow: 0 0 0 1px rgba($grey-dark, 0.3);
    }
  }

  .helper-text {
    font-weight: $font-weight-normal;
  }

  .title.is-6 {
    margin-bottom: $spacing-xs;
  }

  .reindexing-alert,
  .syncing-alert {
    margin-top: $spacing-xl;
  }

  .selectable-card-container {
    margin-top: $spacing-xl;
    display: grid;
<<<<<<< HEAD

    &.primary {
      margin: 2rem 0 2rem 0;
      grid-template-columns: 1fr 2fr;

      @include until($mobile) {
        grid-template-columns: 1fr;
      }
    }

    &.secondary {
      grid-template-columns: repeat(auto-fit, minmax(400px, 1fr));
      grid-gap: 2rem;
    }
=======
    grid-template-columns: repeat(auto-fit, minmax(400px, 1fr));
    grid-template-rows: 1fr;
    grid-gap: $spacing-xl;
>>>>>>> b1735c88

    .card-container {
      display: grid;
      grid-gap: $spacing-s;
      grid-template-columns: 1fr 1fr;
      grid-template-rows: 0.2fr 1fr 0.2fr;
      padding: $spacing-l;
      line-height: 1.5;

      &.has-border-danger:hover {
        box-shadow: none;
      }

      @include until(1320px) {
        // prevent an issue with the card descriptions wrapping and expanding height
        min-height: 250px;
      }

      .grid-item-title {
        grid-column: 1 / span 2;
        display: flex;
      }
      .grid-item-left {
        grid-column: 1/1;
        grid-row: 2/2;
      }
      .grid-item-right {
        grid-column: 2/2;
        grid-row: 2/2;
      }
      .grid-item-left-bottom {
        grid-column: 1/1;
        grid-row: 3/3;

        display: flex;
        align-items: center;
      }
      .grid-item-right-bottom {
        grid-column: 2/2;
        grid-row: 3/3;
      }
    }
  }

  // prevent double lines at the bottom of the dashboard
  &.box {
    padding-bottom: 0;
    padding-top: 1px; // at least 1px so border still shows
  }
}<|MERGE_RESOLUTION|>--- conflicted
+++ resolved
@@ -23,7 +23,6 @@
   .selectable-card-container {
     margin-top: $spacing-xl;
     display: grid;
-<<<<<<< HEAD
 
     &.primary {
       margin: 2rem 0 2rem 0;
@@ -36,13 +35,8 @@
 
     &.secondary {
       grid-template-columns: repeat(auto-fit, minmax(400px, 1fr));
-      grid-gap: 2rem;
+      grid-gap: $spacing-xl; //ARG TODO double check ok
     }
-=======
-    grid-template-columns: repeat(auto-fit, minmax(400px, 1fr));
-    grid-template-rows: 1fr;
-    grid-gap: $spacing-xl;
->>>>>>> b1735c88
 
     .card-container {
       display: grid;
