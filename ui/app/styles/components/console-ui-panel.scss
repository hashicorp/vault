/**
 * Copyright (c) HashiCorp, Inc.
 * SPDX-License-Identifier: MPL-2.0
 */

$console-close-height: 35px;

.console-ui-panel {
  background: var(--token-color-palette-neutral-700);
  width: inherit;
  height: 0;
  min-height: 0;
<<<<<<< HEAD
  overflow: auto;
  position: fixed;
  bottom: 0;
  transition: min-height $speed ease-out, transform $speed ease-in;
=======
  overflow: scroll;
  right: 0;
  top: 4rem;
  transition: min-height $speed $easing, transform $speed ease-in;
>>>>>>> ce962365
  will-change: transform, min-height;
  -webkit-overflow-scrolling: touch;
  z-index: 199;

  .button {
    background: transparent;
    border: none;
    color: $white;
    min-width: 0;
    padding: 0 $size-8;

    &.active,
    &:hover {
      background: $blue;
      color: $white;
    }
  }
}

.console-ui-panel-content {
  color: $white;
  display: flex;
  flex-direction: column;
  font-size: 14px;
  font-weight: $font-weight-semibold;
  justify-content: flex-end;
  min-height: calc(100% - $console-close-height); // account for close button that is sticky positioned
  padding: $size-8 $size-8 $size-5;
  transition: justify-content $speed ease-in;

  pre,
  p {
    background: none;
    color: inherit;
    font-size: 14px;
    min-height: 2rem;
    padding: 0;

    &:not(.console-ui-command):not(.CodeMirror-line) {
      padding-left: $size-4;
    }
  }

  .cm-s-hashi.CodeMirror {
    background-color: rgba($black, 0.5) !important;
    font-weight: $font-weight-normal;
    margin-left: $size-4;
    padding: $size-8 $size-4;
  }
}

.console-ui-panel-content.hover-copy-button,
.console-ui-panel-content.hover-copy-button-static {
  top: auto;
  bottom: 0;
  right: 0;
}

.console-ui-input {
  align-items: center;
  display: flex;

  input {
    background-color: rgba($black, 0.5);
    border: 1px solid var(--token-color-palette-neutral-500);
    border-radius: 2px;
    caret-color: $white;
    color: $white;
    flex: 1 1 auto;
    font-family: $family-monospace;
    font-size: 16px;
    font-weight: $font-weight-bold;
    outline: none;
    padding: $size-10;
    margin-right: $spacing-xs;
    transition: background-color $speed;
  }
}

.console-ui-command {
  line-height: 2;
}

.console-ui-output {
  transition: background-color $speed ease-in-out;
  will-change: background-color;
  padding-right: $size-2;
  position: relative;
  background-color: rgba(#000, 0);
  &:hover {
    background-color: rgba(#000, 0.5);
  }
}

.console-ui-alert {
  margin-left: calc(#{$size-4} - 0.33rem);
  position: relative;

  svg {
    position: absolute;
    left: 0;
    top: 0;
  }
}

.panel-open .console-ui-panel {
  box-shadow: $box-shadow-highest;
  min-height: 400px;
}

.panel-open .console-ui-panel.fullscreen {
  bottom: 0;
  right: 0;
  min-height: 100vh;
  width: 100%;
}

.console-spinner.control {
  height: 21px;
  width: 21px;
  transform: scale(0.75);
  transform-origin: center;
  &::after {
    height: auto;
    width: auto;
    right: 0.25rem;
    left: 0.25rem;
    top: 0.25rem;
    bottom: 0.25rem;
  }
}

.console-close-button {
  position: sticky;
  top: $spacing-xs;
  height: $console-close-height;
  display: flex;
  justify-content: flex-end;
  z-index: 210;

  button {
    margin-right: $spacing-xs;
  }
}<|MERGE_RESOLUTION|>--- conflicted
+++ resolved
@@ -10,17 +10,10 @@
   width: inherit;
   height: 0;
   min-height: 0;
-<<<<<<< HEAD
   overflow: auto;
   position: fixed;
   bottom: 0;
-  transition: min-height $speed ease-out, transform $speed ease-in;
-=======
-  overflow: scroll;
-  right: 0;
-  top: 4rem;
   transition: min-height $speed $easing, transform $speed ease-in;
->>>>>>> ce962365
   will-change: transform, min-height;
   -webkit-overflow-scrolling: touch;
   z-index: 199;
