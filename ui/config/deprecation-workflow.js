/**
 * Copyright (c) HashiCorp, Inc.
 * SPDX-License-Identifier: BUSL-1.1
 */

/* global self */
self.deprecationWorkflow = self.deprecationWorkflow || {};
self.deprecationWorkflow.config = {
  throwOnUnhandled: false,
};

self.deprecationWorkflow.config = {
  // current output from deprecationWorkflow.flushDeprecations();
  workflow: [
    { handler: 'silence', matchId: 'ember-engines.deprecation-router-service-from-host' },
    // ember-data
<<<<<<< HEAD
    { handler: 'silence', matchId: 'ember-data:deprecate-early-static' }, // decorator tests
=======
    { handler: 'silence', matchId: 'ember-data:deprecate-promise-proxies' }, // Transform secrets
>>>>>>> a5caf4e1
    { handler: 'silence', matchId: 'ember-data:no-a-with-array-like' }, // MFA
    { handler: 'silence', matchId: 'ember-data:deprecate-promise-many-array-behaviors' }, // MFA
  ],
};<|MERGE_RESOLUTION|>--- conflicted
+++ resolved
@@ -14,11 +14,6 @@
   workflow: [
     { handler: 'silence', matchId: 'ember-engines.deprecation-router-service-from-host' },
     // ember-data
-<<<<<<< HEAD
-    { handler: 'silence', matchId: 'ember-data:deprecate-early-static' }, // decorator tests
-=======
-    { handler: 'silence', matchId: 'ember-data:deprecate-promise-proxies' }, // Transform secrets
->>>>>>> a5caf4e1
     { handler: 'silence', matchId: 'ember-data:no-a-with-array-like' }, // MFA
     { handler: 'silence', matchId: 'ember-data:deprecate-promise-many-array-behaviors' }, // MFA
   ],
