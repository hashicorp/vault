--- conflicted
+++ resolved
@@ -1,8 +1,4 @@
 'use strict';
-
-<<<<<<< HEAD
-const browsers = ['last 1 Chrome versions', 'last 1 Firefox versions', 'last 1 Safari versions'];
-
 // Ember's browser support policy is changing, and IE11 support will end in
 // v4.0 onwards.
 //
@@ -17,9 +13,6 @@
 // if (isCI || isProduction) {
 //   browsers.push('ie 11');
 // }
-
-=======
->>>>>>> 7acef661
 module.exports = {
   browsers: [
     'last 1 edge versions',
