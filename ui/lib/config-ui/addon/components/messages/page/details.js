/**
 * Copyright (c) HashiCorp, Inc.
 * SPDX-License-Identifier: BUSL-1.1
 */

import Component from '@glimmer/component';
import { service } from '@ember/service';
import { action } from '@ember/object';
import apiErrorMessage from 'vault/utils/api-error-message';

/**
 * @module Page::MessageDetails
 * Page::MessageDetails components are used to display a message
 * @example
 * ```js
 * <Page::MessageDetails @message={{this.model.message}} @capabilities={{this.model.capabilities}}  />
 * ```
<<<<<<< HEAD
 * @param message - message model
=======
 * @param message
>>>>>>> e18b0485
 * @param capabilities - capabilities for the message
 */

export default class MessageDetails extends Component {
  @service('app-router') router;
  @service flashMessages;
  @service customMessages;
  @service pagination;
  @service api;

<<<<<<< HEAD
  orderedKeys = ['active', 'type', 'authenticated', 'title', 'message', 'startTime', 'endTime', 'link'];
=======
  displayFields = ['active', 'type', 'authenticated', 'title', 'message', 'startTime', 'endTime', 'link'];
>>>>>>> e18b0485

  @action
  async deleteMessage() {
    try {
      const { message } = this.args;
      await this.api.sys.uiConfigDeleteCustomMessage(message.id);
      this.router.transitionTo('vault.cluster.config-ui.messages');
<<<<<<< HEAD
      this.customMessages.fetchMessages();
=======
      this.customMessages.fetchMessages(this.namespace.path);
>>>>>>> e18b0485
      this.flashMessages.success(`Successfully deleted ${message.title}.`);
    } catch (e) {
      const errorMessage = await apiErrorMessage(e);
      this.flashMessages.danger(errorMessage);
    }
  }
}<|MERGE_RESOLUTION|>--- conflicted
+++ resolved
@@ -15,11 +15,7 @@
  * ```js
  * <Page::MessageDetails @message={{this.model.message}} @capabilities={{this.model.capabilities}}  />
  * ```
-<<<<<<< HEAD
- * @param message - message model
-=======
  * @param message
->>>>>>> e18b0485
  * @param capabilities - capabilities for the message
  */
 
@@ -30,11 +26,7 @@
   @service pagination;
   @service api;
 
-<<<<<<< HEAD
-  orderedKeys = ['active', 'type', 'authenticated', 'title', 'message', 'startTime', 'endTime', 'link'];
-=======
   displayFields = ['active', 'type', 'authenticated', 'title', 'message', 'startTime', 'endTime', 'link'];
->>>>>>> e18b0485
 
   @action
   async deleteMessage() {
@@ -42,11 +34,7 @@
       const { message } = this.args;
       await this.api.sys.uiConfigDeleteCustomMessage(message.id);
       this.router.transitionTo('vault.cluster.config-ui.messages');
-<<<<<<< HEAD
       this.customMessages.fetchMessages();
-=======
-      this.customMessages.fetchMessages(this.namespace.path);
->>>>>>> e18b0485
       this.flashMessages.success(`Successfully deleted ${message.title}.`);
     } catch (e) {
       const errorMessage = await apiErrorMessage(e);
