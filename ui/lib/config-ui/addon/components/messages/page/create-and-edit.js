--- conflicted
+++ resolved
@@ -30,10 +30,6 @@
   @service pagination;
   @service flashMessages;
   @service customMessages;
-<<<<<<< HEAD
-=======
-  @service namespace;
->>>>>>> e18b0485
   @service api;
 
   @tracked errorBanner = '';
@@ -80,29 +76,17 @@
 
       if (isValid) {
         const { data } = message.toJSON();
-<<<<<<< HEAD
-        const method = message.isNew ? 'createCustomMessage' : 'uiConfigUpdateCustomMessage';
-        let id = data.id;
-
-        if (message.isNew) {
-          const response = yield this.api.sys[method](data);
-=======
         let id = data.id;
 
         if (message.isNew) {
           const response = yield this.api.sys.createCustomMessage(data);
->>>>>>> e18b0485
           id = response.data.id;
         } else {
           yield this.api.sys.uiConfigUpdateCustomMessage(id, data);
         }
 
         this.flashMessages.success(`Successfully saved ${data.title} message.`);
-<<<<<<< HEAD
         this.customMessages.fetchMessages();
-=======
-        this.customMessages.fetchMessages(this.namespace.path);
->>>>>>> e18b0485
         this.router.transitionTo('vault.cluster.config-ui.messages.message.details', id);
       }
     } catch (error) {
