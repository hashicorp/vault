--- conflicted
+++ resolved
@@ -32,20 +32,6 @@
   </ToolbarActions>
 </Toolbar>
 
-<<<<<<< HEAD
-{{#each this.orderedKeys as |key|}}
-  {{#if (or (eq key "endTime") (eq key "startTime"))}}
-    {{! if the attr is an endTime and is falsy, we want to show a 'Never' text value }}
-    <InfoTableRow
-      @label={{capitalize (humanize (dasherize key))}}
-      @value={{if
-        (and (eq key "endTime") (not (get @message key)))
-        "Never"
-        (date-format (get @message key) "MMM d, yyyy hh:mm aaa" withTimeZone=true)
-      }}
-    />
-  {{else if (eq key "link")}}
-=======
 {{#each this.displayFields as |field|}}
   {{#if (or (eq field "endTime") (eq field "startTime"))}}
     {{! if the attr is an endTime and is falsy, we want to show a 'Never' text value }}
@@ -58,7 +44,6 @@
       }}
     />
   {{else if (eq field "link")}}
->>>>>>> e18b0485
     {{#if (is-empty-value @message.link)}}
       <InfoTableRow @label="Link" @value="None" />
     {{else}}
@@ -69,11 +54,7 @@
       {{/each-in}}
     {{/if}}
   {{else}}
-<<<<<<< HEAD
-    <InfoTableRow @label={{capitalize (humanize (dasherize key))}} @value={{get @message key}} />
-=======
     <InfoTableRow @label={{capitalize (humanize (dasherize field))}} @value={{get @message field}} />
->>>>>>> e18b0485
   {{/if}}
 
 {{/each}}