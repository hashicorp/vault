--- conflicted
+++ resolved
@@ -2,32 +2,6 @@
   <div class="container is-widescreen">
     {{#if model.replicationAttrs.replicationEnabled}}
       <PageHeader as |p|>
-<<<<<<< HEAD
-        <p.levelLeft>
-          <h1 class="title is-3" data-test-replication-title=true>
-            {{#if (eq replicationMode 'dr')}}
-              Disaster Recovery
-            {{else if (eq replicationMode 'performance')}}
-              Performance
-            {{/if}}
-            <span class="tag is-light has-text-grey-dark" data-test-replication-mode-display=true>
-              {{model.replicationAttrs.modeForHeader}}
-            </span>
-            {{#if model.replicationAttrs.secondaryId}}
-              <span class="tag is-light has-text-grey-dark">
-                <code>
-                  {{model.replicationAttrs.secondaryId}}
-                </code>
-              </span>
-            {{else}}
-              <span class="tag is-light has-text-grey-dark">
-                <code>
-                  {{model.replicationAttrs.clusterIdDisplay}}
-                </code>
-              </span>
-            {{/if}}
-          </h1>
-=======
         <p.top>
           <nav class="key-value-header breadcrumb">
             <ul>
@@ -72,7 +46,6 @@
                 </span>
               {{/if}}
             </h1>
->>>>>>> bd59ffc3
         </p.levelLeft>
       </PageHeader>
       <div class="tabs-container box is-bottomless is-fullwidth is-paddingless is-marginless">
