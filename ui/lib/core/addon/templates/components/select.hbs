--- conflicted
+++ resolved
@@ -12,11 +12,7 @@
   <div class="select {{if this.isFullwidth 'is-fullwidth'}}">
     <select
       class="select"
-<<<<<<< HEAD
-      {{! TODO: when 2 TtlPickers are on the same view this becomes two of the same ids. Shows up as dom warning. }}
-=======
       {{! TODO: when 2 TtlPickers are on the same view this becomes two of the same ids. Shows up as dom warning. JIRA 29298}}
->>>>>>> 5787fa20
       id="select-{{this.name}}"
       onchange={{action this.onChange value="target.value"}}
       data-test-select={{this.name}}
