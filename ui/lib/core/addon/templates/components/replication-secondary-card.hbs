--- conflicted
+++ resolved
@@ -3,7 +3,7 @@
   {{#if (eq title "States")}}
     <h3 class="title is-4 grid-item-title card-title">{{title}}</h3>
     <div class="grid-item-left">
-      {{#if (eq data.dr.state "idle")}}
+      {{#if (eq state "idle")}}
           <code class="has-text-danger">state</code>
           <AlertInline
             @type="danger"
@@ -16,7 +16,7 @@
     </div>
     <div class="grid-item-right">
       {{!-- ARG TODO replace with transient failure --}}
-      {{#if (eq data.drStateDisplay "transient failure")}}
+      {{#if (eq connection "transient-failure")}}
         <code class="has-text-danger">connection_state</code>
         <AlertInline
           @type="danger"
@@ -27,10 +27,8 @@
         <p class="has-text-grey is-size-8">The health of the connection between this cluster and others.</p>
       {{/if}}
     </div>
-    {{!-- ARG TODO connection state is likely wrong here, waiting for reply from RFC --}}
-<<<<<<< HEAD
-      <h2 class="title-number grid-item-left-bottom">{{if data.dr.state data.dr.state 'unknown'}}
-        {{#if (eq data.dr.state "stream-wals")}}
+      <h2 class="title-number grid-item-left-bottom">{{state}}
+        {{#if (eq state "stream-wals")}}
           <ToolTip @verticalPosition="above" as |T|>
             <T.trigger>
               <Icon 
@@ -47,11 +45,7 @@
           </ToolTip>
         {{/if}}
       </h2>
-      <h2 class="title-number is-5 grid-item-right-bottom">{{if data.drStateDisplay data.drStateDisplay 'unknown'}}</h2>
-=======
-      <h2 class="title-number grid-item-left-bottom">{{state}}</h2>
       <h2 class="title-number is-5 grid-item-right-bottom">{{connection}}</h2>
->>>>>>> 2412f012
   {{else}}
     <h3 class="title is-4 grid-item-title card-title">{{title}}
       <ToolTip @verticalPosition="above" @closeDelay="2000ms" as |T|>
