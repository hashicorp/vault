--- conflicted
+++ resolved
@@ -17,26 +17,16 @@
       {{else}}
         <AlertInline
           @type="danger"
-<<<<<<< HEAD
           @message="The cluster is {{this.summaryState}}. Please check your server logs."
         />
       {{/if}}
       <h2 class="title is-3" data-test-summary-state>{{this.summaryState}}
         {{#if (get (cluster-states this.summaryState) "isOk")}}
-          <Icon @glyph={{get (cluster-states this.summaryState) "glyph"}} class="{{if (get (cluster-states this.summaryState) "isOk") "has-text-success" "has-text-danger"}}" data-test-icon />
-=======
-          @message="The cluster is {{summaryState}}. Please check your server logs." />
-      {{else}}
-        <p class="has-text-grey is-size-8">The current operating state of both Disaster Recovery and Performance. This value should be ‘running.’ If the value is idle, it indicates an issue and needs to be investigated.</p>
-      {{/unless}}
-      <h2 class="title is-3" data-test-summary-state>{{summaryState}}
-        {{#if (get (cluster-states summaryState) "isOk")}}
           <Icon
-            @name={{get (cluster-states summaryState) "glyph"}}
-            class="{{if (get (cluster-states summaryState) "isOk") "has-text-success" "has-text-danger"}}"
+            @name={{get (cluster-states this.summaryState) "glyph"}}
+            class="{{if (get (cluster-states this.summaryState) "isOk") "has-text-success" "has-text-danger"}}"
             data-test-icon
           />
->>>>>>> 524ded98
         {{/if}}
       </h2>
     </div>
