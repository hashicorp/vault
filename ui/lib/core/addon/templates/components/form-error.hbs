<div class="has-top-margin-s is-flex is-flex-center" data-test-form-error>
  <div class="is-narrow message-icon">
    <Icon
      @name="x-square-fill"
      class="has-text-danger"
<<<<<<< HEAD
      aria-hidden={{true}}
      @glyph="cancel-square-fill"
=======
>>>>>>> 524ded98
    />
  </div>
  <div class="has-text-danger">
    {{yield}}
  </div>
</div><|MERGE_RESOLUTION|>--- conflicted
+++ resolved
@@ -3,11 +3,6 @@
     <Icon
       @name="x-square-fill"
       class="has-text-danger"
-<<<<<<< HEAD
-      aria-hidden={{true}}
-      @glyph="cancel-square-fill"
-=======
->>>>>>> 524ded98
     />
   </div>
   <div class="has-text-danger">
