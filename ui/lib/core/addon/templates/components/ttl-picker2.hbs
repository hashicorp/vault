<Toggle
  @name={{this.label}}
  @status="success"
  @size="small"
  @onChange={{action 'toggleEnabled'}}
  @checked={{this.enableTTL}}
  data-test-ttl-toggle
>
  <span class="ttl-picker-label is-large">{{this.label}}</span><br/>
  <div class="description has-text-grey">
    <span>{{this.helperText}}</span>
    {{#if this.description}}
      <ToolTip @verticalPosition="below" as |T|>
<<<<<<< HEAD
        <T.Trigger data-test-tooltip-trigger tabindex="-1">
          <Icon @glyph="info-circle-outline" aria-label="description" />
        </T.Trigger>
        <T.Content class="tool-tip">
=======
        <T.trigger data-test-tooltip-trigger tabindex="-1">
          <Icon @name="info" aria-label="description" />
        </T.trigger>
        <T.content @class="tool-tip">
>>>>>>> 524ded98
          <div class="box" data-test-hover-copy-tooltip-text>
            {{this.description}}
          </div>
        </T.Content>
      </ToolTip>
    {{/if}}
  </div>
</Toggle>
{{#if this.enableTTL}}
  <div class="ttl-show-picker" data-test-ttl-picker-group="{{this.label}}">
    <div class="field is-grouped is-marginless">
      <div class="control is-marginless">
        <input
          data-test-ttl-value="{{this.label}}"
          value={{this.time}}
          id="time-{{this.elementId}}"
          type="text"
          name="time"
          class="input{{if this.errorMessage " has-error"}}"
          oninput={{perform this.updateTime value="target.value"}}
          pattern="[0-9]*"
        />
      </div>
      <div class="control">
        <Select
          data-test-ttl-unit="{{this.label}}"
          @name='ttl-unit'
          @options={{this.unitOptions}}
          @onChange={{action 'updateUnit'}}
          @selectedValue={{this.unit}}
          @isFullwidth={{true}}
          />
      </div>
    </div>
    {{#if this.errorMessage}}
      <div class="columns is-mobile is-variable is-1 ttl-value-error">
        <div class="is-narrow message-icon">
          <Icon
            @name="x-square-fill"
            class="has-text-danger"
<<<<<<< HEAD
            aria-hidden={{true}}
            @glyph="cancel-square-fill"
=======
>>>>>>> 524ded98
          />
        </div>
        <div class="has-text-danger">
          {{this.errorMessage}}
        </div>
      </div>
    {{/if}}
  </div>
  {{yield}}
{{/if}}<|MERGE_RESOLUTION|>--- conflicted
+++ resolved
@@ -11,17 +11,10 @@
     <span>{{this.helperText}}</span>
     {{#if this.description}}
       <ToolTip @verticalPosition="below" as |T|>
-<<<<<<< HEAD
         <T.Trigger data-test-tooltip-trigger tabindex="-1">
-          <Icon @glyph="info-circle-outline" aria-label="description" />
+          <Icon @name="info" aria-label="description" />
         </T.Trigger>
         <T.Content class="tool-tip">
-=======
-        <T.trigger data-test-tooltip-trigger tabindex="-1">
-          <Icon @name="info" aria-label="description" />
-        </T.trigger>
-        <T.content @class="tool-tip">
->>>>>>> 524ded98
           <div class="box" data-test-hover-copy-tooltip-text>
             {{this.description}}
           </div>
@@ -62,11 +55,6 @@
           <Icon
             @name="x-square-fill"
             class="has-text-danger"
-<<<<<<< HEAD
-            aria-hidden={{true}}
-            @glyph="cancel-square-fill"
-=======
->>>>>>> 524ded98
           />
         </div>
         <div class="has-text-danger">
