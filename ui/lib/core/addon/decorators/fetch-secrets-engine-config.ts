--- conflicted
+++ resolved
@@ -42,14 +42,8 @@
         super.beforeModel(transition);
         if (!this.secretMountPath) {
           // eslint-disable-next-line
-<<<<<<< HEAD
-          console.error('secretMountPath service is required for withConfig decorator. Add it to the route');
-        }
-
-=======
           console.debug('secretMountPath service is required for withConfig decorator. Add it to the route');
         }
->>>>>>> 5787fa20
         const backend = this.secretMountPath.currentPath;
         // check the store for record first
         this.configModel = this.store.peekRecord(modelName, backend);
