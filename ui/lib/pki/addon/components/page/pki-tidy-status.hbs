<Toolbar>
  <ToolbarActions>
    <div class="toolbar-separator"></div>
    <button
      type="button"
      class="toolbar-link"
      {{on "click" (fn (mut this.tidyOptionsModal) true)}}
      data-test-pki-tidy-options-modal
    >
      Tidy
      <Icon @name="chevron-right" />
    </button>
    {{#if @autoTidyConfig.enabled}}
      <ToolbarLink @route="tidy.auto" data-test-pki-auto-tidy-config>
        Auto-tidy configuration
      </ToolbarLink>
    {{/if}}
  </ToolbarActions>
</Toolbar>

<<<<<<< HEAD
{{#if this.hasTidyConfig}}
  <Hds::Alert
    @type="inline"
    @color={{this.tidyStateAlertBanner.color}}
    @icon={{this.tidyStateAlertBanner.icon}}
    class="has-top-margin-m"
    data-test-hds-alert
    as |A|
  >
    <A.Title data-test-hds-alert-title>{{this.tidyStateAlertBanner.title}}</A.Title>
    <A.Description>{{this.tidyStateAlertBanner.message}}</A.Description>
    {{#if this.tidyStateAlertBanner.shouldShowCancelTidy}}
      <A.Button @text="Cancel tidy" @color="critical" {{on "click" (perform this.cancelTidy)}} data-test-hds-alert-action />
    {{/if}}
    {{#if @tidyStatus.responseTimestamp}}
      <A.Description class="has-top-margin-xs">
        Updated
        {{date-format @tidyStatus.responseTimestamp "MMM d yyyy, h:mm:ss aaa" withTimeZone=true}}
      </A.Description>
    {{/if}}
=======
<Hds::Alert
  @type="inline"
  @color={{this.tidyStateAlertBanner.color}}
  @icon={{this.tidyStateAlertBanner.icon}}
  class="has-top-margin-m"
  data-test-hds-alert
  as |A|
>
  <A.Title data-test-hds-alert-title>{{this.tidyStateAlertBanner.title}}</A.Title>
  <A.Description data-test-hds-alert-description>{{this.tidyStateAlertBanner.message}}</A.Description>
  {{#if this.tidyStateAlertBanner.shouldShowCancelTidy}}
    <A.Button
      @text="Cancel tidy"
      @color="critical"
      @icon={{if this.cancelTidy.isRunning "loading"}}
      {{on "click" (fn (mut this.confirmCancelTidy) true)}}
      data-test-cancel-tidy-action
    />
  {{/if}}
  {{#if @tidyStatus.responseTimestamp}}
    <A.Description class="has-top-margin-xs" data-test-hds-alert-updated-at>
      Updated
      {{date-format @tidyStatus.responseTimestamp "MMM d yyyy, h:mm:ss aaa" withTimeZone=true}}
    </A.Description>
  {{/if}}
</Hds::Alert>

{{#each this.generalSectionFields as |attr|}}
  <InfoTableRow
    @label={{humanize (dasherize attr)}}
    @formatDate={{if
      (includes attr (array "time_started" "time_finished" "last_auto_tidy_finished"))
      "MMM dd, yyyy hh:mm:ss a"
    }}
    @value={{get @tidyStatus attr}}
    @alwaysRender={{true}}
  />
{{/each}}

<h2 class="title is-4 has-bottom-margin-xs has-top-margin-l has-border-bottom-light has-bottom-padding-s">
  Universal operations
</h2>
{{#each this.universalSectionFields as |attr|}}
  {{#if (eq attr "safety_buffer")}}
    <InfoTableRow
      @label={{humanize (dasherize attr)}}
      @value={{format-duration (get @tidyStatus attr)}}
      @alwaysRender={{true}}
    />
  {{else}}
    <InfoTableRow @label={{humanize (dasherize attr)}} @value={{get @tidyStatus attr}} @alwaysRender={{true}} />
  {{/if}}
{{/each}}
>>>>>>> 58245e56

  </Hds::Alert>
  {{#each this.generalSectionFields as |attr|}}
    <InfoTableRow
      @label={{humanize (dasherize attr)}}
      @formatDate={{if
        (includes attr (array "time_started" "time_finished" "last_auto_tidy_finished"))
        "MMM dd, yyyy hh:mm:ss a"
      }}
      @value={{get @tidyStatus attr}}
      @alwaysRender={{true}}
    />
  {{/each}}

  <h2 class="title is-4 has-bottom-margin-xs has-top-margin-l has-border-bottom-light has-bottom-padding-s">
    {{if (eq this.tidyState "Running") "Current" "Last"}}
    tidy configuration
  </h2>
  {{#each this.tidyConfigDetails as |attr|}}
    {{#if (includes attr (array "safety_buffer" "issuer_safety_buffer"))}}
      <InfoTableRow
        @label={{humanize (dasherize attr)}}
        @value={{format-duration (get @tidyStatus attr)}}
        @alwaysRender={{true}}
      />
    {{else}}
      <InfoTableRow @label={{humanize (dasherize attr)}} @value={{get @tidyStatus attr}} @alwaysRender={{true}} />
    {{/if}}
  {{/each}}

  {{#if this.isEnterprise}}
    {{#each this.crossClusterOperation as |attr|}}
      {{#if (eq attr "revocation_queue_safety_buffer")}}
        <InfoTableRow
          @label={{humanize (dasherize attr)}}
          @value={{format-duration (get @tidyStatus attr)}}
          @alwaysRender={{true}}
        />
      {{else}}
        <InfoTableRow @label={{humanize (dasherize attr)}} @value={{get @tidyStatus attr}} @alwaysRender={{true}} />
      {{/if}}
    {{/each}}
  {{/if}}
{{else}}
  <EmptyState
    @title="Tidy status unavailable"
    @message="After an initial tidy operation has been performed, information about the current or most recent tidy operation will display here."
  >
    <button type="button" class="link" {{on "click" (fn (mut this.tidyOptionsModal) true)}}>
      Tidy
    </button>
  </EmptyState>
{{/if}}

{{! TIDY OPTIONS MODAL }}
<Modal
  @title="Tidy this mount"
  @onClose={{fn (mut this.tidyOptionsModal) false}}
  @isActive={{this.tidyOptionsModal}}
  @showCloseButton={{true}}
>
  <section aria-label="tidy-options-modal-content" class="modal-card-body">
    <h3 class="title is-5">How tidying will work</h3>
    <p class="has-text-grey has-bottom-padding-s">
      Tidying cleans up the storage backend and/or CRL by removing certificates that have expired and are past a certain
      buffer period beyond their expiration time.
      <DocLink @path="/vault/docs/secrets/pki/considerations#automate-crl-building-and-tidying">
        Documentation.
      </DocLink>
    </p>
    <p class="has-text-grey">
      <ol class="has-left-margin-m has-bottom-margin-s">
        <li>Select a tidy operation:</li>
        <ul class="bullet has-bottom-margin-xs">
          <li><strong>Automatic tidy</strong>
            saves configuration settings to automate running a tidy operation after the specified interval duration</li>
          <li><strong>Manual tidy</strong> runs a tidy operation once</li>
        </ul>
        <li>Configure the parameters that determine how to tidy, and run the operation</li>
      </ol>
    </p>
    <div class="has-top-margin-l has-padding">
      <img src={{img-path "~/pki-tidy.png"}} alt="tidy operation diagram" />
    </div>
  </section>
  <footer aria-label="tidy-option-buttons" class="modal-card-foot modal-card-foot-outlined">
    <button
      type="button"
      class="button is-primary"
      {{on "click" (transition-to "vault.cluster.secrets.backend.pki.tidy.auto.configure")}}
      data-test-tidy-modal-auto-button
    >
      Automatic tidy
    </button>
    <button
      type="button"
      class="button is-primary"
      {{on "click" (transition-to "vault.cluster.secrets.backend.pki.tidy.manual")}}
      data-test-tidy-modal-manual-button
    >
      Manual tidy
    </button>
    <button type="button" class="button is-secondary" {{on "click" (fn (mut this.tidyOptionsModal) false)}}>
      Cancel
    </button>
  </footer>
</Modal>

{{! CANCEL TIDY CONFIRMATION MODAL }}
{{#if this.confirmCancelTidy}}
  <Modal
    @type="warning"
    @title="Cancel tidy?"
    @onClose={{fn (mut this.confirmCancelTidy) false}}
    @isActive={{this.confirmCancelTidy}}
    @showCloseButton={{true}}
  >
    <section aria-label="confirm-cancel-modal-content" class="modal-card-body">
      This will cancel the tidy at the next available checkpoint, which may process additional certificates between when the
      operation was marked as cancelled and when the operation stopped.
      <p class="has-top-margin-s">Click “Confirm” to cancel the running tidy operation.</p>
    </section>
    <footer aria-label="confirm-cancel-buttons" class="modal-card-foot modal-card-foot-outlined">
      <button
        type="button"
        class="button is-primary"
        {{on "click" (perform this.cancelTidy)}}
        data-test-tidy-modal-cancel-button
      >
        Confirm
      </button>
      <button type="button" class="button is-secondary" {{on "click" (fn (mut this.confirmCancelTidy) false)}}>
        Cancel
      </button>
    </footer>
  </Modal>
{{/if}}<|MERGE_RESOLUTION|>--- conflicted
+++ resolved
@@ -18,7 +18,6 @@
   </ToolbarActions>
 </Toolbar>
 
-<<<<<<< HEAD
 {{#if this.hasTidyConfig}}
   <Hds::Alert
     @type="inline"
@@ -29,73 +28,24 @@
     as |A|
   >
     <A.Title data-test-hds-alert-title>{{this.tidyStateAlertBanner.title}}</A.Title>
-    <A.Description>{{this.tidyStateAlertBanner.message}}</A.Description>
+    <A.Description data-test-hds-alert-description>{{this.tidyStateAlertBanner.message}}</A.Description>
     {{#if this.tidyStateAlertBanner.shouldShowCancelTidy}}
-      <A.Button @text="Cancel tidy" @color="critical" {{on "click" (perform this.cancelTidy)}} data-test-hds-alert-action />
+      <A.Button
+        @text="Cancel tidy"
+        @color="critical"
+        @icon={{if this.cancelTidy.isRunning "loading"}}
+        {{on "click" (fn (mut this.confirmCancelTidy) true)}}
+        data-test-cancel-tidy-action
+      />
     {{/if}}
     {{#if @tidyStatus.responseTimestamp}}
-      <A.Description class="has-top-margin-xs">
+      <A.Description class="has-top-margin-xs" data-test-hds-alert-updated-at>
         Updated
         {{date-format @tidyStatus.responseTimestamp "MMM d yyyy, h:mm:ss aaa" withTimeZone=true}}
       </A.Description>
     {{/if}}
-=======
-<Hds::Alert
-  @type="inline"
-  @color={{this.tidyStateAlertBanner.color}}
-  @icon={{this.tidyStateAlertBanner.icon}}
-  class="has-top-margin-m"
-  data-test-hds-alert
-  as |A|
->
-  <A.Title data-test-hds-alert-title>{{this.tidyStateAlertBanner.title}}</A.Title>
-  <A.Description data-test-hds-alert-description>{{this.tidyStateAlertBanner.message}}</A.Description>
-  {{#if this.tidyStateAlertBanner.shouldShowCancelTidy}}
-    <A.Button
-      @text="Cancel tidy"
-      @color="critical"
-      @icon={{if this.cancelTidy.isRunning "loading"}}
-      {{on "click" (fn (mut this.confirmCancelTidy) true)}}
-      data-test-cancel-tidy-action
-    />
-  {{/if}}
-  {{#if @tidyStatus.responseTimestamp}}
-    <A.Description class="has-top-margin-xs" data-test-hds-alert-updated-at>
-      Updated
-      {{date-format @tidyStatus.responseTimestamp "MMM d yyyy, h:mm:ss aaa" withTimeZone=true}}
-    </A.Description>
-  {{/if}}
-</Hds::Alert>
+  </Hds::Alert>
 
-{{#each this.generalSectionFields as |attr|}}
-  <InfoTableRow
-    @label={{humanize (dasherize attr)}}
-    @formatDate={{if
-      (includes attr (array "time_started" "time_finished" "last_auto_tidy_finished"))
-      "MMM dd, yyyy hh:mm:ss a"
-    }}
-    @value={{get @tidyStatus attr}}
-    @alwaysRender={{true}}
-  />
-{{/each}}
-
-<h2 class="title is-4 has-bottom-margin-xs has-top-margin-l has-border-bottom-light has-bottom-padding-s">
-  Universal operations
-</h2>
-{{#each this.universalSectionFields as |attr|}}
-  {{#if (eq attr "safety_buffer")}}
-    <InfoTableRow
-      @label={{humanize (dasherize attr)}}
-      @value={{format-duration (get @tidyStatus attr)}}
-      @alwaysRender={{true}}
-    />
-  {{else}}
-    <InfoTableRow @label={{humanize (dasherize attr)}} @value={{get @tidyStatus attr}} @alwaysRender={{true}} />
-  {{/if}}
-{{/each}}
->>>>>>> 58245e56
-
-  </Hds::Alert>
   {{#each this.generalSectionFields as |attr|}}
     <InfoTableRow
       @label={{humanize (dasherize attr)}}
