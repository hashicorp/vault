--- conflicted
+++ resolved
@@ -36,19 +36,13 @@
   @tracked secretPath = '';
   @tracked error = '';
 
-<<<<<<< HEAD
   get isSecretDirectory() {
     return this.secretPath && keyIsFolder(this.secretPath);
-=======
+  }
+
   willDestroy(): void {
     this.store.clearDataset('sync/association');
     super.willDestroy();
-  }
-
-  // strip trailing slash from mount path
-  get mountName() {
-    return keyIsFolder(this.mountPath) ? this.mountPath.slice(0, -1) : this.mountPath;
->>>>>>> 4d7a3cf3
   }
 
   // unable to use built-in fetch functionality of SearchSelect since we need to filter by kv type
