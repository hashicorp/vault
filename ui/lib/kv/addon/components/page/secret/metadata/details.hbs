<KvPageHeader @breadcrumbs={{@breadcrumbs}} @pageTitle={{@path}}>
  <:tabLinks>
    <LinkTo @route="secret.details" data-test-secrets-tab="Secret">Secret</LinkTo>
    <LinkTo @route="secret.metadata.index" data-test-secrets-tab="Metadata">Metadata</LinkTo>
    {{#if @secret.canReadMetadata}}
      <LinkTo @route="secret.metadata.versions" data-test-secrets-tab="Version History">Version History</LinkTo>
<<<<<<< HEAD
      {{#if (gt @metadata.sortedVersions.length 1)}}
        <LinkTo @route="secret.metadata.diff" data-test-secrets-tab="Version Diff">Version Diff</LinkTo>
      {{/if}}
=======
>>>>>>> 887b8348
    {{/if}}
  </:tabLinks>

  <:toolbarActions>
    {{#if @metadata.canDeleteMetadata}}
      <KvDeleteModal @mode="delete-metadata" @metadata={{@metadata}} @onDelete={{this.handleDelete}}>
        Delete metadata
      </KvDeleteModal>
    {{/if}}
    {{#if @metadata.canUpdateMetadata}}
      <ToolbarLink @route="secret.metadata.edit" data-test-edit-metadata>Edit metadata</ToolbarLink>
    {{/if}}
  </:toolbarActions>
</KvPageHeader>

<h2 class="title is-5 has-bottom-padding-s has-top-margin-l">
  Custom metadata
</h2>
<div class="box is-fullwidth is-sideless is-paddingless is-marginless" data-test-kv-custom-metadata-section>
  {{#if (or @metadata.canReadMetadata @secret.canReadData)}}
    {{#each-in (or @metadata.customMetadata @secret.customMetadata) as |key value|}}
      <InfoTableRow @alwaysRender={{false}} @label={{key}} @value={{value}} />
    {{else}}
      <EmptyState
        @title="No custom metadata"
        @bottomBorder={{true}}
        @message="This data is version-agnostic and is usually used to describe the secret being stored."
      >
        {{#if @metadata.canUpdateMetadata}}
          <LinkTo @route="secret.metadata.edit" @model={{@path}} data-test-add-custom-metadata>
            Add metadata
          </LinkTo>
        {{/if}}
      </EmptyState>
    {{/each-in}}
  {{else}}
    <EmptyState
      @title="You do not have access to read custom metadata"
      @message="In order to read custom metadata you either need read access to the secret data and/or read access to metadata."
    />
  {{/if}}
</div>
<section data-test-kv-metadata-section>
  <h2 class="title is-5 has-bottom-padding-s has-top-margin-l">
    Secret metadata
  </h2>
  {{#if @metadata.canReadMetadata}}
    <div class="box is-fullwidth is-sideless is-paddingless is-marginless" data-test-kv-metadata-section>
      <InfoTableRow @alwaysRender={{true}} @label="Maximum versions" @value={{@metadata.maxVersions}} />
      <InfoTableRow @alwaysRender={{true}} @label="Check-and-Set required" @value={{@metadata.casRequired}} />
      <InfoTableRow
        @alwaysRender={{true}}
        @label="Delete version after"
        @value={{if (eq @metadata.deleteVersionAfter "0s") "Never delete" (format-duration @metadata.deleteVersionAfter)}}
      />
    </div>
  {{else}}
    <EmptyState
      @title="You do not have access to secret metadata"
      @message="In order to edit secret metadata, the UI requires read permissions; otherwise, data may be deleted. Edits can still be made via the API and CLI."
    />
  {{/if}}
</section><|MERGE_RESOLUTION|>--- conflicted
+++ resolved
@@ -4,12 +4,6 @@
     <LinkTo @route="secret.metadata.index" data-test-secrets-tab="Metadata">Metadata</LinkTo>
     {{#if @secret.canReadMetadata}}
       <LinkTo @route="secret.metadata.versions" data-test-secrets-tab="Version History">Version History</LinkTo>
-<<<<<<< HEAD
-      {{#if (gt @metadata.sortedVersions.length 1)}}
-        <LinkTo @route="secret.metadata.diff" data-test-secrets-tab="Version Diff">Version Diff</LinkTo>
-      {{/if}}
-=======
->>>>>>> 887b8348
     {{/if}}
   </:tabLinks>
 
