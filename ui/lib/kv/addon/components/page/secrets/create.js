/**
 * Copyright (c) HashiCorp, Inc.
 * SPDX-License-Identifier: BUSL-1.1
 */

import Component from '@glimmer/component';
import { action } from '@ember/object';
import { tracked } from '@glimmer/tracking';
import { task } from 'ember-concurrency';
import { service } from '@ember/service';
import { pathIsFromDirectory } from 'kv/utils/kv-breadcrumbs';
import errorMessage from 'vault/utils/error-message';

/**
 * @module KvSecretCreate is used for creating the initial version of a secret
 *
 * <Page::Secrets::Create
 *    @secret={{this.model.secret}}
 *    @metadata={{this.model.metadata}}
 *    @breadcrumbs={{this.breadcrumbs}}
 *  />
 *
 * @param {model} secret - Ember data model: 'kv/data', the new record saved by the form
 * @param {model} metadata - Ember data model: 'kv/metadata'
 * @param {array} breadcrumbs - breadcrumb objects to render in page header
 */

export default class KvSecretCreate extends Component {
  @service controlGroup;
  @service flashMessages;
  @service router;
  @service store;

  @tracked showJsonView = false;
  @tracked errorMessage;
  @tracked modelValidations;
  @tracked invalidFormAlert;

  @action
  pathValidations() {
    // check path attribute warnings on key up
    const { state } = this.args.secret.validate();
    if (state?.path?.warnings) {
      // only set model validations if warnings exist
      this.modelValidations = state;
    }
  }

  @task
  *save(event) {
    event.preventDefault();
    this.resetErrors();

    const { isValid, state } = this.validate();
    this.modelValidations = isValid ? null : state;
    this.invalidFormAlert = isValid ? '' : 'There is an error with this form.';

    const { secret, metadata } = this.args;
    if (isValid) {
      try {
        // try saving secret data first
        yield secret.save();
        this.store.clearDataset('kv/metadata'); // Clear out the store cache so that the metadata/list view is updated.
        this.flashMessages.success(`Successfully saved secret data for: ${secret.path}.`);
      } catch (error) {
        let message = errorMessage(error);
        if (error.message === 'Control Group encountered') {
          this.controlGroup.saveTokenFromError(error);
          const err = this.controlGroup.logFromError(error);
          message = err.content;
        }
        this.errorMessage = message;
      }

      // users must have permission to create secret data to create metadata in the UI
      // only attempt to save metadata if secret data saves successfully and metadata is edited
      if (secret.createdTime && this.hasChanged(metadata)) {
        try {
          metadata.path = secret.path;
          yield metadata.save();
          this.flashMessages.success(`Successfully saved metadata.`);
        } catch (error) {
          this.flashMessages.danger(`Secret data was saved but metadata was not: ${errorMessage(error)}`, {
            sticky: true,
          });
        }
      }

      // prevent transition if there are errors with secret data
      if (this.errorMessage) {
        this.invalidFormAlert = 'There was an error submitting this form.';
      } else {
<<<<<<< HEAD
        this.router.transitionTo('vault.cluster.secrets.backend.kv.secret', secret.path);
=======
        this.router.transitionTo('vault.cluster.secrets.backend.kv.secret.index', secret.path);
>>>>>>> e3019ec3
      }
    }
  }

  @action
  onCancel() {
    const { path } = this.args.secret;
    pathIsFromDirectory(path)
      ? this.router.transitionTo('vault.cluster.secrets.backend.kv.list-directory', path)
      : this.router.transitionTo('vault.cluster.secrets.backend.kv.list');
  }

  // HELPERS

  validate() {
    const dataValidations = this.args.secret.validate();
    const metadataValidations = this.args.metadata.validate();
    const state = { ...dataValidations.state, ...metadataValidations.state };
    const failed = !dataValidations.isValid || !metadataValidations.isValid;
    return { state, isValid: !failed };
  }

  hasChanged(model) {
    const fieldName = model.formFields.map((attr) => attr.name);
    const changedAttrs = Object.keys(model.changedAttributes());
    // exclusively check if form field attributes have changed ('backend' and 'path' are passed to createRecord)
    return changedAttrs.any((attr) => fieldName.includes(attr));
  }

  resetErrors() {
    this.flashMessages.clearMessages();
    this.errorMessage = null;
    this.modelValidations = null;
    this.invalidFormAlert = null;
  }
}<|MERGE_RESOLUTION|>--- conflicted
+++ resolved
@@ -90,11 +90,7 @@
       if (this.errorMessage) {
         this.invalidFormAlert = 'There was an error submitting this form.';
       } else {
-<<<<<<< HEAD
-        this.router.transitionTo('vault.cluster.secrets.backend.kv.secret', secret.path);
-=======
         this.router.transitionTo('vault.cluster.secrets.backend.kv.secret.index', secret.path);
->>>>>>> e3019ec3
       }
     }
   }
