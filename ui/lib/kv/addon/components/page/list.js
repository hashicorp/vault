--- conflicted
+++ resolved
@@ -87,10 +87,6 @@
     evt.preventDefault();
     pathIsDirectory(this.secretPath)
       ? this.router.transitionTo('vault.cluster.secrets.backend.kv.list-directory', this.secretPath)
-<<<<<<< HEAD
-      : this.router.transitionTo('vault.cluster.secrets.backend.kv.secret', this.secretPath);
-=======
       : this.router.transitionTo('vault.cluster.secrets.backend.kv.secret.index', this.secretPath);
->>>>>>> e3019ec3
   }
 }