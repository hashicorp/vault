/**
 * Copyright (c) HashiCorp, Inc.
 * SPDX-License-Identifier: BUSL-1.1
 */

import Route from '@ember/routing/route';
import { service } from '@ember/service';
import { breadcrumbsForSecret } from 'kv/utils/kv-breadcrumbs';

export default class SecretIndex extends Route {
  @service router;

  setupController(controller, resolvedModel) {
    super.setupController(controller, resolvedModel);
    const breadcrumbsArray = [
      { label: 'Secrets', route: 'secrets', linkExternal: true },
      { label: resolvedModel.backend, route: 'list', model: resolvedModel.backend },
<<<<<<< HEAD
      { label: 'Overview' },
=======
      ...breadcrumbsForSecret(resolvedModel.backend, resolvedModel.path, true),
>>>>>>> e3019ec3
    ];
    controller.breadcrumbs = breadcrumbsArray;
  }
}<|MERGE_RESOLUTION|>--- conflicted
+++ resolved
@@ -15,11 +15,7 @@
     const breadcrumbsArray = [
       { label: 'Secrets', route: 'secrets', linkExternal: true },
       { label: resolvedModel.backend, route: 'list', model: resolvedModel.backend },
-<<<<<<< HEAD
-      { label: 'Overview' },
-=======
       ...breadcrumbsForSecret(resolvedModel.backend, resolvedModel.path, true),
->>>>>>> e3019ec3
     ];
     controller.breadcrumbs = breadcrumbsArray;
   }
