--- conflicted
+++ resolved
@@ -12,11 +12,7 @@
 // Whenever this value gets updated, sdk/go.mod should be updated to the same value.
 go 1.21
 
-<<<<<<< HEAD
-toolchain go1.21.7
-=======
 toolchain go1.21.8
->>>>>>> a6701dcc
 
 replace github.com/hashicorp/vault/api => ./api
 
@@ -211,11 +207,7 @@
 	go.opentelemetry.io/otel/trace v1.22.0
 	go.uber.org/atomic v1.11.0
 	go.uber.org/goleak v1.2.1
-<<<<<<< HEAD
-	golang.org/x/crypto v0.19.0
-=======
 	golang.org/x/crypto v0.20.0
->>>>>>> a6701dcc
 	golang.org/x/exp v0.0.0-20231006140011-7918f672742d
 	golang.org/x/net v0.21.0
 	golang.org/x/oauth2 v0.13.0
