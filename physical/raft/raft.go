// Copyright (c) HashiCorp, Inc.
// SPDX-License-Identifier: BUSL-1.1

package raft

import (
	"context"
	"crypto/tls"
	"errors"
	"fmt"
	"io"
	"math/rand"
	"os"
	"path/filepath"
	"strconv"
	"sync"
	"sync/atomic"
	"time"

	"github.com/armon/go-metrics"
	"github.com/golang/protobuf/proto"
	bolt "github.com/hashicorp-forge/bbolt"
	log "github.com/hashicorp/go-hclog"
	"github.com/hashicorp/go-raftchunking"
	"github.com/hashicorp/go-secure-stdlib/parseutil"
	"github.com/hashicorp/go-secure-stdlib/tlsutil"
	"github.com/hashicorp/go-uuid"
	goversion "github.com/hashicorp/go-version"
	"github.com/hashicorp/raft"
	autopilot "github.com/hashicorp/raft-autopilot"
	raftboltdb "github.com/hashicorp/raft-boltdb/v2"
	snapshot "github.com/hashicorp/raft-snapshot"
	raftwal "github.com/hashicorp/raft-wal"
	walmetrics "github.com/hashicorp/raft-wal/metrics"
	"github.com/hashicorp/raft-wal/verifier"
	"github.com/hashicorp/vault/helper/metricsutil"
	"github.com/hashicorp/vault/sdk/helper/consts"
	"github.com/hashicorp/vault/sdk/helper/jsonutil"
	"github.com/hashicorp/vault/sdk/logical"
	"github.com/hashicorp/vault/sdk/physical"
	"github.com/hashicorp/vault/vault/cluster"
	"github.com/hashicorp/vault/version"
	etcdbolt "go.etcd.io/bbolt"
)

const (
	// EnvVaultRaftNodeID is used to fetch the Raft node ID from the environment.
	EnvVaultRaftNodeID = "VAULT_RAFT_NODE_ID"

	// EnvVaultRaftPath is used to fetch the path where Raft data is stored from the environment.
	EnvVaultRaftPath = "VAULT_RAFT_PATH"

	// EnvVaultRaftNonVoter is used to override the non_voter config option, telling Vault to join as a non-voter (i.e. read replica).
	EnvVaultRaftNonVoter  = "VAULT_RAFT_RETRY_JOIN_AS_NON_VOTER"
	raftNonVoterConfigKey = "retry_join_as_non_voter"
	raftWalConfigKey      = "raft_wal"
)

var getMmapFlags = func(string) int { return 0 }

// Verify RaftBackend satisfies the correct interfaces
var (
	_ physical.Backend       = (*RaftBackend)(nil)
	_ physical.Transactional = (*RaftBackend)(nil)
	_ physical.HABackend     = (*RaftBackend)(nil)
	_ physical.Lock          = (*RaftLock)(nil)
)

var (
	// raftLogCacheSize is the maximum number of logs to cache in-memory.
	// This is used to reduce disk I/O for the recently committed entries.
	raftLogCacheSize = 512

	raftState                          = "raft/"
	raftWalDir                         = "wal/"
	peersFileName                      = "peers.json"
	restoreOpDelayDuration             = 5 * time.Second
	defaultMaxEntrySize                = uint64(2 * raftchunking.ChunkSize)
	defaultRaftLogVerificationInterval = 60 * time.Second
	minimumRaftLogVerificationInterval = 10 * time.Second

	GetInTxnDisabledError = errors.New("get operations inside transactions are disabled in raft backend")
)

// RaftBackend implements the backend interfaces and uses the raft protocol to
// persist writes to the FSM.
type RaftBackend struct {
	logger log.Logger
	conf   map[string]string
	l      sync.RWMutex

	// fsm is the state store for vault's data
	fsm *FSM

	// raft is the instance of raft we will operate on.
	raft *raft.Raft

	// raftInitCh is used to block during HA lock acquisition if raft
	// has not been initialized yet, which can occur if raft is being
	// used for HA-only.
	raftInitCh chan struct{}

	// raftNotifyCh is used to receive updates about leadership changes
	// regarding this node.
	raftNotifyCh chan bool

	// streamLayer is the network layer used to connect the nodes in the raft
	// cluster.
	streamLayer *raftLayer

	// raftTransport is the transport layer that the raft library uses for RPC
	// communication.
	raftTransport raft.Transport

	// snapStore is our snapshot mechanism.
	snapStore raft.SnapshotStore

	// logStore is used by the raft library to store the raft logs in durable
	// storage.
	logStore raft.LogStore

	// stableStore is used by the raft library to store additional metadata in
	// durable storage.
	stableStore raft.StableStore

	// bootstrapConfig is only set when this node needs to be bootstrapped upon
	// startup.
	bootstrapConfig *raft.Configuration

	// dataDir is the location on the local filesystem that raft and FSM data
	// will be stored.
	dataDir string

	// localID is the ID for this node. This can either be configured in the
	// config file, via a file on disk, or is otherwise randomly generated.
	localID string

	// serverAddressProvider is used to map server IDs to addresses.
	serverAddressProvider raft.ServerAddressProvider

	// permitPool is used to limit the number of concurrent storage calls.
	permitPool *physical.PermitPool

	// maxEntrySize imposes a size limit (in bytes) on a raft entry (put or transaction).
	// It is suggested to use a value of 2x the Raft chunking size for optimal
	// performance.
	maxEntrySize uint64

	// autopilot is the instance of raft-autopilot library implementation of the
	// autopilot features. This will be instantiated in both leader and followers.
	// However, only active node will have a "running" autopilot.
	autopilot *autopilot.Autopilot

	// autopilotConfig represents the configuration required to instantiate autopilot.
	autopilotConfig *AutopilotConfig

	// followerStates represents the information about all the peers of the raft
	// leader. This is used to track some state of the peers and as well as used
	// to see if the peers are "alive" using the heartbeat received from them.
	followerStates *FollowerStates

	// followerHeartbeatTicker is used to compute dead servers using follower
	// state heartbeats.
	followerHeartbeatTicker *time.Ticker

	// disableAutopilot if set will not put autopilot implementation to use. The
	// fallback will be to interact with the raft instance directly. This can only
	// be set during startup via the environment variable
	// VAULT_RAFT_AUTOPILOT_DISABLE during startup and can't be updated once the
	// node is up and running.
	disableAutopilot bool

	// autopilotReconcileInterval is how long between rounds of performing promotions, demotions
	// and leadership transfers.
	autopilotReconcileInterval time.Duration

	// autopilotUpdateInterval is the time between the periodic state updates. These periodic
	// state updates take in known servers from the delegate, request Raft stats be
	// fetched and pull in other inputs such as the Raft configuration to create
	// an updated view of the Autopilot State.
	autopilotUpdateInterval time.Duration

	// upgradeVersion is used to override the Vault SDK version when performing an autopilot automated upgrade.
	upgradeVersion string

	// redundancyZone specifies a redundancy zone for autopilot.
	redundancyZone string

	// nonVoter specifies whether the node should join the cluster as a non-voter. Non-voters get
	// replicated to and can serve reads, but do not take part in leader elections.
	nonVoter bool

	effectiveSDKVersion string
	failGetInTxn        *uint32

	// raftLogVerifierEnabled and raftLogVerificationInterval control enabling the raft log verifier and how often
	// it writes checkpoints.
	raftLogVerifierEnabled      bool
	raftLogVerificationInterval time.Duration
}

// LeaderJoinInfo contains information required by a node to join itself as a
// follower to an existing raft cluster
type LeaderJoinInfo struct {
	// AutoJoin defines any cloud auto-join metadata. If supplied, Vault will
	// attempt to automatically discover peers in addition to what can be provided
	// via 'leader_api_addr'.
	AutoJoin string `json:"auto_join"`

	// AutoJoinScheme defines the optional URI protocol scheme for addresses
	// discovered via auto-join.
	AutoJoinScheme string `json:"auto_join_scheme"`

	// AutoJoinPort defines the optional port used for addressed discovered via
	// auto-join.
	AutoJoinPort uint `json:"auto_join_port"`

	// LeaderAPIAddr is the address of the leader node to connect to
	LeaderAPIAddr string `json:"leader_api_addr"`

	// LeaderCACert is the CA cert of the leader node
	LeaderCACert string `json:"leader_ca_cert"`

	// LeaderClientCert is the client certificate for the follower node to
	// establish client authentication during TLS
	LeaderClientCert string `json:"leader_client_cert"`

	// LeaderClientKey is the client key for the follower node to establish
	// client authentication during TLS.
	LeaderClientKey string `json:"leader_client_key"`

	// LeaderCACertFile is the path on disk to the the CA cert file of the
	// leader node. This should only be provided via Vault's configuration file.
	LeaderCACertFile string `json:"leader_ca_cert_file"`

	// LeaderClientCertFile is the path on disk to the client certificate file
	// for the follower node to establish client authentication during TLS. This
	// should only be provided via Vault's configuration file.
	LeaderClientCertFile string `json:"leader_client_cert_file"`

	// LeaderClientKeyFile is the path on disk to the client key file for the
	// follower node to establish client authentication during TLS. This should
	// only be provided via Vault's configuration file.
	LeaderClientKeyFile string `json:"leader_client_key_file"`

	// LeaderTLSServerName is the optional ServerName to expect in the leader's
	// certificate, instead of the host/IP we're actually connecting to.
	LeaderTLSServerName string `json:"leader_tls_servername"`

	// Retry indicates if the join process should automatically be retried
	Retry bool `json:"-"`

	// TLSConfig for the API client to use when communicating with the leader node
	TLSConfig *tls.Config `json:"-"`
}

type RaftBackendConfig struct {
	Path                        string
	NodeId                      string
	ApplyDelay                  time.Duration
	RaftWal                     bool
	RaftLogVerifierEnabled      bool
	RaftLogVerificationInterval time.Duration
	SnapshotDelay               time.Duration
	MaxEntrySize                uint64
	AutopilotReconcileInterval  time.Duration
	AutopilotUpdateInterval     time.Duration
	AutopilotUpgradeVersion     string
	AutopilotRedundancyZone     string
	RaftNonVoter                bool
	RetryJoin                   string
}

// JoinConfig returns a list of information about possible leader nodes that
// this node can join as a follower
func (b *RaftBackend) JoinConfig() ([]*LeaderJoinInfo, error) {
	config := b.conf["retry_join"]
	if config == "" {
		return nil, nil
	}

	var leaderInfos []*LeaderJoinInfo
	err := jsonutil.DecodeJSON([]byte(config), &leaderInfos)
	if err != nil {
		return nil, fmt.Errorf("failed to decode retry_join config: %w", err)
	}

	if len(leaderInfos) == 0 {
		return nil, errors.New("invalid retry_join config")
	}

	for i, info := range leaderInfos {
		if len(info.AutoJoin) != 0 && len(info.LeaderAPIAddr) != 0 {
			return nil, errors.New("cannot provide both a leader_api_addr and auto_join")
		}

		if info.AutoJoinScheme != "" && (info.AutoJoinScheme != "http" && info.AutoJoinScheme != "https") {
			return nil, fmt.Errorf("invalid scheme %q; must either be http or https", info.AutoJoinScheme)
		}

		info.Retry = true
		info.TLSConfig, err = parseTLSInfo(info)
		if err != nil {
			return nil, fmt.Errorf("failed to create tls config to communicate with leader node (retry_join index: %d): %w", i, err)
		}
	}

	return leaderInfos, nil
}

// parseTLSInfo is a helper for parses the TLS information, preferring file
// paths over raw certificate content.
func parseTLSInfo(leaderInfo *LeaderJoinInfo) (*tls.Config, error) {
	var tlsConfig *tls.Config
	var err error
	if len(leaderInfo.LeaderCACertFile) != 0 || len(leaderInfo.LeaderClientCertFile) != 0 || len(leaderInfo.LeaderClientKeyFile) != 0 {
		tlsConfig, err = tlsutil.LoadClientTLSConfig(leaderInfo.LeaderCACertFile, leaderInfo.LeaderClientCertFile, leaderInfo.LeaderClientKeyFile)
		if err != nil {
			return nil, err
		}
	} else if len(leaderInfo.LeaderCACert) != 0 || len(leaderInfo.LeaderClientCert) != 0 || len(leaderInfo.LeaderClientKey) != 0 {
		tlsConfig, err = tlsutil.ClientTLSConfig([]byte(leaderInfo.LeaderCACert), []byte(leaderInfo.LeaderClientCert), []byte(leaderInfo.LeaderClientKey))
		if err != nil {
			return nil, err
		}
	}
	if tlsConfig != nil {
		tlsConfig.ServerName = leaderInfo.LeaderTLSServerName
	}

	return tlsConfig, nil
}

// EnsurePath is used to make sure a path exists
func EnsurePath(path string, dir bool) error {
	if !dir {
		path = filepath.Dir(path)
	}
	return os.MkdirAll(path, 0o700)
}

// NewRaftBackend constructs a RaftBackend using the given directory
func NewRaftBackend(conf map[string]string, logger log.Logger) (physical.Backend, error) {
	// parse the incoming map into a proper config struct
	backendConfig, err := parseRaftBackendConfig(conf, logger)
	if err != nil {
		return nil, fmt.Errorf("error parsing config: %w", err)
	}

	// Create the FSM.
	fsm, err := NewFSM(backendConfig.Path, backendConfig.NodeId, logger.Named("fsm"))
	if err != nil {
		return nil, fmt.Errorf("failed to create fsm: %v", err)
	}

	if backendConfig.ApplyDelay > 0 {
		fsm.applyCallback = func() {
			time.Sleep(backendConfig.ApplyDelay)
		}
	}

	// Build an all in-memory setup for dev mode, otherwise prepare a full
	// disk-based setup.
	var logStore raft.LogStore
	var stableStore raft.StableStore
	var snapStore raft.SnapshotStore

	var devMode bool
	if devMode {
		store := raft.NewInmemStore()
		stableStore = store
		logStore = store
		snapStore = raft.NewInmemSnapshotStore()
	} else {
		// Create the base raft path.
		raftBasePath := filepath.Join(backendConfig.Path, raftState)
		if err := EnsurePath(raftBasePath, true); err != nil {
			return nil, err
		}
		dbPath := filepath.Join(raftBasePath, "raft.db")

<<<<<<< HEAD
		// If the existing raft db exists from a previous use of BoltDB, warn about this and continue to use BoltDB
		raftDbExists, err := fileExists(dbPath)
=======
		// Create the backend raft store for logs and stable storage.
		dbPath := filepath.Join(path, "raft.db")
		opts := etcdboltOptions(dbPath)
		raftOptions := raftboltdb.Options{
			Path:        dbPath,
			BoltOptions: opts,
		}
		store, err := raftboltdb.New(raftOptions)
>>>>>>> 638522eb
		if err != nil {
			return nil, fmt.Errorf("failed to check if raft.db already exists: %w", err)
		}
		if backendConfig.RaftWal && raftDbExists {
			logger.Warn("raft is configured to use raft-wal for storage but existing raft.db detected. raft-wal config will be ignored.")
			backendConfig.RaftWal = false
		}

		if backendConfig.RaftWal {
			raftWalPath := filepath.Join(raftBasePath, raftWalDir)
			if err := EnsurePath(raftWalPath, true); err != nil {
				return nil, err
			}

			mc := walmetrics.NewGoMetricsCollector([]string{"raft", "wal"}, nil, nil)
			wal, err := raftwal.Open(raftWalPath, raftwal.WithMetricsCollector(mc))
			if err != nil {
				return nil, fmt.Errorf("fail to open write-ahead-log: %w", err)
			}

			stableStore = wal
			logStore = wal
		} else {
			// use the traditional BoltDB setup
			opts := boltOptions(dbPath)
			raftOptions := raftboltdb.Options{
				Path:        dbPath,
				BoltOptions: opts,
			}

			store, err := raftboltdb.New(raftOptions)
			if err != nil {
				return nil, err
			}

			stableStore = store
			logStore = store
		}

		// Create the snapshot store.
		snapshots, err := NewBoltSnapshotStore(raftBasePath, logger.Named("snapshot"), fsm)
		if err != nil {
			return nil, err
		}
		snapStore = snapshots
	}

	// Hook up the verifier if it's enabled
	if backendConfig.RaftLogVerifierEnabled {
		mc := walmetrics.NewGoMetricsCollector([]string{"raft", "logstore", "verifier"}, nil, nil)
		reportFn := makeLogVerifyReportFn(logger.Named("raft.logstore.verifier"))
		v := verifier.NewLogStore(logStore, isLogVerifyCheckpoint, reportFn, mc)
		logStore = v
	}

	// Wrap the store in a LogCache to improve performance.
	cacheStore, err := raft.NewLogCache(raftLogCacheSize, logStore)
	if err != nil {
		return nil, err
	}
	logStore = cacheStore

	if backendConfig.SnapshotDelay > 0 {
		snapStore = newSnapshotStoreDelay(snapStore, backendConfig.SnapshotDelay, logger)
	}

	return &RaftBackend{
		logger:                      logger,
		fsm:                         fsm,
		raftInitCh:                  make(chan struct{}),
		conf:                        conf,
		logStore:                    logStore,
		stableStore:                 stableStore,
		snapStore:                   snapStore,
		dataDir:                     backendConfig.Path,
		localID:                     backendConfig.NodeId,
		permitPool:                  physical.NewPermitPool(physical.DefaultParallelOperations),
		maxEntrySize:                backendConfig.MaxEntrySize,
		followerHeartbeatTicker:     time.NewTicker(time.Second),
		autopilotReconcileInterval:  backendConfig.AutopilotReconcileInterval,
		autopilotUpdateInterval:     backendConfig.AutopilotUpdateInterval,
		redundancyZone:              backendConfig.AutopilotRedundancyZone,
		nonVoter:                    backendConfig.RaftNonVoter,
		upgradeVersion:              backendConfig.AutopilotUpgradeVersion,
		failGetInTxn:                new(uint32),
		raftLogVerifierEnabled:      backendConfig.RaftLogVerifierEnabled,
		raftLogVerificationInterval: backendConfig.RaftLogVerificationInterval,
	}, nil
}

type snapshotStoreDelay struct {
	logger  log.Logger
	wrapped raft.SnapshotStore
	delay   time.Duration
}

func (s snapshotStoreDelay) Create(version raft.SnapshotVersion, index, term uint64, configuration raft.Configuration, configurationIndex uint64, trans raft.Transport) (raft.SnapshotSink, error) {
	s.logger.Trace("delaying before creating snapshot", "delay", s.delay)
	time.Sleep(s.delay)
	return s.wrapped.Create(version, index, term, configuration, configurationIndex, trans)
}

func (s snapshotStoreDelay) List() ([]*raft.SnapshotMeta, error) {
	return s.wrapped.List()
}

func (s snapshotStoreDelay) Open(id string) (*raft.SnapshotMeta, io.ReadCloser, error) {
	return s.wrapped.Open(id)
}

var _ raft.SnapshotStore = &snapshotStoreDelay{}

func newSnapshotStoreDelay(snap raft.SnapshotStore, delay time.Duration, logger log.Logger) *snapshotStoreDelay {
	return &snapshotStoreDelay{
		logger:  logger,
		wrapped: snap,
		delay:   delay,
	}
}

// Close is used to gracefully close all file resources.  N.B. This method
// should only be called if you are sure the RaftBackend will never be used
// again.
func (b *RaftBackend) Close() error {
	b.l.Lock()
	defer b.l.Unlock()

	if err := b.fsm.Close(); err != nil {
		return err
	}

	closeBackend := func(c io.Closer) error {
		if err := c.Close(); err != nil {
			return err
		}

		return nil
	}

	switch t := b.stableStore.(type) {
	case *raftboltdb.BoltStore:
		return closeBackend(t)
	case *raftwal.WAL:
		return closeBackend(t)
	default:
		return nil
	}
}

func (b *RaftBackend) FailGetInTxn(fail bool) {
	var val uint32
	if fail {
		val = 1
	}
	atomic.StoreUint32(b.failGetInTxn, val)
}

func (b *RaftBackend) SetEffectiveSDKVersion(sdkVersion string) {
	b.l.Lock()
	b.effectiveSDKVersion = sdkVersion
	b.l.Unlock()
}

func (b *RaftBackend) RedundancyZone() string {
	b.l.RLock()
	defer b.l.RUnlock()

	return b.redundancyZone
}

func (b *RaftBackend) NonVoter() bool {
	b.l.RLock()
	defer b.l.RUnlock()

	return b.nonVoter
}

func (b *RaftBackend) EffectiveVersion() string {
	b.l.RLock()
	defer b.l.RUnlock()

	if b.upgradeVersion != "" {
		return b.upgradeVersion
	}

	return version.GetVersion().Version
}

func (b *RaftBackend) verificationInterval() time.Duration {
	b.l.RLock()
	defer b.l.RUnlock()

	return b.raftLogVerificationInterval
}

func (b *RaftBackend) verifierEnabled() bool {
	b.l.RLock()
	defer b.l.RUnlock()

	return b.raftLogVerifierEnabled
}

// DisableUpgradeMigration returns the state of the DisableUpgradeMigration config flag and whether it was set or not
func (b *RaftBackend) DisableUpgradeMigration() (bool, bool) {
	b.l.RLock()
	defer b.l.RUnlock()

	if b.autopilotConfig == nil {
		return false, false
	}

	return b.autopilotConfig.DisableUpgradeMigration, true
}

// RunRaftWalVerifier runs a raft log store verifier in the background, if configured to do so.
// This periodically writes out special raft logs to verify that the log store is not corrupting data.
func (b *RaftBackend) RunRaftWalVerifier(ctx context.Context) {
	if !b.verifierEnabled() {
		return
	}

	go func() {
		ticker := time.NewTicker(b.verificationInterval())
		defer ticker.Stop()

		logger := b.logger.Named("raft-wal-verifier")

		for {
			select {
			case <-ticker.C:
				err := b.applyVerifierCheckpoint()
				if err != nil {
					logger.Error("error applying verification checkpoint", "error", err)
				}
				logger.Debug("sent verification checkpoint")
			case <-ctx.Done():
				return
			}
		}
	}()
}

func (b *RaftBackend) applyVerifierCheckpoint() error {
	data := make([]byte, 1)
	data[0] = byte(verifierCheckpointOp)

	b.permitPool.Acquire()
	b.l.RLock()

	var err error
	applyFuture := b.raft.Apply(data, 0)
	if e := applyFuture.Error(); e != nil {
		err = e
	}

	// TODO: do we need to wait for the response?
	_ = applyFuture.Response()
	b.l.RUnlock()
	b.permitPool.Release()

	return err
}

// isLogVerifyCheckpoint is the verifier.IsCheckpointFn that can decode our raft logs for
// their type.
func isLogVerifyCheckpoint(l *raft.Log) (bool, error) {
	if len(l.Data) < 1 {
		// Shouldn't be possible! But no need to make it an error if it wasn't one
		// before.
		return false, nil
	}

	if l.Data[0] == byte(verifierCheckpointOp) {
		return true, nil
	}

	return false, nil
}

func makeLogVerifyReportFn(logger log.Logger) verifier.ReportFn {
	return func(r verifier.VerificationReport) {
		if r.SkippedRange != nil {
			logger.Warn("verification skipped range, consider decreasing validation interval if this is frequent",
				"rangeStart", int64(r.SkippedRange.Start),
				"rangeEnd", int64(r.SkippedRange.End),
			)
		}

		l2 := logger.With(
			"rangeStart", int64(r.Range.Start),
			"rangeEnd", int64(r.Range.End),
			"leaderChecksum", fmt.Sprintf("%08x", r.ExpectedSum),
			"elapsed", r.Elapsed,
		)

		if r.Err == nil {
			l2.Info("verification checksum OK",
				"readChecksum", fmt.Sprintf("%08x", r.ReadSum),
			)
			return
		}

		if errors.Is(r.Err, verifier.ErrRangeMismatch) {
			l2.Warn("verification checksum skipped as we don't have all logs in range")
			return
		}

		var csErr verifier.ErrChecksumMismatch
		if errors.As(r.Err, &csErr) {
			if r.WrittenSum > 0 && r.WrittenSum != r.ExpectedSum {
				// The failure occurred before the follower wrote to the log so it
				// must be corrupted in flight from the leader!
				l2.Error("verification checksum FAILED: in-flight corruption",
					"followerWriteChecksum", fmt.Sprintf("%08x", r.WrittenSum),
					"readChecksum", fmt.Sprintf("%08x", r.ReadSum),
				)
			} else {
				l2.Error("verification checksum FAILED: storage corruption",
					"followerWriteChecksum", fmt.Sprintf("%08x", r.WrittenSum),
					"readChecksum", fmt.Sprintf("%08x", r.ReadSum),
				)
			}
			return
		}

		// Some other unknown error occurred
		l2.Error(r.Err.Error())
	}
}

func (b *RaftBackend) CollectMetrics(sink *metricsutil.ClusterMetricSink) {
	var stats map[string]string
	var logStoreStats *bolt.Stats

	b.l.RLock()
	if boltStore, ok := b.stableStore.(*raftboltdb.BoltStore); ok {
		bss := boltStore.Stats()
		logStoreStats = &bss
	}

	if b.raft != nil {
		stats = b.raft.Stats()
	}

	fsmStats := b.fsm.Stats()
	b.l.RUnlock()
<<<<<<< HEAD

	if logStoreStats != nil {
		b.collectMetricsWithStats(*logStoreStats, sink, "logstore")
	}

=======
	b.collectEtcdBoltMetricsWithStats(logstoreStats, sink, "logstore")
>>>>>>> 638522eb
	b.collectMetricsWithStats(fsmStats, sink, "fsm")
	labels := []metrics.Label{
		{
			Name:  "peer_id",
			Value: b.localID,
		},
	}

	if stats != nil {
		for _, key := range []string{"term", "commit_index", "applied_index", "fsm_pending"} {
			n, err := strconv.ParseUint(stats[key], 10, 64)
			if err == nil {
				sink.SetGaugeWithLabels([]string{"raft_storage", "stats", key}, float32(n), labels)
			}
		}
	}
}

func (b *RaftBackend) collectMetricsWithStats(stats bolt.Stats, sink *metricsutil.ClusterMetricSink, database string) {
	txstats := stats.TxStats
	labels := []metricsutil.Label{{"database", database}}
	sink.SetGaugeWithLabels([]string{"raft_storage", "bolt", "freelist", "free_pages"}, float32(stats.FreePageN), labels)
	sink.SetGaugeWithLabels([]string{"raft_storage", "bolt", "freelist", "pending_pages"}, float32(stats.PendingPageN), labels)
	sink.SetGaugeWithLabels([]string{"raft_storage", "bolt", "freelist", "allocated_bytes"}, float32(stats.FreeAlloc), labels)
	sink.SetGaugeWithLabels([]string{"raft_storage", "bolt", "freelist", "used_bytes"}, float32(stats.FreelistInuse), labels)
	sink.SetGaugeWithLabels([]string{"raft_storage", "bolt", "transaction", "started_read_transactions"}, float32(stats.TxN), labels)
	sink.SetGaugeWithLabels([]string{"raft_storage", "bolt", "transaction", "currently_open_read_transactions"}, float32(stats.OpenTxN), labels)
	sink.SetGaugeWithLabels([]string{"raft_storage", "bolt", "page", "count"}, float32(txstats.GetPageCount()), labels)
	sink.SetGaugeWithLabels([]string{"raft_storage", "bolt", "page", "bytes_allocated"}, float32(txstats.GetPageAlloc()), labels)
	sink.SetGaugeWithLabels([]string{"raft_storage", "bolt", "cursor", "count"}, float32(txstats.GetCursorCount()), labels)
	sink.SetGaugeWithLabels([]string{"raft_storage", "bolt", "node", "count"}, float32(txstats.GetNodeCount()), labels)
	sink.SetGaugeWithLabels([]string{"raft_storage", "bolt", "node", "dereferences"}, float32(txstats.GetNodeDeref()), labels)
	sink.SetGaugeWithLabels([]string{"raft_storage", "bolt", "rebalance", "count"}, float32(txstats.GetRebalance()), labels)
	sink.AddSampleWithLabels([]string{"raft_storage", "bolt", "rebalance", "time"}, float32(txstats.GetRebalanceTime().Milliseconds()), labels)
	sink.SetGaugeWithLabels([]string{"raft_storage", "bolt", "split", "count"}, float32(txstats.GetSplit()), labels)
	sink.SetGaugeWithLabels([]string{"raft_storage", "bolt", "spill", "count"}, float32(txstats.GetSpill()), labels)
	sink.AddSampleWithLabels([]string{"raft_storage", "bolt", "spill", "time"}, float32(txstats.GetSpillTime().Milliseconds()), labels)
	sink.SetGaugeWithLabels([]string{"raft_storage", "bolt", "write", "count"}, float32(txstats.GetWrite()), labels)
	sink.IncrCounterWithLabels([]string{"raft_storage", "bolt", "write", "time"}, float32(txstats.GetWriteTime().Milliseconds()), labels)
}

func (b *RaftBackend) collectEtcdBoltMetricsWithStats(stats etcdbolt.Stats, sink *metricsutil.ClusterMetricSink, database string) {
	txstats := stats.TxStats
	labels := []metricsutil.Label{{"database", database}}
	sink.SetGaugeWithLabels([]string{"raft_storage", "bolt", "freelist", "free_pages"}, float32(stats.FreePageN), labels)
	sink.SetGaugeWithLabels([]string{"raft_storage", "bolt", "freelist", "pending_pages"}, float32(stats.PendingPageN), labels)
	sink.SetGaugeWithLabels([]string{"raft_storage", "bolt", "freelist", "allocated_bytes"}, float32(stats.FreeAlloc), labels)
	sink.SetGaugeWithLabels([]string{"raft_storage", "bolt", "freelist", "used_bytes"}, float32(stats.FreelistInuse), labels)
	sink.SetGaugeWithLabels([]string{"raft_storage", "bolt", "transaction", "started_read_transactions"}, float32(stats.TxN), labels)
	sink.SetGaugeWithLabels([]string{"raft_storage", "bolt", "transaction", "currently_open_read_transactions"}, float32(stats.OpenTxN), labels)
	sink.SetGaugeWithLabels([]string{"raft_storage", "bolt", "page", "count"}, float32(txstats.GetPageCount()), labels)
	sink.SetGaugeWithLabels([]string{"raft_storage", "bolt", "page", "bytes_allocated"}, float32(txstats.GetPageAlloc()), labels)
	sink.SetGaugeWithLabels([]string{"raft_storage", "bolt", "cursor", "count"}, float32(txstats.GetCursorCount()), labels)
	sink.SetGaugeWithLabels([]string{"raft_storage", "bolt", "node", "count"}, float32(txstats.GetNodeCount()), labels)
	sink.SetGaugeWithLabels([]string{"raft_storage", "bolt", "node", "dereferences"}, float32(txstats.GetNodeDeref()), labels)
	sink.SetGaugeWithLabels([]string{"raft_storage", "bolt", "rebalance", "count"}, float32(txstats.GetRebalance()), labels)
	sink.AddSampleWithLabels([]string{"raft_storage", "bolt", "rebalance", "time"}, float32(txstats.GetRebalanceTime().Milliseconds()), labels)
	sink.SetGaugeWithLabels([]string{"raft_storage", "bolt", "split", "count"}, float32(txstats.GetSplit()), labels)
	sink.SetGaugeWithLabels([]string{"raft_storage", "bolt", "spill", "count"}, float32(txstats.GetSpill()), labels)
	sink.AddSampleWithLabels([]string{"raft_storage", "bolt", "spill", "time"}, float32(txstats.GetSpillTime().Milliseconds()), labels)
	sink.SetGaugeWithLabels([]string{"raft_storage", "bolt", "write", "count"}, float32(txstats.GetWrite()), labels)
	sink.IncrCounterWithLabels([]string{"raft_storage", "bolt", "write", "time"}, float32(txstats.GetWriteTime().Milliseconds()), labels)
}

// RaftServer has information about a server in the Raft configuration
type RaftServer struct {
	// NodeID is the name of the server
	NodeID string `json:"node_id"`

	// Address is the IP:port of the server, used for Raft communications
	Address string `json:"address"`

	// Leader is true if this server is the current cluster leader
	Leader bool `json:"leader"`

	// Protocol version is the raft protocol version used by the server
	ProtocolVersion string `json:"protocol_version"`

	// Voter is true if this server has a vote in the cluster. This might
	// be false if the server is staging and still coming online.
	Voter bool `json:"voter"`
}

// RaftConfigurationResponse is returned when querying for the current Raft
// configuration.
type RaftConfigurationResponse struct {
	// Servers has the list of servers in the Raft configuration.
	Servers []*RaftServer `json:"servers"`

	// Index has the Raft index of this configuration.
	Index uint64 `json:"index"`
}

// Peer defines the ID and Address for a given member of the raft cluster.
type Peer struct {
	ID       string `json:"id"`
	Address  string `json:"address"`
	Suffrage int    `json:"suffrage"`
}

// NodeID returns the identifier of the node
func (b *RaftBackend) NodeID() string {
	return b.localID
}

// Initialized tells if raft is running or not
func (b *RaftBackend) Initialized() bool {
	b.l.RLock()
	init := b.raft != nil
	b.l.RUnlock()
	return init
}

// SetTLSKeyring is used to install a new keyring. If the active key has changed
// it will also close any network connections or streams forcing a reconnect
// with the new key.
func (b *RaftBackend) SetTLSKeyring(keyring *TLSKeyring) error {
	b.l.RLock()
	err := b.streamLayer.setTLSKeyring(keyring)
	b.l.RUnlock()

	return err
}

// SetServerAddressProvider sets a the address provider for determining the raft
// node addresses. This is currently only used in tests.
func (b *RaftBackend) SetServerAddressProvider(provider raft.ServerAddressProvider) {
	b.l.Lock()
	b.serverAddressProvider = provider
	b.l.Unlock()
}

// Bootstrap prepares the given peers to be part of the raft cluster
func (b *RaftBackend) Bootstrap(peers []Peer) error {
	b.l.Lock()
	defer b.l.Unlock()

	hasState, err := raft.HasExistingState(b.logStore, b.stableStore, b.snapStore)
	if err != nil {
		return err
	}

	if hasState {
		return errors.New("error bootstrapping cluster: cluster already has state")
	}

	raftConfig := &raft.Configuration{
		Servers: make([]raft.Server, len(peers)),
	}

	for i, p := range peers {
		raftConfig.Servers[i] = raft.Server{
			ID:       raft.ServerID(p.ID),
			Address:  raft.ServerAddress(p.Address),
			Suffrage: raft.ServerSuffrage(p.Suffrage),
		}
	}

	// Store the config for later use
	b.bootstrapConfig = raftConfig
	return nil
}

// SetRestoreCallback sets the callback to be used when a restoreCallbackOp is
// processed through the FSM.
func (b *RaftBackend) SetRestoreCallback(restoreCb restoreCallback) {
	b.fsm.l.Lock()
	b.fsm.restoreCb = restoreCb
	b.fsm.l.Unlock()
}

func (b *RaftBackend) applyConfigSettings(config *raft.Config) error {
	config.Logger = b.logger
	multiplierRaw, ok := b.conf["performance_multiplier"]
	multiplier := 5
	if ok {
		var err error
		multiplier, err = strconv.Atoi(multiplierRaw)
		if err != nil {
			return err
		}
	}
	config.ElectionTimeout *= time.Duration(multiplier)
	config.HeartbeatTimeout *= time.Duration(multiplier)
	config.LeaderLeaseTimeout *= time.Duration(multiplier)

	snapThresholdRaw, ok := b.conf["snapshot_threshold"]
	if ok {
		var err error
		snapThreshold, err := strconv.Atoi(snapThresholdRaw)
		if err != nil {
			return err
		}
		config.SnapshotThreshold = uint64(snapThreshold)
	}

	trailingLogsRaw, ok := b.conf["trailing_logs"]
	if ok {
		var err error
		trailingLogs, err := strconv.Atoi(trailingLogsRaw)
		if err != nil {
			return err
		}
		config.TrailingLogs = uint64(trailingLogs)
	}
	snapshotIntervalRaw, ok := b.conf["snapshot_interval"]
	if ok {
		var err error
		snapshotInterval, err := parseutil.ParseDurationSecond(snapshotIntervalRaw)
		if err != nil {
			return err
		}
		config.SnapshotInterval = snapshotInterval
	}

	config.NoSnapshotRestoreOnStart = true
	config.MaxAppendEntries = 64

	// Setting BatchApplyCh allows the raft library to enqueue up to
	// MaxAppendEntries into each raft apply rather than relying on the
	// scheduler.
	config.BatchApplyCh = true

	b.logger.Trace("applying raft config", "inputs", b.conf)
	return nil
}

// SetupOpts are used to pass options to the raft setup function.
type SetupOpts struct {
	// TLSKeyring is the keyring to use for the cluster traffic.
	TLSKeyring *TLSKeyring

	// ClusterListener is the cluster hook used to register the raft handler and
	// client with core's cluster listeners.
	ClusterListener cluster.ClusterHook

	// StartAsLeader is used to specify this node should start as leader and
	// bypass the leader election. This should be used with caution.
	StartAsLeader bool

	// RecoveryModeConfig is the configuration for the raft cluster in recovery
	// mode.
	RecoveryModeConfig *raft.Configuration
}

func (b *RaftBackend) StartRecoveryCluster(ctx context.Context, peer Peer) error {
	recoveryModeConfig := &raft.Configuration{
		Servers: []raft.Server{
			{
				ID:      raft.ServerID(peer.ID),
				Address: raft.ServerAddress(peer.Address),
			},
		},
	}

	return b.SetupCluster(context.Background(), SetupOpts{
		StartAsLeader:      true,
		RecoveryModeConfig: recoveryModeConfig,
	})
}

func (b *RaftBackend) HasState() (bool, error) {
	b.l.RLock()
	defer b.l.RUnlock()

	return raft.HasExistingState(b.logStore, b.stableStore, b.snapStore)
}

// SetupCluster starts the raft cluster and enables the networking needed for
// the raft nodes to communicate.
func (b *RaftBackend) SetupCluster(ctx context.Context, opts SetupOpts) error {
	b.logger.Trace("setting up raft cluster")

	b.l.Lock()
	defer b.l.Unlock()

	// We are already unsealed
	if b.raft != nil {
		b.logger.Debug("raft already started, not setting up cluster")
		return nil
	}

	if len(b.localID) == 0 {
		return errors.New("no local node id configured")
	}

	// Setup the raft config
	raftConfig := raft.DefaultConfig()
	if err := b.applyConfigSettings(raftConfig); err != nil {
		return err
	}

	listenerIsNil := func(cl cluster.ClusterHook) bool {
		switch {
		case opts.ClusterListener == nil:
			return true
		default:
			// Concrete type checks
			switch cl.(type) {
			case *cluster.Listener:
				return cl.(*cluster.Listener) == nil
			}
		}
		return false
	}

	var initialTimeoutMultiplier time.Duration
	switch {
	case opts.TLSKeyring == nil && listenerIsNil(opts.ClusterListener):
		// If we don't have a provided network we use an in-memory one.
		// This allows us to bootstrap a node without bringing up a cluster
		// network. This will be true during bootstrap, tests and dev modes.
		_, b.raftTransport = raft.NewInmemTransportWithTimeout(raft.ServerAddress(b.localID), time.Second)
	case opts.TLSKeyring == nil:
		return errors.New("no keyring provided")
	case listenerIsNil(opts.ClusterListener):
		return errors.New("no cluster listener provided")
	default:
		initialTimeoutMultiplier = 3
		if !opts.StartAsLeader {
			electionTimeout, heartbeatTimeout := raftConfig.ElectionTimeout, raftConfig.HeartbeatTimeout
			// Use bigger values for first election
			raftConfig.ElectionTimeout *= initialTimeoutMultiplier
			raftConfig.HeartbeatTimeout *= initialTimeoutMultiplier
			b.logger.Trace("using larger timeouts for raft at startup",
				"initial_election_timeout", raftConfig.ElectionTimeout,
				"initial_heartbeat_timeout", raftConfig.HeartbeatTimeout,
				"normal_election_timeout", electionTimeout,
				"normal_heartbeat_timeout", heartbeatTimeout)
		}

		// Set the local address and localID in the streaming layer and the raft config.
		streamLayer, err := NewRaftLayer(b.logger.Named("stream"), opts.TLSKeyring, opts.ClusterListener)
		if err != nil {
			return err
		}
		transConfig := &raft.NetworkTransportConfig{
			Stream:                streamLayer,
			MaxPool:               3,
			Timeout:               10 * time.Second,
			ServerAddressProvider: b.serverAddressProvider,
			Logger:                b.logger.Named("raft-net"),
		}
		transport := raft.NewNetworkTransportWithConfig(transConfig)

		b.streamLayer = streamLayer
		b.raftTransport = transport
	}

	raftConfig.LocalID = raft.ServerID(b.localID)

	// Set up a channel for reliable leader notifications.
	raftNotifyCh := make(chan bool, 10)
	raftConfig.NotifyCh = raftNotifyCh

	// If we have a bootstrapConfig set we should bootstrap now.
	if b.bootstrapConfig != nil {
		bootstrapConfig := b.bootstrapConfig
		// Unset the bootstrap config
		b.bootstrapConfig = nil

		// Bootstrap raft with our known cluster members.
		if err := raft.BootstrapCluster(raftConfig, b.logStore, b.stableStore, b.snapStore, b.raftTransport, *bootstrapConfig); err != nil {
			return err
		}
	}

	// Setup the Raft store.
	b.fsm.SetNoopRestore(true)

	raftPath := filepath.Join(b.dataDir, raftState)
	peersFile := filepath.Join(raftPath, peersFileName)
	_, err := os.Stat(peersFile)
	if err == nil {
		b.logger.Info("raft recovery initiated", "recovery_file", peersFileName)

		recoveryConfig, err := raft.ReadConfigJSON(peersFile)
		if err != nil {
			return fmt.Errorf("raft recovery failed to parse peers.json: %w", err)
		}

		// Non-voting servers are only allowed in enterprise. If Suffrage is disabled,
		// error out to indicate that it isn't allowed.
		for idx := range recoveryConfig.Servers {
			if !nonVotersAllowed && recoveryConfig.Servers[idx].Suffrage == raft.Nonvoter {
				return fmt.Errorf("raft recovery failed to parse configuration for node %q: setting `non_voter` is only supported in enterprise", recoveryConfig.Servers[idx].ID)
			}
		}

		b.logger.Info("raft recovery found new config", "config", recoveryConfig)

		err = raft.RecoverCluster(raftConfig, b.fsm, b.logStore, b.stableStore, b.snapStore, b.raftTransport, recoveryConfig)
		if err != nil {
			return fmt.Errorf("raft recovery failed: %w", err)
		}

		err = os.Remove(peersFile)
		if err != nil {
			return fmt.Errorf("raft recovery failed to delete peers.json; please delete manually: %w", err)
		}
		b.logger.Info("raft recovery deleted peers.json")
	}

	if opts.RecoveryModeConfig != nil {
		err = raft.RecoverCluster(raftConfig, b.fsm, b.logStore, b.stableStore, b.snapStore, b.raftTransport, *opts.RecoveryModeConfig)
		if err != nil {
			return fmt.Errorf("recovering raft cluster failed: %w", err)
		}
	}

	b.logger.Info("creating Raft", "config", fmt.Sprintf("%#v", raftConfig))
	raftObj, err := raft.NewRaft(raftConfig, b.fsm.chunker, b.logStore, b.stableStore, b.snapStore, b.raftTransport)
	b.fsm.SetNoopRestore(false)
	if err != nil {
		return err
	}

	// If we are expecting to start as leader wait until we win the election.
	// This should happen quickly since there is only one node in the cluster.
	// StartAsLeader is only set during init, recovery mode, storage migration,
	// and tests.
	if opts.StartAsLeader {
		// ticker is used to prevent memory leak of using time.After in
		// for - select pattern.
		ticker := time.NewTicker(10 * time.Millisecond)
		defer ticker.Stop()
		for {
			if raftObj.State() == raft.Leader {
				break
			}

			ticker.Reset(10 * time.Millisecond)
			select {
			case <-ctx.Done():
				future := raftObj.Shutdown()
				if future.Error() != nil {
					return fmt.Errorf("shutdown while waiting for leadership: %w", future.Error())
				}

				return errors.New("shutdown while waiting for leadership")
			case <-ticker.C:
			}
		}
	}

	b.raft = raftObj
	b.raftNotifyCh = raftNotifyCh

	if err := b.fsm.upgradeLocalNodeConfig(); err != nil {
		b.logger.Error("failed to upgrade local node configuration")
		return err
	}

	if b.streamLayer != nil {
		// Add Handler to the cluster.
		opts.ClusterListener.AddHandler(consts.RaftStorageALPN, b.streamLayer)

		// Add Client to the cluster.
		opts.ClusterListener.AddClient(consts.RaftStorageALPN, b.streamLayer)
	}

	// Close the init channel to signal setup has been completed
	close(b.raftInitCh)

	reloadConfig := func() {
		newCfg := raft.ReloadableConfig{
			TrailingLogs:      raftConfig.TrailingLogs,
			SnapshotInterval:  raftConfig.SnapshotInterval,
			SnapshotThreshold: raftConfig.SnapshotThreshold,
			HeartbeatTimeout:  raftConfig.HeartbeatTimeout / initialTimeoutMultiplier,
			ElectionTimeout:   raftConfig.ElectionTimeout / initialTimeoutMultiplier,
		}
		err := raftObj.ReloadConfig(newCfg)
		if err != nil {
			b.logger.Error("failed to reload raft config to set lower timeouts", "error", err)
		} else {
			b.logger.Trace("reloaded raft config to set lower timeouts", "config", fmt.Sprintf("%#v", newCfg))
		}
	}
	confFuture := raftObj.GetConfiguration()
	numServers := 0
	if err := confFuture.Error(); err != nil {
		// This should probably never happen, but just in case we'll log the error.
		// We'll default in this case to the multi-node behaviour.
		b.logger.Error("failed to read raft configuration", "error", err)
	} else {
		clusterConf := confFuture.Configuration()
		numServers = len(clusterConf.Servers)
	}
	if initialTimeoutMultiplier != 0 {
		if numServers == 1 {
			reloadConfig()
		} else {
			go func() {
				ticker := time.NewTicker(50 * time.Millisecond)
				// Emulate the random timeout used in Raft lib, to ensure that
				// if all nodes are brought up simultaneously, they don't all
				// call for an election at once.
				extra := time.Duration(rand.Int63()) % raftConfig.HeartbeatTimeout
				timeout := time.NewTimer(raftConfig.HeartbeatTimeout + extra)
				for {
					select {
					case <-ticker.C:
						switch raftObj.State() {
						case raft.Candidate, raft.Leader:
							b.logger.Trace("triggering raft config reload due to being candidate or leader")
							reloadConfig()
							return
						case raft.Shutdown:
							return
						}
					case <-timeout.C:
						b.logger.Trace("triggering raft config reload due to initial timeout")
						reloadConfig()
						return
					}
				}
			}()
		}
	}

	b.logger.Trace("finished setting up raft cluster")
	return nil
}

// TeardownCluster shuts down the raft cluster
func (b *RaftBackend) TeardownCluster(clusterListener cluster.ClusterHook) error {
	if clusterListener != nil {
		clusterListener.StopHandler(consts.RaftStorageALPN)
		clusterListener.RemoveClient(consts.RaftStorageALPN)
	}

	b.l.Lock()

	// Perform shutdown only if the raft object is non-nil. The object could be nil
	// if the node is unsealed but has not joined the peer set.
	var future raft.Future
	if b.raft != nil {
		future = b.raft.Shutdown()
	}

	b.raft = nil

	// If we're tearing down, then we need to recreate the raftInitCh
	b.raftInitCh = make(chan struct{})
	b.l.Unlock()

	if future != nil {
		return future.Error()
	}

	return nil
}

// CommittedIndex returns the latest index committed to stable storage
func (b *RaftBackend) CommittedIndex() uint64 {
	b.l.RLock()
	defer b.l.RUnlock()

	if b.raft == nil {
		return 0
	}

	return b.raft.LastIndex()
}

// AppliedIndex returns the latest index applied to the FSM
func (b *RaftBackend) AppliedIndex() uint64 {
	b.l.RLock()
	defer b.l.RUnlock()

	if b.fsm == nil {
		return 0
	}

	// We use the latest index that the FSM has seen here, which may be behind
	// raft.AppliedIndex() due to the async nature of the raft library.
	indexState, _ := b.fsm.LatestState()
	return indexState.Index
}

// Term returns the raft term of this node.
func (b *RaftBackend) Term() uint64 {
	b.l.RLock()
	defer b.l.RUnlock()

	if b.fsm == nil {
		return 0
	}

	// We use the latest index that the FSM has seen here, which may be behind
	// raft.AppliedIndex() due to the async nature of the raft library.
	indexState, _ := b.fsm.LatestState()
	return indexState.Term
}

// RemovePeer removes the given peer ID from the raft cluster. If the node is
// ourselves we will give up leadership.
func (b *RaftBackend) RemovePeer(ctx context.Context, peerID string) error {
	b.l.RLock()
	defer b.l.RUnlock()

	if err := ctx.Err(); err != nil {
		return err
	}

	if b.disableAutopilot {
		if b.raft == nil {
			return errors.New("raft storage is not initialized")
		}
		b.logger.Trace("removing server from raft", "id", peerID)
		future := b.raft.RemoveServer(raft.ServerID(peerID), 0, 0)
		return future.Error()
	}

	if b.autopilot == nil {
		return errors.New("raft storage autopilot is not initialized")
	}

	b.logger.Trace("removing server from raft via autopilot", "id", peerID)
	return b.autopilot.RemoveServer(raft.ServerID(peerID))
}

// GetConfigurationOffline is used to read the stale, last known raft
// configuration to this node. It accesses the last state written into the
// FSM. When a server is online use GetConfiguration instead.
func (b *RaftBackend) GetConfigurationOffline() (*RaftConfigurationResponse, error) {
	b.l.RLock()
	defer b.l.RUnlock()

	if b.raft != nil {
		return nil, errors.New("raft storage is initialized, used GetConfiguration instead")
	}

	if b.fsm == nil {
		return nil, nil
	}

	state, configuration := b.fsm.LatestState()
	config := &RaftConfigurationResponse{
		Index: state.Index,
	}

	if configuration == nil || configuration.Servers == nil {
		return config, nil
	}

	for _, server := range configuration.Servers {
		entry := &RaftServer{
			NodeID:  server.Id,
			Address: server.Address,
			// Since we are offline no node is the leader.
			Leader: false,
			Voter:  raft.ServerSuffrage(server.Suffrage) == raft.Voter,
		}
		config.Servers = append(config.Servers, entry)
	}

	return config, nil
}

func (b *RaftBackend) GetConfiguration(ctx context.Context) (*RaftConfigurationResponse, error) {
	if err := ctx.Err(); err != nil {
		return nil, err
	}

	b.l.RLock()
	defer b.l.RUnlock()

	if b.raft == nil {
		return nil, errors.New("raft storage is not initialized")
	}

	future := b.raft.GetConfiguration()
	if err := future.Error(); err != nil {
		return nil, err
	}

	config := &RaftConfigurationResponse{
		Index: future.Index(),
	}

	for _, server := range future.Configuration().Servers {
		entry := &RaftServer{
			NodeID:  string(server.ID),
			Address: string(server.Address),
			// Since we only service this request on the active node our node ID
			// denotes the raft leader.
			Leader:          string(server.ID) == b.NodeID(),
			Voter:           server.Suffrage == raft.Voter,
			ProtocolVersion: strconv.Itoa(raft.ProtocolVersionMax),
		}

		config.Servers = append(config.Servers, entry)
	}

	return config, nil
}

// AddPeer adds a new server to the raft cluster
func (b *RaftBackend) AddPeer(ctx context.Context, peerID, clusterAddr string) error {
	if err := ctx.Err(); err != nil {
		return err
	}

	b.l.RLock()
	defer b.l.RUnlock()

	if b.disableAutopilot {
		if b.raft == nil {
			return errors.New("raft storage is not initialized")
		}
		b.logger.Trace("adding server to raft", "id", peerID)
		future := b.raft.AddVoter(raft.ServerID(peerID), raft.ServerAddress(clusterAddr), 0, 0)
		return future.Error()
	}

	if b.autopilot == nil {
		return errors.New("raft storage autopilot is not initialized")
	}

	b.logger.Trace("adding server to raft via autopilot", "id", peerID)
	return b.autopilot.AddServer(&autopilot.Server{
		ID:          raft.ServerID(peerID),
		Name:        peerID,
		Address:     raft.ServerAddress(clusterAddr),
		RaftVersion: raft.ProtocolVersionMax,
		NodeType:    autopilot.NodeVoter,
	})
}

// Peers returns all the servers present in the raft cluster
func (b *RaftBackend) Peers(ctx context.Context) ([]Peer, error) {
	if err := ctx.Err(); err != nil {
		return nil, err
	}

	b.l.RLock()
	defer b.l.RUnlock()

	if b.raft == nil {
		return nil, errors.New("raft storage is not initialized")
	}

	future := b.raft.GetConfiguration()
	if err := future.Error(); err != nil {
		return nil, err
	}

	ret := make([]Peer, len(future.Configuration().Servers))
	for i, s := range future.Configuration().Servers {
		ret[i] = Peer{
			ID:       string(s.ID),
			Address:  string(s.Address),
			Suffrage: int(s.Suffrage),
		}
	}

	return ret, nil
}

// SnapshotHTTP is a wrapper for Snapshot that sends the snapshot as an HTTP
// response.
func (b *RaftBackend) SnapshotHTTP(out *logical.HTTPResponseWriter, sealer snapshot.Sealer) error {
	out.Header().Add("Content-Disposition", "attachment")
	out.Header().Add("Content-Type", "application/gzip")

	return b.Snapshot(out, sealer)
}

// Snapshot takes a raft snapshot, packages it into a archive file and writes it
// to the provided writer. Seal access is used to encrypt the SHASUM file so we
// can validate the snapshot was taken using the same root keys or not.
func (b *RaftBackend) Snapshot(out io.Writer, sealer snapshot.Sealer) error {
	b.l.RLock()
	defer b.l.RUnlock()

	if b.raft == nil {
		return errors.New("raft storage is sealed")
	}

	return snapshot.Write(b.logger.Named("snapshot"), b.raft, sealer, out)
}

// WriteSnapshotToTemp reads a snapshot archive off the provided reader,
// extracts the data and writes the snapshot to a temporary file. The seal
// access is used to decrypt the SHASUM file in the archive to ensure this
// snapshot has the same root key as the running instance. If the provided
// access is nil then it will skip that validation.
func (b *RaftBackend) WriteSnapshotToTemp(in io.ReadCloser, sealer snapshot.Sealer) (*os.File, func(), raft.SnapshotMeta, error) {
	b.l.RLock()
	defer b.l.RUnlock()

	var metadata raft.SnapshotMeta
	if b.raft == nil {
		return nil, nil, metadata, errors.New("raft storage is sealed")
	}

	snap, cleanup, err := snapshot.WriteToTempFileWithSealer(b.logger.Named("snapshot"), in, &metadata, sealer)
	return snap, cleanup, metadata, err
}

// RestoreSnapshot applies the provided snapshot metadata and snapshot data to
// raft.
func (b *RaftBackend) RestoreSnapshot(ctx context.Context, metadata raft.SnapshotMeta, snap io.Reader) error {
	if err := ctx.Err(); err != nil {
		return err
	}

	b.l.RLock()
	defer b.l.RUnlock()

	if b.raft == nil {
		return errors.New("raft storage is not initialized")
	}

	if err := b.raft.Restore(&metadata, snap, 0); err != nil {
		b.logger.Named("snapshot").Error("failed to restore snapshot", "error", err)
		return err
	}

	// Apply a log that tells the follower nodes to run the restore callback
	// function. This is done after the restore call so we can be sure the
	// snapshot applied to a quorum of nodes.
	command := &LogData{
		Operations: []*LogOperation{
			{
				OpType: restoreCallbackOp,
			},
		},
	}

	err := b.applyLog(ctx, command)

	// Do a best-effort attempt to let the standbys apply the restoreCallbackOp
	// before we continue.
	time.Sleep(restoreOpDelayDuration)
	return err
}

// Delete inserts an entry in the log to delete the given path
func (b *RaftBackend) Delete(ctx context.Context, path string) error {
	defer metrics.MeasureSince([]string{"raft-storage", "delete"}, time.Now())

	if err := ctx.Err(); err != nil {
		return err
	}

	command := &LogData{
		Operations: []*LogOperation{
			{
				OpType: deleteOp,
				Key:    path,
			},
		},
	}
	b.permitPool.Acquire()
	defer b.permitPool.Release()

	b.l.RLock()
	err := b.applyLog(ctx, command)
	b.l.RUnlock()
	return err
}

// Get returns the value corresponding to the given path from the fsm
func (b *RaftBackend) Get(ctx context.Context, path string) (*physical.Entry, error) {
	defer metrics.MeasureSince([]string{"raft-storage", "get"}, time.Now())
	if b.fsm == nil {
		return nil, errors.New("raft: fsm not configured")
	}

	if err := ctx.Err(); err != nil {
		return nil, err
	}

	b.permitPool.Acquire()
	defer b.permitPool.Release()

	if err := ctx.Err(); err != nil {
		return nil, err
	}

	entry, err := b.fsm.Get(ctx, path)
	if entry != nil {
		valueLen := len(entry.Value)
		if uint64(valueLen) > b.maxEntrySize {
			b.logger.Warn("retrieved entry value is too large, has raft's max_entry_size been reduced?",
				"size", valueLen, "max_entry_size", b.maxEntrySize)
		}
	}

	return entry, err
}

// Put inserts an entry in the log for the put operation. It will return an
// error if the resulting entry encoding exceeds the configured max_entry_size
// or if the call to applyLog fails.
func (b *RaftBackend) Put(ctx context.Context, entry *physical.Entry) error {
	defer metrics.MeasureSince([]string{"raft-storage", "put"}, time.Now())
	if len(entry.Key) > bolt.MaxKeySize {
		return fmt.Errorf("%s, max key size for integrated storage is %d", physical.ErrKeyTooLarge, bolt.MaxKeySize)
	}

	if err := ctx.Err(); err != nil {
		return err
	}

	command := &LogData{
		Operations: []*LogOperation{
			{
				OpType: putOp,
				Key:    entry.Key,
				Value:  entry.Value,
			},
		},
	}

	b.permitPool.Acquire()
	defer b.permitPool.Release()

	b.l.RLock()
	err := b.applyLog(ctx, command)
	b.l.RUnlock()
	return err
}

// List enumerates all the items under the prefix from the fsm
func (b *RaftBackend) List(ctx context.Context, prefix string) ([]string, error) {
	defer metrics.MeasureSince([]string{"raft-storage", "list"}, time.Now())
	if b.fsm == nil {
		return nil, errors.New("raft: fsm not configured")
	}

	if err := ctx.Err(); err != nil {
		return nil, err
	}

	b.permitPool.Acquire()
	defer b.permitPool.Release()

	if err := ctx.Err(); err != nil {
		return nil, err
	}

	return b.fsm.List(ctx, prefix)
}

// Transaction applies all the given operations into a single log and
// applies it.
func (b *RaftBackend) Transaction(ctx context.Context, txns []*physical.TxnEntry) error {
	defer metrics.MeasureSince([]string{"raft-storage", "transaction"}, time.Now())

	if err := ctx.Err(); err != nil {
		return err
	}

	failGetInTxn := atomic.LoadUint32(b.failGetInTxn)
	for _, t := range txns {
		if t.Operation == physical.GetOperation && failGetInTxn != 0 {
			return GetInTxnDisabledError
		}
	}

	txnMap := make(map[string]*physical.TxnEntry)

	command := &LogData{
		Operations: make([]*LogOperation, len(txns)),
	}
	for i, txn := range txns {
		op := &LogOperation{}
		switch txn.Operation {
		case physical.PutOperation:
			if len(txn.Entry.Key) > bolt.MaxKeySize {
				return fmt.Errorf("%s, max key size for integrated storage is %d", physical.ErrKeyTooLarge, bolt.MaxKeySize)
			}
			op.OpType = putOp
			op.Key = txn.Entry.Key
			op.Value = txn.Entry.Value
		case physical.DeleteOperation:
			op.OpType = deleteOp
			op.Key = txn.Entry.Key
		case physical.GetOperation:
			op.OpType = getOp
			op.Key = txn.Entry.Key
			txnMap[op.Key] = txn
		default:
			return fmt.Errorf("%q is not a supported transaction operation", txn.Operation)
		}

		command.Operations[i] = op
	}

	b.permitPool.Acquire()
	defer b.permitPool.Release()

	b.l.RLock()
	err := b.applyLog(ctx, command)
	b.l.RUnlock()

	// loop over results and update pointers to get operations
	for _, logOp := range command.Operations {
		if logOp.OpType == getOp {
			if txn, found := txnMap[logOp.Key]; found {
				txn.Entry.Value = logOp.Value
			}
		}
	}

	return err
}

// applyLog will take a given log command and apply it to the raft log. applyLog
// doesn't return until the log has been applied to a quorum of servers and is
// persisted to the local FSM. Caller should hold the backend's read lock.
func (b *RaftBackend) applyLog(ctx context.Context, command *LogData) error {
	if b.raft == nil {
		return errors.New("raft storage is not initialized")
	}
	if err := ctx.Err(); err != nil {
		return err
	}

	commandBytes, err := proto.Marshal(command)
	if err != nil {
		return err
	}

	cmdSize := len(commandBytes)
	if uint64(cmdSize) > b.maxEntrySize {
		return fmt.Errorf("%s; got %d bytes, max: %d bytes", physical.ErrValueTooLarge, cmdSize, b.maxEntrySize)
	}

	defer metrics.AddSample([]string{"raft-storage", "entry_size"}, float32(cmdSize))

	var chunked bool
	var applyFuture raft.ApplyFuture
	switch {
	case len(commandBytes) <= raftchunking.ChunkSize:
		applyFuture = b.raft.Apply(commandBytes, 0)
	default:
		chunked = true
		applyFuture = raftchunking.ChunkingApply(commandBytes, nil, 0, b.raft.ApplyLog)
	}

	if err := applyFuture.Error(); err != nil {
		return err
	}

	resp := applyFuture.Response()

	if chunked {
		// In this case we didn't apply all chunks successfully, possibly due
		// to a term change
		if resp == nil {
			// This returns the error in the interface because the raft library
			// returns errors from the FSM via the future, not via err from the
			// apply function. Downstream client code expects to see any error
			// from the FSM (as opposed to the apply itself) and decide whether
			// it can retry in the future's response.
			return errors.New("applying chunking failed, please retry")
		}

		// We expect that this conversion should always work
		chunkedSuccess, ok := resp.(raftchunking.ChunkingSuccess)
		if !ok {
			return errors.New("unknown type of response back from chunking FSM")
		}

		// Replace the reply with the inner wrapped version
		resp = chunkedSuccess.Response
	}

	fsmar, ok := resp.(*FSMApplyResponse)
	if !ok || !fsmar.Success {
		return errors.New("could not apply data")
	}

	// populate command with our results
	if fsmar.EntrySlice == nil {
		return errors.New("entries on FSM response were empty")
	}

	for i, logOp := range command.Operations {
		if logOp.OpType == getOp {
			fsmEntry := fsmar.EntrySlice[i]

			// this should always be true because the entries in the slice were created in the same order as
			// the command operations.
			if logOp.Key == fsmEntry.Key {
				if len(fsmEntry.Value) > 0 {
					logOp.Value = fsmEntry.Value
				}
			} else {
				// this shouldn't happen
				return errors.New("entries in FSM response were out of order")
			}
		}
	}

	return nil
}

// HAEnabled is the implementation of the HABackend interface
func (b *RaftBackend) HAEnabled() bool { return true }

// HAEnabled is the implementation of the HABackend interface
func (b *RaftBackend) LockWith(key, value string) (physical.Lock, error) {
	return &RaftLock{
		key:   key,
		value: []byte(value),
		b:     b,
	}, nil
}

// SetDesiredSuffrage sets a field in the fsm indicating the suffrage intent for
// this node.
func (b *RaftBackend) SetDesiredSuffrage(nonVoter bool) error {
	b.l.Lock()
	defer b.l.Unlock()

	var desiredSuffrage string
	switch nonVoter {
	case true:
		desiredSuffrage = "non-voter"
	default:
		desiredSuffrage = "voter"
	}

	err := b.fsm.recordSuffrage(desiredSuffrage)
	if err != nil {
		return err
	}

	return nil
}

func (b *RaftBackend) DesiredSuffrage() string {
	return b.fsm.DesiredSuffrage()
}

// RaftLock implements the physical Lock interface and enables HA for this
// backend. The Lock uses the raftNotifyCh for receiving leadership edge
// triggers. Vault's active duty matches raft's leadership.
type RaftLock struct {
	key   string
	value []byte

	b *RaftBackend
}

// monitorLeadership waits until we receive an update on the raftNotifyCh and
// closes the leaderLost channel.
func (l *RaftLock) monitorLeadership(stopCh <-chan struct{}, leaderNotifyCh <-chan bool) <-chan struct{} {
	leaderLost := make(chan struct{})
	go func() {
		for {
			select {
			case isLeader := <-leaderNotifyCh:
				// leaderNotifyCh may deliver a true value initially if this
				// server is already the leader prior to RaftLock.Lock call
				// (the true message was already queued). The next message is
				// always going to be false. The for loop should loop at most
				// twice.
				if !isLeader {
					close(leaderLost)
					return
				}
			case <-stopCh:
				return
			}
		}
	}()
	return leaderLost
}

// Lock blocks until we become leader or are shutdown. It returns a channel that
// is closed when we detect a loss of leadership.
func (l *RaftLock) Lock(stopCh <-chan struct{}) (<-chan struct{}, error) {
	// If not initialized, block until it is
	if !l.b.Initialized() {
		select {
		case <-l.b.raftInitCh:
		case <-stopCh:
			return nil, nil
		}
	}

	l.b.l.RLock()

	// Ensure that we still have a raft instance after grabbing the read lock
	if l.b.raft == nil {
		l.b.l.RUnlock()
		return nil, errors.New("attempted to grab a lock on a nil raft backend")
	}

	// Cache the notifyCh locally
	leaderNotifyCh := l.b.raftNotifyCh

	// Check to see if we are already leader.
	if l.b.raft.State() == raft.Leader {
		err := l.b.applyLog(context.Background(), &LogData{
			Operations: []*LogOperation{
				{
					OpType: putOp,
					Key:    l.key,
					Value:  l.value,
				},
			},
		})
		l.b.l.RUnlock()
		if err != nil {
			return nil, err
		}

		return l.monitorLeadership(stopCh, leaderNotifyCh), nil
	}
	l.b.l.RUnlock()

	for {
		select {
		case isLeader := <-leaderNotifyCh:
			if isLeader {
				// We are leader, set the key
				l.b.l.RLock()
				err := l.b.applyLog(context.Background(), &LogData{
					Operations: []*LogOperation{
						{
							OpType: putOp,
							Key:    l.key,
							Value:  l.value,
						},
					},
				})
				l.b.l.RUnlock()
				if err != nil {
					return nil, err
				}

				return l.monitorLeadership(stopCh, leaderNotifyCh), nil
			}
		case <-stopCh:
			return nil, nil
		}
	}
}

// Unlock gives up leadership.
func (l *RaftLock) Unlock() error {
	if l.b.raft == nil {
		return nil
	}

	return l.b.raft.LeadershipTransfer().Error()
}

// Value reads the value of the lock. This informs us who is currently leader.
func (l *RaftLock) Value() (bool, string, error) {
	e, err := l.b.Get(context.Background(), l.key)
	if err != nil {
		return false, "", err
	}
	if e == nil {
		return false, "", nil
	}

	value := string(e.Value)
	// TODO: how to tell if held?
	return true, value, nil
}

func fileExists(name string) (bool, error) {
	_, err := os.Stat(name)
	if err == nil {
		// File exists!
		return true, nil
	}
	if errors.Is(err, os.ErrNotExist) {
		return false, nil
	}
	// We hit some other error trying to stat the file which leaves us in an
	// unknown state so we can't proceed.
	return false, err
}

func parseRaftBackendConfig(conf map[string]string, logger log.Logger) (*RaftBackendConfig, error) {
	c := &RaftBackendConfig{}

	c.Path = conf["path"]
	envPath := os.Getenv(EnvVaultRaftPath)
	if envPath != "" {
		c.Path = envPath
	}

	if c.Path == "" {
		return nil, fmt.Errorf("'path' must be set")
	}

	c.NodeId = conf["node_id"]
	envNodeId := os.Getenv(EnvVaultRaftNodeID)
	if envNodeId != "" {
		c.NodeId = envNodeId
	}

	if c.NodeId == "" {
		localIDRaw, err := os.ReadFile(filepath.Join(c.Path, "node-id"))
		if err == nil && len(localIDRaw) > 0 {
			c.NodeId = string(localIDRaw)
		}
		if err != nil && !os.IsNotExist(err) {
			return nil, err
		}

		if c.NodeId == "" {
			id, err := uuid.GenerateUUID()
			if err != nil {
				return nil, err
			}

			if err = os.WriteFile(filepath.Join(c.Path, "node-id"), []byte(id), 0o600); err != nil {
				return nil, err
			}

			c.NodeId = id
		}
	}

	if delayRaw, ok := conf["apply_delay"]; ok {
		delay, err := parseutil.ParseDurationSecond(delayRaw)
		if err != nil {
			return nil, fmt.Errorf("apply_delay does not parse as a duration: %w", err)
		}

		c.ApplyDelay = delay
	}

	if walRaw, ok := conf[raftWalConfigKey]; ok {
		useRaftWal, err := strconv.ParseBool(walRaw)
		if err != nil {
			return nil, fmt.Errorf("failed to parse %s config value %q as a boolean: %w", raftWalConfigKey, walRaw, err)
		}

		c.RaftWal = useRaftWal
	}

	if rlveRaw, ok := conf["raft_log_verifier_enabled"]; ok {
		rlve, err := strconv.ParseBool(rlveRaw)
		if err != nil {
			return nil, fmt.Errorf("raft_log_verifier_enabled does not parse as a boolean: %w", err)
		}
		c.RaftLogVerifierEnabled = rlve

		c.RaftLogVerificationInterval = defaultRaftLogVerificationInterval
		if rlviRaw, ok := conf["raft_log_verification_interval"]; ok {
			rlvi, err := parseutil.ParseDurationSecond(rlviRaw)
			if err != nil {
				return nil, fmt.Errorf("raft_log_verification_interval does not parse as a duration: %w", err)
			}

			// Make sure our interval is capped to a reasonable value, so e.g. people don't use 0s or 1s
			if rlvi >= minimumRaftLogVerificationInterval {
				c.RaftLogVerificationInterval = rlvi
			} else {
				logger.Warn("raft_log_verification_interval is less than the minimum allowed, using default instead",
					"given", rlveRaw,
					"minimum", minimumRaftLogVerificationInterval,
					"default", defaultRaftLogVerificationInterval)
			}
		}
	}

	if delayRaw, ok := conf["snapshot_delay"]; ok {
		delay, err := parseutil.ParseDurationSecond(delayRaw)
		if err != nil {
			return nil, fmt.Errorf("snapshot_delay does not parse as a duration: %w", err)
		}
		c.SnapshotDelay = delay
	}

	c.MaxEntrySize = defaultMaxEntrySize
	if maxEntrySizeCfg := conf["max_entry_size"]; len(maxEntrySizeCfg) != 0 {
		i, err := strconv.Atoi(maxEntrySizeCfg)
		if err != nil {
			return nil, fmt.Errorf("failed to parse 'max_entry_size': %w", err)
		}

		c.MaxEntrySize = uint64(i)
	}

	if interval := conf["autopilot_reconcile_interval"]; interval != "" {
		interval, err := parseutil.ParseDurationSecond(interval)
		if err != nil {
			return nil, fmt.Errorf("autopilot_reconcile_interval does not parse as a duration: %w", err)
		}
		c.AutopilotReconcileInterval = interval
	}

	if interval := conf["autopilot_update_interval"]; interval != "" {
		interval, err := parseutil.ParseDurationSecond(interval)
		if err != nil {
			return nil, fmt.Errorf("autopilot_update_interval does not parse as a duration: %w", err)
		}
		c.AutopilotUpdateInterval = interval
	}

	effectiveReconcileInterval := autopilot.DefaultReconcileInterval
	effectiveUpdateInterval := autopilot.DefaultUpdateInterval

	if c.AutopilotReconcileInterval != 0 {
		effectiveReconcileInterval = c.AutopilotReconcileInterval
	}
	if c.AutopilotUpdateInterval != 0 {
		effectiveUpdateInterval = c.AutopilotUpdateInterval
	}

	if effectiveReconcileInterval < effectiveUpdateInterval {
		return nil, fmt.Errorf("autopilot_reconcile_interval (%v) should be larger than autopilot_update_interval (%v)", effectiveReconcileInterval, effectiveUpdateInterval)
	}

	if uv, ok := conf["autopilot_upgrade_version"]; ok && uv != "" {
		_, err := goversion.NewVersion(uv)
		if err != nil {
			return nil, fmt.Errorf("autopilot_upgrade_version does not parse as a semantic version: %w", err)
		}

		c.AutopilotUpgradeVersion = uv
	}

	c.RaftNonVoter = false
	if v := os.Getenv(EnvVaultRaftNonVoter); v != "" {
		// Consistent with handling of other raft boolean env vars
		// VAULT_RAFT_AUTOPILOT_DISABLE and VAULT_RAFT_FREELIST_SYNC
		c.RaftNonVoter = true
	} else if v, ok := conf[raftNonVoterConfigKey]; ok {
		nonVoter, err := strconv.ParseBool(v)
		if err != nil {
			return nil, fmt.Errorf("failed to parse %s config value %q as a boolean: %w", raftNonVoterConfigKey, v, err)
		}

		c.RaftNonVoter = nonVoter
	}

	if c.RaftNonVoter && conf["retry_join"] == "" {
		return nil, fmt.Errorf("setting %s to true is only valid if at least one retry_join stanza is specified", raftNonVoterConfigKey)
	}

	c.AutopilotRedundancyZone = conf["autopilot_redundancy_zone"]

	return c, nil
}

// boltOptions returns a bolt.Options struct, suitable for passing to
// bolt.Open(), pre-configured with all of our preferred defaults.
func boltOptions(path string) *bolt.Options {
	o := &bolt.Options{
		Timeout:        1 * time.Second,
		FreelistType:   bolt.FreelistMapType,
		NoFreelistSync: true,
		MmapFlags:      getMmapFlags(path),
	}

	if os.Getenv("VAULT_RAFT_FREELIST_TYPE") == "array" {
		o.FreelistType = bolt.FreelistArrayType
	}

	if os.Getenv("VAULT_RAFT_FREELIST_SYNC") != "" {
		o.NoFreelistSync = false
	}

	// By default, we want to set InitialMmapSize to 100GB, but only on 64bit platforms.
	// Otherwise, we set it to whatever the value of VAULT_RAFT_INITIAL_MMAP_SIZE
	// is, assuming it can be parsed as an int. Bolt itself sets this to 0 by default,
	// so if users are wanting to turn this off, they can also set it to 0. Setting it
	// to a negative value is the same as not setting it at all.
	if os.Getenv("VAULT_RAFT_INITIAL_MMAP_SIZE") == "" {
		o.InitialMmapSize = initialMmapSize
	} else {
		imms, err := strconv.Atoi(os.Getenv("VAULT_RAFT_INITIAL_MMAP_SIZE"))

		// If there's an error here, it means they passed something that's not convertible to
		// a number. Rather than fail startup, just ignore it.
		if err == nil && imms > 0 {
			o.InitialMmapSize = imms
		}
	}

	return o
}

func etcdboltOptions(path string) *etcdbolt.Options {
	o := &etcdbolt.Options{
		Timeout:        1 * time.Second,
		FreelistType:   etcdbolt.FreelistMapType,
		NoFreelistSync: true,
		MmapFlags:      getMmapFlags(path),
	}

	if os.Getenv("VAULT_RAFT_FREELIST_TYPE") == "array" {
		o.FreelistType = etcdbolt.FreelistArrayType
	}

	if os.Getenv("VAULT_RAFT_FREELIST_SYNC") != "" {
		o.NoFreelistSync = false
	}

	// By default, we want to set InitialMmapSize to 100GB, but only on 64bit platforms.
	// Otherwise, we set it to whatever the value of VAULT_RAFT_INITIAL_MMAP_SIZE
	// is, assuming it can be parsed as an int. Bolt itself sets this to 0 by default,
	// so if users are wanting to turn this off, they can also set it to 0. Setting it
	// to a negative value is the same as not setting it at all.
	if os.Getenv("VAULT_RAFT_INITIAL_MMAP_SIZE") == "" {
		o.InitialMmapSize = initialMmapSize
	} else {
		imms, err := strconv.Atoi(os.Getenv("VAULT_RAFT_INITIAL_MMAP_SIZE"))

		// If there's an error here, it means they passed something that's not convertible to
		// a number. Rather than fail startup, just ignore it.
		if err == nil && imms > 0 {
			o.InitialMmapSize = imms
		}
	}

	return o
}<|MERGE_RESOLUTION|>--- conflicted
+++ resolved
@@ -379,19 +379,8 @@
 		}
 		dbPath := filepath.Join(raftBasePath, "raft.db")
 
-<<<<<<< HEAD
 		// If the existing raft db exists from a previous use of BoltDB, warn about this and continue to use BoltDB
 		raftDbExists, err := fileExists(dbPath)
-=======
-		// Create the backend raft store for logs and stable storage.
-		dbPath := filepath.Join(path, "raft.db")
-		opts := etcdboltOptions(dbPath)
-		raftOptions := raftboltdb.Options{
-			Path:        dbPath,
-			BoltOptions: opts,
-		}
-		store, err := raftboltdb.New(raftOptions)
->>>>>>> 638522eb
 		if err != nil {
 			return nil, fmt.Errorf("failed to check if raft.db already exists: %w", err)
 		}
@@ -416,7 +405,7 @@
 			logStore = wal
 		} else {
 			// use the traditional BoltDB setup
-			opts := boltOptions(dbPath)
+			opts := etcdboltOptions(dbPath)
 			raftOptions := raftboltdb.Options{
 				Path:        dbPath,
 				BoltOptions: opts,
@@ -724,7 +713,7 @@
 
 func (b *RaftBackend) CollectMetrics(sink *metricsutil.ClusterMetricSink) {
 	var stats map[string]string
-	var logStoreStats *bolt.Stats
+	var logStoreStats *etcdbolt.Stats
 
 	b.l.RLock()
 	if boltStore, ok := b.stableStore.(*raftboltdb.BoltStore); ok {
@@ -738,15 +727,11 @@
 
 	fsmStats := b.fsm.Stats()
 	b.l.RUnlock()
-<<<<<<< HEAD
 
 	if logStoreStats != nil {
-		b.collectMetricsWithStats(*logStoreStats, sink, "logstore")
-	}
-
-=======
-	b.collectEtcdBoltMetricsWithStats(logstoreStats, sink, "logstore")
->>>>>>> 638522eb
+		b.collectEtcdBoltMetricsWithStats(*logStoreStats, sink, "logstore")
+	}
+
 	b.collectMetricsWithStats(fsmStats, sink, "fsm")
 	labels := []metrics.Label{
 		{
