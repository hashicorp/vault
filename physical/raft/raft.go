// Copyright (c) HashiCorp, Inc.
// SPDX-License-Identifier: BUSL-1.1

package raft

import (
	"bytes"
	"context"
	"crypto/tls"
	"errors"
	"fmt"
	"io"
	"math/rand"
	"net/url"
	"os"
	"path/filepath"
	"strconv"
	"sync"
	"sync/atomic"
	"time"

	"github.com/armon/go-metrics"
	"github.com/golang/protobuf/proto"
	bolt "github.com/hashicorp-forge/bbolt"
	log "github.com/hashicorp/go-hclog"
	"github.com/hashicorp/go-raftchunking"
	"github.com/hashicorp/go-secure-stdlib/parseutil"
	"github.com/hashicorp/go-secure-stdlib/tlsutil"
	"github.com/hashicorp/go-uuid"
	goversion "github.com/hashicorp/go-version"
	"github.com/hashicorp/raft"
	autopilot "github.com/hashicorp/raft-autopilot"
	raftboltdb "github.com/hashicorp/raft-boltdb/v2"
	snapshot "github.com/hashicorp/raft-snapshot"
	raftwal "github.com/hashicorp/raft-wal"
	walmetrics "github.com/hashicorp/raft-wal/metrics"
	"github.com/hashicorp/raft-wal/verifier"
	"github.com/hashicorp/vault/helper/metricsutil"
	"github.com/hashicorp/vault/sdk/helper/consts"
	"github.com/hashicorp/vault/sdk/helper/jsonutil"
	"github.com/hashicorp/vault/sdk/logical"
	"github.com/hashicorp/vault/sdk/physical"
	"github.com/hashicorp/vault/vault/cluster"
	"github.com/hashicorp/vault/version"
	etcdbolt "go.etcd.io/bbolt"
)

const (
	// EnvVaultRaftNodeID is used to fetch the Raft node ID from the environment.
	EnvVaultRaftNodeID = "VAULT_RAFT_NODE_ID"

	// EnvVaultRaftPath is used to fetch the path where Raft data is stored from the environment.
	EnvVaultRaftPath = "VAULT_RAFT_PATH"

	// EnvVaultRaftNonVoter is used to override the non_voter config option, telling Vault to join as a non-voter (i.e. read replica).
	EnvVaultRaftNonVoter  = "VAULT_RAFT_RETRY_JOIN_AS_NON_VOTER"
	raftNonVoterConfigKey = "retry_join_as_non_voter"

	// EnvVaultRaftMaxBatchEntries is used to override the default maxBatchEntries
	// limit.
	EnvVaultRaftMaxBatchEntries = "VAULT_RAFT_MAX_BATCH_ENTRIES"

	// EnvVaultRaftMaxBatchSizeBytes is used to override the default maxBatchSize
	// limit.
	EnvVaultRaftMaxBatchSizeBytes = "VAULT_RAFT_MAX_BATCH_SIZE_BYTES"

	// defaultMaxBatchEntries is the default maxBatchEntries limit. This was
	// derived from performance testing. It is effectively high enough never to be
	// a real limit for realistic Vault operation sizes and the size limit
	// provides the actual limit since that amount of data stored is more relevant
	// that the specific number of operations.
	defaultMaxBatchEntries = 4096

	// defaultMaxBatchSize is the default maxBatchSize limit. This was derived
	// from performance testing.
	defaultMaxBatchSize = 128 * 1024
)

var getMmapFlags = func(string) int { return 0 }

// Verify RaftBackend satisfies the correct interfaces
var (
	_ physical.Backend             = (*RaftBackend)(nil)
	_ physical.Transactional       = (*RaftBackend)(nil)
	_ physical.TransactionalLimits = (*RaftBackend)(nil)
	_ physical.HABackend           = (*RaftBackend)(nil)
	_ physical.Lock                = (*RaftLock)(nil)
)

var (
	// raftLogCacheSize is the maximum number of logs to cache in-memory.
	// This is used to reduce disk I/O for the recently committed entries.
	raftLogCacheSize = 512

	raftState                          = "raft/"
	raftWalDir                         = "wal/"
	peersFileName                      = "peers.json"
	restoreOpDelayDuration             = 5 * time.Second
	defaultMaxEntrySize                = uint64(2 * raftchunking.ChunkSize)
	defaultRaftLogVerificationInterval = 60 * time.Second
	minimumRaftLogVerificationInterval = 10 * time.Second

	GetInTxnDisabledError = errors.New("get operations inside transactions are disabled in raft backend")
)

// RaftBackend implements the backend interfaces and uses the raft protocol to
// persist writes to the FSM.
type RaftBackend struct {
	logger log.Logger
	conf   map[string]string
	l      sync.RWMutex

	// fsm is the state store for vault's data
	fsm *FSM

	// raft is the instance of raft we will operate on.
	raft *raft.Raft

	// raftInitCh is used to block during HA lock acquisition if raft
	// has not been initialized yet, which can occur if raft is being
	// used for HA-only.
	raftInitCh chan struct{}

	// raftNotifyCh is used to receive updates about leadership changes
	// regarding this node.
	raftNotifyCh chan bool

	// streamLayer is the network layer used to connect the nodes in the raft
	// cluster.
	streamLayer *raftLayer

	// raftTransport is the transport layer that the raft library uses for RPC
	// communication.
	raftTransport raft.Transport

	// snapStore is our snapshot mechanism.
	snapStore raft.SnapshotStore

	// logStore is used by the raft library to store the raft logs in durable
	// storage.
	logStore raft.LogStore

	// stableStore is used by the raft library to store additional metadata in
	// durable storage.
	stableStore raft.StableStore

	// bootstrapConfig is only set when this node needs to be bootstrapped upon
	// startup.
	bootstrapConfig *raft.Configuration

	// dataDir is the location on the local filesystem that raft and FSM data
	// will be stored.
	dataDir string

	// localID is the ID for this node. This can either be configured in the
	// config file, via a file on disk, or is otherwise randomly generated.
	localID string

	// serverAddressProvider is used to map server IDs to addresses.
	serverAddressProvider raft.ServerAddressProvider

	// permitPool is used to limit the number of concurrent storage calls.
	permitPool *physical.PermitPool

	// maxEntrySize imposes a size limit (in bytes) on a raft entry (put or transaction).
	// It is suggested to use a value of 2x the Raft chunking size for optimal
	// performance.
	maxEntrySize uint64

	// maxBatchEntries is the number of operation entries in each batch. It is set
	// by default to a value we've tested to work well but may be overridden by
	// Environment variable VAULT_RAFT_MAX_BATCH_ENTRIES.
	maxBatchEntries int

	// maxBatchSize is the maximum combined key and value size of operation
	// entries in each batch. It is set by default to a value we've tested to work
	// well but may be overridden by Environment variable
	// VAULT_RAFT_MAX_BATCH_SIZE_BYTES.
	maxBatchSize int

	// autopilot is the instance of raft-autopilot library implementation of the
	// autopilot features. This will be instantiated in both leader and followers.
	// However, only active node will have a "running" autopilot.
	autopilot *autopilot.Autopilot

	// autopilotConfig represents the configuration required to instantiate autopilot.
	autopilotConfig *AutopilotConfig

	// followerStates represents the information about all the peers of the raft
	// leader. This is used to track some state of the peers and as well as used
	// to see if the peers are "alive" using the heartbeat received from them.
	followerStates *FollowerStates

	// followerHeartbeatTicker is used to compute dead servers using follower
	// state heartbeats.
	followerHeartbeatTicker *time.Ticker

	// disableAutopilot if set will not put autopilot implementation to use. The
	// fallback will be to interact with the raft instance directly. This can only
	// be set during startup via the environment variable
	// VAULT_RAFT_AUTOPILOT_DISABLE during startup and can't be updated once the
	// node is up and running.
	disableAutopilot bool

	// autopilotReconcileInterval is how long between rounds of performing promotions, demotions
	// and leadership transfers.
	autopilotReconcileInterval time.Duration

	// autopilotUpdateInterval is the time between the periodic state updates. These periodic
	// state updates take in known servers from the delegate, request Raft stats be
	// fetched and pull in other inputs such as the Raft configuration to create
	// an updated view of the Autopilot State.
	autopilotUpdateInterval time.Duration

	// upgradeVersion is used to override the Vault SDK version when performing an autopilot automated upgrade.
	upgradeVersion string

	// redundancyZone specifies a redundancy zone for autopilot.
	redundancyZone string

	// nonVoter specifies whether the node should join the cluster as a non-voter. Non-voters get
	// replicated to and can serve reads, but do not take part in leader elections.
	nonVoter bool

	effectiveSDKVersion string
	failGetInTxn        *uint32

	// raftLogVerifierEnabled and raftLogVerificationInterval control enabling the raft log verifier and how often
	// it writes checkpoints.
	raftLogVerifierEnabled      bool
	raftLogVerificationInterval time.Duration
}

// LeaderJoinInfo contains information required by a node to join itself as a
// follower to an existing raft cluster
type LeaderJoinInfo struct {
	// AutoJoin defines any cloud auto-join metadata. If supplied, Vault will
	// attempt to automatically discover peers in addition to what can be provided
	// via 'leader_api_addr'.
	AutoJoin string `json:"auto_join"`

	// AutoJoinScheme defines the optional URI protocol scheme for addresses
	// discovered via auto-join.
	AutoJoinScheme string `json:"auto_join_scheme"`

	// AutoJoinPort defines the optional port used for addressed discovered via
	// auto-join.
	AutoJoinPort uint `json:"auto_join_port"`

	// LeaderAPIAddr is the address of the leader node to connect to
	LeaderAPIAddr string `json:"leader_api_addr"`

	// LeaderCACert is the CA cert of the leader node
	LeaderCACert string `json:"leader_ca_cert"`

	// LeaderClientCert is the client certificate for the follower node to
	// establish client authentication during TLS
	LeaderClientCert string `json:"leader_client_cert"`

	// LeaderClientKey is the client key for the follower node to establish
	// client authentication during TLS.
	LeaderClientKey string `json:"leader_client_key"`

	// LeaderCACertFile is the path on disk to the the CA cert file of the
	// leader node. This should only be provided via Vault's configuration file.
	LeaderCACertFile string `json:"leader_ca_cert_file"`

	// LeaderClientCertFile is the path on disk to the client certificate file
	// for the follower node to establish client authentication during TLS. This
	// should only be provided via Vault's configuration file.
	LeaderClientCertFile string `json:"leader_client_cert_file"`

	// LeaderClientKeyFile is the path on disk to the client key file for the
	// follower node to establish client authentication during TLS. This should
	// only be provided via Vault's configuration file.
	LeaderClientKeyFile string `json:"leader_client_key_file"`

	// LeaderTLSServerName is the optional ServerName to expect in the leader's
	// certificate, instead of the host/IP we're actually connecting to.
	LeaderTLSServerName string `json:"leader_tls_servername"`

	// Retry indicates if the join process should automatically be retried
	Retry bool `json:"-"`

	// TLSConfig for the API client to use when communicating with the leader node
	TLSConfig *tls.Config `json:"-"`
}

type RaftBackendConfig struct {
	Path                        string
	NodeId                      string
	ApplyDelay                  time.Duration
	RaftWal                     bool
	RaftLogVerifierEnabled      bool
	RaftLogVerificationInterval time.Duration
	SnapshotDelay               time.Duration
	MaxEntrySize                uint64
	AutopilotReconcileInterval  time.Duration
	AutopilotUpdateInterval     time.Duration
	AutopilotUpgradeVersion     string
	AutopilotRedundancyZone     string
	RaftNonVoter                bool
	RetryJoin                   string
}

// JoinConfig returns a list of information about possible leader nodes that
// this node can join as a follower
func (b *RaftBackend) JoinConfig() ([]*LeaderJoinInfo, error) {
	config := b.conf["retry_join"]
	if config == "" {
		return nil, nil
	}

	var leaderInfos []*LeaderJoinInfo
	err := jsonutil.DecodeJSON([]byte(config), &leaderInfos)
	if err != nil {
		return nil, fmt.Errorf("failed to decode retry_join config: %w", err)
	}

	if len(leaderInfos) == 0 {
		return nil, errors.New("invalid retry_join config")
	}

	for i, info := range leaderInfos {
		if len(info.AutoJoin) != 0 && len(info.LeaderAPIAddr) != 0 {
			return nil, errors.New("cannot provide both a leader_api_addr and auto_join")
		}

		if info.AutoJoinScheme != "" && (info.AutoJoinScheme != "http" && info.AutoJoinScheme != "https") {
			return nil, fmt.Errorf("invalid scheme %q; must either be http or https", info.AutoJoinScheme)
		}

		info.Retry = true
		info.TLSConfig, err = parseTLSInfo(info)
		if err != nil {
			return nil, fmt.Errorf("failed to create tls config to communicate with leader node (retry_join index: %d): %w", i, err)
		}
	}

	return leaderInfos, nil
}

// parseTLSInfo is a helper for parses the TLS information, preferring file
// paths over raw certificate content.
func parseTLSInfo(leaderInfo *LeaderJoinInfo) (*tls.Config, error) {
	var tlsConfig *tls.Config
	var err error
	if len(leaderInfo.LeaderCACertFile) != 0 || len(leaderInfo.LeaderClientCertFile) != 0 || len(leaderInfo.LeaderClientKeyFile) != 0 {
		tlsConfig, err = tlsutil.LoadClientTLSConfig(leaderInfo.LeaderCACertFile, leaderInfo.LeaderClientCertFile, leaderInfo.LeaderClientKeyFile)
		if err != nil {
			return nil, err
		}
	} else if len(leaderInfo.LeaderCACert) != 0 || len(leaderInfo.LeaderClientCert) != 0 || len(leaderInfo.LeaderClientKey) != 0 {
		tlsConfig, err = tlsutil.ClientTLSConfig([]byte(leaderInfo.LeaderCACert), []byte(leaderInfo.LeaderClientCert), []byte(leaderInfo.LeaderClientKey))
		if err != nil {
			return nil, err
		}
	}
	if tlsConfig != nil {
		tlsConfig.ServerName = leaderInfo.LeaderTLSServerName
	}

	return tlsConfig, nil
}

// EnsurePath is used to make sure a path exists
func EnsurePath(path string, dir bool) error {
	if !dir {
		path = filepath.Dir(path)
	}
	return os.MkdirAll(path, 0o700)
}

func NewClusterAddrBridge() *ClusterAddrBridge {
	return &ClusterAddrBridge{
		clusterAddressByNodeID: make(map[string]string),
	}
}

type ClusterAddrBridge struct {
	l                      sync.RWMutex
	clusterAddressByNodeID map[string]string
}

func (c *ClusterAddrBridge) UpdateClusterAddr(nodeId string, clusterAddr string) {
	c.l.Lock()
	defer c.l.Unlock()
	cu, _ := url.Parse(clusterAddr)
	c.clusterAddressByNodeID[nodeId] = cu.Host
}

func (c *ClusterAddrBridge) ServerAddr(id raft.ServerID) (raft.ServerAddress, error) {
	c.l.RLock()
	defer c.l.RUnlock()
	if addr, ok := c.clusterAddressByNodeID[string(id)]; ok {
		return raft.ServerAddress(addr), nil
	}
	return "", fmt.Errorf("could not find cluster addr for id=%s", id)
}

func batchLimitsFromEnv(logger log.Logger) (int, int) {
	maxBatchEntries := defaultMaxBatchEntries
	if envVal := os.Getenv(EnvVaultRaftMaxBatchEntries); envVal != "" {
		if i, err := strconv.Atoi(envVal); err == nil && i > 0 {
			maxBatchEntries = i
		} else {
			logger.Warn("failed to parse VAULT_RAFT_MAX_BATCH_ENTRIES as an integer > 0. Using default value.",
				"env_val", envVal, "default_used", maxBatchEntries)
		}
	}

	maxBatchSize := defaultMaxBatchSize
	if envVal := os.Getenv(EnvVaultRaftMaxBatchSizeBytes); envVal != "" {
		if i, err := strconv.Atoi(envVal); err == nil && i > 0 {
			maxBatchSize = i
		} else {
			logger.Warn("failed to parse VAULT_RAFT_MAX_BATCH_SIZE_BYTES as an integer > 0. Using default value.",
				"env_val", envVal, "default_used", maxBatchSize)
		}
	}

	return maxBatchEntries, maxBatchSize
}

// NewRaftBackend constructs a RaftBackend using the given directory
func NewRaftBackend(conf map[string]string, logger log.Logger) (physical.Backend, error) {
	// parse the incoming map into a proper config struct
	backendConfig, err := parseRaftBackendConfig(conf, logger)
	if err != nil {
		return nil, fmt.Errorf("error parsing config: %w", err)
	}

	// Create the FSM.
	fsm, err := NewFSM(backendConfig.Path, backendConfig.NodeId, logger.Named("fsm"))
	if err != nil {
		return nil, fmt.Errorf("failed to create fsm: %v", err)
	}

	if backendConfig.ApplyDelay > 0 {
		fsm.applyCallback = func() {
			time.Sleep(backendConfig.ApplyDelay)
		}
	}

	// Build an all in-memory setup for dev mode, otherwise prepare a full
	// disk-based setup.
	var logStore raft.LogStore
	var stableStore raft.StableStore
	var snapStore raft.SnapshotStore

	var devMode bool
	if devMode {
		store := raft.NewInmemStore()
		stableStore = store
		logStore = store
		snapStore = raft.NewInmemSnapshotStore()
	} else {
		// Create the base raft path.
		raftBasePath := filepath.Join(backendConfig.Path, raftState)
		if err := EnsurePath(raftBasePath, true); err != nil {
			return nil, err
		}
		dbPath := filepath.Join(raftBasePath, "raft.db")

		// If the existing raft db exists from a previous use of BoltDB, warn about this and continue to use BoltDB
		raftDbExists, err := fileExists(dbPath)
		if err != nil {
			return nil, fmt.Errorf("failed to check if raft.db already exists: %w", err)
		}
		if backendConfig.RaftWal && raftDbExists {
			logger.Warn("raft is configured to use raft-wal for storage but existing raft.db detected. raft-wal config will be ignored.")
			backendConfig.RaftWal = false
		}

		if backendConfig.RaftWal {
			raftWalPath := filepath.Join(raftBasePath, raftWalDir)
			if err := EnsurePath(raftWalPath, true); err != nil {
				return nil, err
			}

			mc := walmetrics.NewGoMetricsCollector([]string{"raft", "wal"}, nil, nil)
			wal, err := raftwal.Open(raftWalPath, raftwal.WithMetricsCollector(mc))
			if err != nil {
				return nil, fmt.Errorf("fail to open write-ahead-log: %w", err)
			}

			stableStore = wal
			logStore = wal
		} else {
			// use the traditional BoltDB setup
			opts := etcdboltOptions(dbPath)
			raftOptions := raftboltdb.Options{
				Path:                    dbPath,
				BoltOptions:             opts,
				MsgpackUseNewTimeFormat: true,
			}

			store, err := raftboltdb.New(raftOptions)
			if err != nil {
				return nil, err
			}

			stableStore = store
			logStore = store
		}

		// Create the snapshot store.
		snapshots, err := NewBoltSnapshotStore(raftBasePath, logger.Named("snapshot"), fsm)
		if err != nil {
			return nil, err
		}
		snapStore = snapshots
	}

	// Hook up the verifier if it's enabled
	if backendConfig.RaftLogVerifierEnabled {
		mc := walmetrics.NewGoMetricsCollector([]string{"raft", "logstore", "verifier"}, nil, nil)
		reportFn := makeLogVerifyReportFn(logger.Named("raft.logstore.verifier"))
		v := verifier.NewLogStore(logStore, isLogVerifyCheckpoint, reportFn, mc)
		logStore = v
	}

	// Wrap the store in a LogCache to improve performance.
	cacheStore, err := raft.NewLogCache(raftLogCacheSize, logStore)
	if err != nil {
		return nil, err
	}
	logStore = cacheStore

	if backendConfig.SnapshotDelay > 0 {
		snapStore = newSnapshotStoreDelay(snapStore, backendConfig.SnapshotDelay, logger)
	}

	maxBatchEntries, maxBatchSize := batchLimitsFromEnv(logger)

	return &RaftBackend{
<<<<<<< HEAD
		logger:                      logger,
		fsm:                         fsm,
		raftInitCh:                  make(chan struct{}),
		conf:                        conf,
		logStore:                    logStore,
		stableStore:                 stableStore,
		snapStore:                   snapStore,
		dataDir:                     backendConfig.Path,
		localID:                     backendConfig.NodeId,
		permitPool:                  physical.NewPermitPool(physical.DefaultParallelOperations),
		maxEntrySize:                backendConfig.MaxEntrySize,
		followerHeartbeatTicker:     time.NewTicker(time.Second),
		autopilotReconcileInterval:  backendConfig.AutopilotReconcileInterval,
		autopilotUpdateInterval:     backendConfig.AutopilotUpdateInterval,
		redundancyZone:              backendConfig.AutopilotRedundancyZone,
		nonVoter:                    backendConfig.RaftNonVoter,
		upgradeVersion:              backendConfig.AutopilotUpgradeVersion,
		failGetInTxn:                new(uint32),
		raftLogVerifierEnabled:      backendConfig.RaftLogVerifierEnabled,
		raftLogVerificationInterval: backendConfig.RaftLogVerificationInterval,
=======
		logger:                     logger,
		fsm:                        fsm,
		raftInitCh:                 make(chan struct{}),
		conf:                       conf,
		logStore:                   log,
		stableStore:                stable,
		snapStore:                  snap,
		dataDir:                    path,
		localID:                    localID,
		permitPool:                 physical.NewPermitPool(physical.DefaultParallelOperations),
		maxEntrySize:               maxEntrySize,
		maxBatchEntries:            maxBatchEntries,
		maxBatchSize:               maxBatchSize,
		followerHeartbeatTicker:    time.NewTicker(time.Second),
		autopilotReconcileInterval: reconcileInterval,
		autopilotUpdateInterval:    updateInterval,
		redundancyZone:             conf["autopilot_redundancy_zone"],
		nonVoter:                   nonVoter,
		upgradeVersion:             upgradeVersion,
		failGetInTxn:               new(uint32),
>>>>>>> 5bb10fe1
	}, nil
}

type snapshotStoreDelay struct {
	logger  log.Logger
	wrapped raft.SnapshotStore
	delay   time.Duration
}

func (s snapshotStoreDelay) Create(version raft.SnapshotVersion, index, term uint64, configuration raft.Configuration, configurationIndex uint64, trans raft.Transport) (raft.SnapshotSink, error) {
	s.logger.Trace("delaying before creating snapshot", "delay", s.delay)
	time.Sleep(s.delay)
	return s.wrapped.Create(version, index, term, configuration, configurationIndex, trans)
}

func (s snapshotStoreDelay) List() ([]*raft.SnapshotMeta, error) {
	return s.wrapped.List()
}

func (s snapshotStoreDelay) Open(id string) (*raft.SnapshotMeta, io.ReadCloser, error) {
	return s.wrapped.Open(id)
}

var _ raft.SnapshotStore = &snapshotStoreDelay{}

func newSnapshotStoreDelay(snap raft.SnapshotStore, delay time.Duration, logger log.Logger) *snapshotStoreDelay {
	return &snapshotStoreDelay{
		logger:  logger,
		wrapped: snap,
		delay:   delay,
	}
}

// Close is used to gracefully close all file resources.  N.B. This method
// should only be called if you are sure the RaftBackend will never be used
// again.
func (b *RaftBackend) Close() error {
	b.l.Lock()
	defer b.l.Unlock()

	if err := b.fsm.Close(); err != nil {
		return err
	}

	// This relies on logStore == stableStore and not having any middleware
	// wrappers around the stableStore (the logStore is always wrapped
	// which is why we call close on it rather than stableStore so all
	// middleware see the Close too). If these assumptions change,
	// it's possible this will break, and we should adjust accordingly.
	if closer, ok := b.logStore.(io.Closer); ok {
		if err := closer.Close(); err != nil {
			return err
		}
	}

	return nil
}

func (b *RaftBackend) FailGetInTxn(fail bool) {
	var val uint32
	if fail {
		val = 1
	}
	atomic.StoreUint32(b.failGetInTxn, val)
}

func (b *RaftBackend) SetEffectiveSDKVersion(sdkVersion string) {
	b.l.Lock()
	b.effectiveSDKVersion = sdkVersion
	b.l.Unlock()
}

func (b *RaftBackend) RedundancyZone() string {
	b.l.RLock()
	defer b.l.RUnlock()

	return b.redundancyZone
}

func (b *RaftBackend) NonVoter() bool {
	b.l.RLock()
	defer b.l.RUnlock()

	return b.nonVoter
}

func (b *RaftBackend) EffectiveVersion() string {
	b.l.RLock()
	defer b.l.RUnlock()

	if b.upgradeVersion != "" {
		return b.upgradeVersion
	}

	return version.GetVersion().Version
}

func (b *RaftBackend) verificationInterval() time.Duration {
	b.l.RLock()
	defer b.l.RUnlock()

	return b.raftLogVerificationInterval
}

func (b *RaftBackend) verifierEnabled() bool {
	b.l.RLock()
	defer b.l.RUnlock()

	return b.raftLogVerifierEnabled
}

// DisableUpgradeMigration returns the state of the DisableUpgradeMigration config flag and whether it was set or not
func (b *RaftBackend) DisableUpgradeMigration() (bool, bool) {
	b.l.RLock()
	defer b.l.RUnlock()

	if b.autopilotConfig == nil {
		return false, false
	}

	return b.autopilotConfig.DisableUpgradeMigration, true
}

// StartRaftWalVerifier runs a raft log store verifier in the background, if configured to do so.
// This periodically writes out special raft logs to verify that the log store is not corrupting data.
// This is only safe to run on the raft leader.
func (b *RaftBackend) StartRaftWalVerifier(ctx context.Context) {
	if !b.verifierEnabled() {
		return
	}

	go func() {
		ticker := time.NewTicker(b.verificationInterval())
		defer ticker.Stop()

		logger := b.logger.Named("raft-wal-verifier")

		for {
			select {
			case <-ticker.C:
				err := b.applyVerifierCheckpoint()
				if err != nil {
					logger.Error("error applying verification checkpoint", "error", err)
				}
				logger.Debug("sent verification checkpoint")
			case <-ctx.Done():
				return
			}
		}
	}()
}

func (b *RaftBackend) applyVerifierCheckpoint() error {
	data := make([]byte, 1)
	data[0] = byte(verifierCheckpointOp)

	b.permitPool.Acquire()
	b.l.RLock()

	var err error
	applyFuture := b.raft.Apply(data, 0)
	if e := applyFuture.Error(); e != nil {
		err = e
	}

	b.l.RUnlock()
	b.permitPool.Release()

	return err
}

// isLogVerifyCheckpoint is the verifier.IsCheckpointFn that can decode our raft logs for
// their type.
func isLogVerifyCheckpoint(l *raft.Log) (bool, error) {
	return isRaftLogVerifyCheckpoint(l), nil
}

func makeLogVerifyReportFn(logger log.Logger) verifier.ReportFn {
	return func(r verifier.VerificationReport) {
		if r.SkippedRange != nil {
			logger.Warn("verification skipped range, consider decreasing validation interval if this is frequent",
				"rangeStart", int64(r.SkippedRange.Start),
				"rangeEnd", int64(r.SkippedRange.End),
			)
		}

		l2 := logger.With(
			"rangeStart", int64(r.Range.Start),
			"rangeEnd", int64(r.Range.End),
			"leaderChecksum", fmt.Sprintf("%08x", r.ExpectedSum),
			"elapsed", r.Elapsed,
		)

		if r.Err == nil {
			l2.Info("verification checksum OK",
				"readChecksum", fmt.Sprintf("%08x", r.ReadSum),
			)
			return
		}

		if errors.Is(r.Err, verifier.ErrRangeMismatch) {
			l2.Warn("verification checksum skipped as we don't have all logs in range")
			return
		}

		var csErr verifier.ErrChecksumMismatch
		if errors.As(r.Err, &csErr) {
			if r.WrittenSum > 0 && r.WrittenSum != r.ExpectedSum {
				// The failure occurred before the follower wrote to the log so it
				// must be corrupted in flight from the leader!
				l2.Error("verification checksum FAILED: in-flight corruption",
					"followerWriteChecksum", fmt.Sprintf("%08x", r.WrittenSum),
					"readChecksum", fmt.Sprintf("%08x", r.ReadSum),
				)
			} else {
				l2.Error("verification checksum FAILED: storage corruption",
					"followerWriteChecksum", fmt.Sprintf("%08x", r.WrittenSum),
					"readChecksum", fmt.Sprintf("%08x", r.ReadSum),
				)
			}
			return
		}

		// Some other unknown error occurred
		l2.Error(r.Err.Error())
	}
}

func (b *RaftBackend) CollectMetrics(sink *metricsutil.ClusterMetricSink) {
	var stats map[string]string
	var logStoreStats *etcdbolt.Stats

	b.l.RLock()
	if boltStore, ok := b.stableStore.(*raftboltdb.BoltStore); ok {
		bss := boltStore.Stats()
		logStoreStats = &bss
	}

	if b.raft != nil {
		stats = b.raft.Stats()
	}

	fsmStats := b.fsm.Stats()
	b.l.RUnlock()

	if logStoreStats != nil {
		b.collectEtcdBoltMetricsWithStats(*logStoreStats, sink, "logstore")
	}

	b.collectMetricsWithStats(fsmStats, sink, "fsm")
	labels := []metrics.Label{
		{
			Name:  "peer_id",
			Value: b.localID,
		},
	}

	if stats != nil {
		for _, key := range []string{"term", "commit_index", "applied_index", "fsm_pending"} {
			n, err := strconv.ParseUint(stats[key], 10, 64)
			if err == nil {
				sink.SetGaugeWithLabels([]string{"raft_storage", "stats", key}, float32(n), labels)
			}
		}
	}
}

func (b *RaftBackend) collectMetricsWithStats(stats bolt.Stats, sink *metricsutil.ClusterMetricSink, database string) {
	txstats := stats.TxStats
	labels := []metricsutil.Label{{"database", database}}
	sink.SetGaugeWithLabels([]string{"raft_storage", "bolt", "freelist", "free_pages"}, float32(stats.FreePageN), labels)
	sink.SetGaugeWithLabels([]string{"raft_storage", "bolt", "freelist", "pending_pages"}, float32(stats.PendingPageN), labels)
	sink.SetGaugeWithLabels([]string{"raft_storage", "bolt", "freelist", "allocated_bytes"}, float32(stats.FreeAlloc), labels)
	sink.SetGaugeWithLabels([]string{"raft_storage", "bolt", "freelist", "used_bytes"}, float32(stats.FreelistInuse), labels)
	sink.SetGaugeWithLabels([]string{"raft_storage", "bolt", "transaction", "started_read_transactions"}, float32(stats.TxN), labels)
	sink.SetGaugeWithLabels([]string{"raft_storage", "bolt", "transaction", "currently_open_read_transactions"}, float32(stats.OpenTxN), labels)
	sink.SetGaugeWithLabels([]string{"raft_storage", "bolt", "page", "count"}, float32(txstats.GetPageCount()), labels)
	sink.SetGaugeWithLabels([]string{"raft_storage", "bolt", "page", "bytes_allocated"}, float32(txstats.GetPageAlloc()), labels)
	sink.SetGaugeWithLabels([]string{"raft_storage", "bolt", "cursor", "count"}, float32(txstats.GetCursorCount()), labels)
	sink.SetGaugeWithLabels([]string{"raft_storage", "bolt", "node", "count"}, float32(txstats.GetNodeCount()), labels)
	sink.SetGaugeWithLabels([]string{"raft_storage", "bolt", "node", "dereferences"}, float32(txstats.GetNodeDeref()), labels)
	sink.SetGaugeWithLabels([]string{"raft_storage", "bolt", "rebalance", "count"}, float32(txstats.GetRebalance()), labels)
	sink.AddSampleWithLabels([]string{"raft_storage", "bolt", "rebalance", "time"}, float32(txstats.GetRebalanceTime().Milliseconds()), labels)
	sink.SetGaugeWithLabels([]string{"raft_storage", "bolt", "split", "count"}, float32(txstats.GetSplit()), labels)
	sink.SetGaugeWithLabels([]string{"raft_storage", "bolt", "spill", "count"}, float32(txstats.GetSpill()), labels)
	sink.AddSampleWithLabels([]string{"raft_storage", "bolt", "spill", "time"}, float32(txstats.GetSpillTime().Milliseconds()), labels)
	sink.SetGaugeWithLabels([]string{"raft_storage", "bolt", "write", "count"}, float32(txstats.GetWrite()), labels)
	sink.IncrCounterWithLabels([]string{"raft_storage", "bolt", "write", "time"}, float32(txstats.GetWriteTime().Milliseconds()), labels)
}

func (b *RaftBackend) collectEtcdBoltMetricsWithStats(stats etcdbolt.Stats, sink *metricsutil.ClusterMetricSink, database string) {
	txstats := stats.TxStats
	labels := []metricsutil.Label{{"database", database}}
	sink.SetGaugeWithLabels([]string{"raft_storage", "bolt", "freelist", "free_pages"}, float32(stats.FreePageN), labels)
	sink.SetGaugeWithLabels([]string{"raft_storage", "bolt", "freelist", "pending_pages"}, float32(stats.PendingPageN), labels)
	sink.SetGaugeWithLabels([]string{"raft_storage", "bolt", "freelist", "allocated_bytes"}, float32(stats.FreeAlloc), labels)
	sink.SetGaugeWithLabels([]string{"raft_storage", "bolt", "freelist", "used_bytes"}, float32(stats.FreelistInuse), labels)
	sink.SetGaugeWithLabels([]string{"raft_storage", "bolt", "transaction", "started_read_transactions"}, float32(stats.TxN), labels)
	sink.SetGaugeWithLabels([]string{"raft_storage", "bolt", "transaction", "currently_open_read_transactions"}, float32(stats.OpenTxN), labels)
	sink.SetGaugeWithLabels([]string{"raft_storage", "bolt", "page", "count"}, float32(txstats.GetPageCount()), labels)
	sink.SetGaugeWithLabels([]string{"raft_storage", "bolt", "page", "bytes_allocated"}, float32(txstats.GetPageAlloc()), labels)
	sink.SetGaugeWithLabels([]string{"raft_storage", "bolt", "cursor", "count"}, float32(txstats.GetCursorCount()), labels)
	sink.SetGaugeWithLabels([]string{"raft_storage", "bolt", "node", "count"}, float32(txstats.GetNodeCount()), labels)
	sink.SetGaugeWithLabels([]string{"raft_storage", "bolt", "node", "dereferences"}, float32(txstats.GetNodeDeref()), labels)
	sink.SetGaugeWithLabels([]string{"raft_storage", "bolt", "rebalance", "count"}, float32(txstats.GetRebalance()), labels)
	sink.AddSampleWithLabels([]string{"raft_storage", "bolt", "rebalance", "time"}, float32(txstats.GetRebalanceTime().Milliseconds()), labels)
	sink.SetGaugeWithLabels([]string{"raft_storage", "bolt", "split", "count"}, float32(txstats.GetSplit()), labels)
	sink.SetGaugeWithLabels([]string{"raft_storage", "bolt", "spill", "count"}, float32(txstats.GetSpill()), labels)
	sink.AddSampleWithLabels([]string{"raft_storage", "bolt", "spill", "time"}, float32(txstats.GetSpillTime().Milliseconds()), labels)
	sink.SetGaugeWithLabels([]string{"raft_storage", "bolt", "write", "count"}, float32(txstats.GetWrite()), labels)
	sink.IncrCounterWithLabels([]string{"raft_storage", "bolt", "write", "time"}, float32(txstats.GetWriteTime().Milliseconds()), labels)
}

// RaftServer has information about a server in the Raft configuration
type RaftServer struct {
	// NodeID is the name of the server
	NodeID string `json:"node_id"`

	// Address is the IP:port of the server, used for Raft communications
	Address string `json:"address"`

	// Leader is true if this server is the current cluster leader
	Leader bool `json:"leader"`

	// Protocol version is the raft protocol version used by the server
	ProtocolVersion string `json:"protocol_version"`

	// Voter is true if this server has a vote in the cluster. This might
	// be false if the server is staging and still coming online.
	Voter bool `json:"voter"`
}

// RaftConfigurationResponse is returned when querying for the current Raft
// configuration.
type RaftConfigurationResponse struct {
	// Servers has the list of servers in the Raft configuration.
	Servers []*RaftServer `json:"servers"`

	// Index has the Raft index of this configuration.
	Index uint64 `json:"index"`
}

// Peer defines the ID and Address for a given member of the raft cluster.
type Peer struct {
	ID       string `json:"id"`
	Address  string `json:"address"`
	Suffrage int    `json:"suffrage"`
}

// NodeID returns the identifier of the node
func (b *RaftBackend) NodeID() string {
	return b.localID
}

// Initialized tells if raft is running or not
func (b *RaftBackend) Initialized() bool {
	b.l.RLock()
	init := b.raft != nil
	b.l.RUnlock()
	return init
}

// SetTLSKeyring is used to install a new keyring. If the active key has changed
// it will also close any network connections or streams forcing a reconnect
// with the new key.
func (b *RaftBackend) SetTLSKeyring(keyring *TLSKeyring) error {
	b.l.RLock()
	err := b.streamLayer.setTLSKeyring(keyring)
	b.l.RUnlock()

	return err
}

// SetServerAddressProvider sets a the address provider for determining the raft
// node addresses. This is currently only used in tests.
func (b *RaftBackend) SetServerAddressProvider(provider raft.ServerAddressProvider) {
	b.l.Lock()
	b.serverAddressProvider = provider
	b.l.Unlock()
}

// Bootstrap prepares the given peers to be part of the raft cluster
func (b *RaftBackend) Bootstrap(peers []Peer) error {
	b.l.Lock()
	defer b.l.Unlock()

	hasState, err := raft.HasExistingState(b.logStore, b.stableStore, b.snapStore)
	if err != nil {
		return err
	}

	if hasState {
		return errors.New("error bootstrapping cluster: cluster already has state")
	}

	raftConfig := &raft.Configuration{
		Servers: make([]raft.Server, len(peers)),
	}

	for i, p := range peers {
		raftConfig.Servers[i] = raft.Server{
			ID:       raft.ServerID(p.ID),
			Address:  raft.ServerAddress(p.Address),
			Suffrage: raft.ServerSuffrage(p.Suffrage),
		}
	}

	// Store the config for later use
	b.bootstrapConfig = raftConfig
	return nil
}

// SetRestoreCallback sets the callback to be used when a restoreCallbackOp is
// processed through the FSM.
func (b *RaftBackend) SetRestoreCallback(restoreCb restoreCallback) {
	b.fsm.l.Lock()
	b.fsm.restoreCb = restoreCb
	b.fsm.l.Unlock()
}

func (b *RaftBackend) applyConfigSettings(config *raft.Config) error {
	config.Logger = b.logger
	multiplierRaw, ok := b.conf["performance_multiplier"]
	multiplier := 5
	if ok {
		var err error
		multiplier, err = strconv.Atoi(multiplierRaw)
		if err != nil {
			return err
		}
	}
	config.ElectionTimeout *= time.Duration(multiplier)
	config.HeartbeatTimeout *= time.Duration(multiplier)
	config.LeaderLeaseTimeout *= time.Duration(multiplier)

	snapThresholdRaw, ok := b.conf["snapshot_threshold"]
	if ok {
		var err error
		snapThreshold, err := strconv.Atoi(snapThresholdRaw)
		if err != nil {
			return err
		}
		config.SnapshotThreshold = uint64(snapThreshold)
	}

	trailingLogsRaw, ok := b.conf["trailing_logs"]
	if ok {
		var err error
		trailingLogs, err := strconv.Atoi(trailingLogsRaw)
		if err != nil {
			return err
		}
		config.TrailingLogs = uint64(trailingLogs)
	}
	snapshotIntervalRaw, ok := b.conf["snapshot_interval"]
	if ok {
		var err error
		snapshotInterval, err := parseutil.ParseDurationSecond(snapshotIntervalRaw)
		if err != nil {
			return err
		}
		config.SnapshotInterval = snapshotInterval
	}

	config.NoSnapshotRestoreOnStart = true
	config.MaxAppendEntries = 64

	// Setting BatchApplyCh allows the raft library to enqueue up to
	// MaxAppendEntries into each raft apply rather than relying on the
	// scheduler.
	config.BatchApplyCh = true

	b.logger.Trace("applying raft config", "inputs", b.conf)
	return nil
}

// SetupOpts are used to pass options to the raft setup function.
type SetupOpts struct {
	// TLSKeyring is the keyring to use for the cluster traffic.
	TLSKeyring *TLSKeyring

	// ClusterListener is the cluster hook used to register the raft handler and
	// client with core's cluster listeners.
	ClusterListener cluster.ClusterHook

	// StartAsLeader is used to specify this node should start as leader and
	// bypass the leader election. This should be used with caution.
	StartAsLeader bool

	// RecoveryModeConfig is the configuration for the raft cluster in recovery
	// mode.
	RecoveryModeConfig *raft.Configuration
}

func (b *RaftBackend) StartRecoveryCluster(ctx context.Context, peer Peer) error {
	recoveryModeConfig := &raft.Configuration{
		Servers: []raft.Server{
			{
				ID:      raft.ServerID(peer.ID),
				Address: raft.ServerAddress(peer.Address),
			},
		},
	}

	return b.SetupCluster(context.Background(), SetupOpts{
		StartAsLeader:      true,
		RecoveryModeConfig: recoveryModeConfig,
	})
}

func (b *RaftBackend) HasState() (bool, error) {
	b.l.RLock()
	defer b.l.RUnlock()

	return raft.HasExistingState(b.logStore, b.stableStore, b.snapStore)
}

// SetupCluster starts the raft cluster and enables the networking needed for
// the raft nodes to communicate.
func (b *RaftBackend) SetupCluster(ctx context.Context, opts SetupOpts) error {
	b.logger.Trace("setting up raft cluster")

	b.l.Lock()
	defer b.l.Unlock()

	// We are already unsealed
	if b.raft != nil {
		b.logger.Debug("raft already started, not setting up cluster")
		return nil
	}

	if len(b.localID) == 0 {
		return errors.New("no local node id configured")
	}

	// Setup the raft config
	raftConfig := raft.DefaultConfig()
	if err := b.applyConfigSettings(raftConfig); err != nil {
		return err
	}

	listenerIsNil := func(cl cluster.ClusterHook) bool {
		switch {
		case opts.ClusterListener == nil:
			return true
		default:
			// Concrete type checks
			switch cl.(type) {
			case *cluster.Listener:
				return cl.(*cluster.Listener) == nil
			}
		}
		return false
	}

	var initialTimeoutMultiplier time.Duration
	switch {
	case opts.TLSKeyring == nil && listenerIsNil(opts.ClusterListener):
		// If we don't have a provided network we use an in-memory one.
		// This allows us to bootstrap a node without bringing up a cluster
		// network. This will be true during bootstrap, tests and dev modes.
		_, b.raftTransport = raft.NewInmemTransportWithTimeout(raft.ServerAddress(b.localID), time.Second)
	case opts.TLSKeyring == nil:
		return errors.New("no keyring provided")
	case listenerIsNil(opts.ClusterListener):
		return errors.New("no cluster listener provided")
	default:
		initialTimeoutMultiplier = 3
		if !opts.StartAsLeader {
			electionTimeout, heartbeatTimeout := raftConfig.ElectionTimeout, raftConfig.HeartbeatTimeout
			// Use bigger values for first election
			raftConfig.ElectionTimeout *= initialTimeoutMultiplier
			raftConfig.HeartbeatTimeout *= initialTimeoutMultiplier
			b.logger.Trace("using larger timeouts for raft at startup",
				"initial_election_timeout", raftConfig.ElectionTimeout,
				"initial_heartbeat_timeout", raftConfig.HeartbeatTimeout,
				"normal_election_timeout", electionTimeout,
				"normal_heartbeat_timeout", heartbeatTimeout)
		}

		// Set the local address and localID in the streaming layer and the raft config.
		streamLayer, err := NewRaftLayer(b.logger.Named("stream"), opts.TLSKeyring, opts.ClusterListener)
		if err != nil {
			return err
		}
		transConfig := &raft.NetworkTransportConfig{
			Stream:                  streamLayer,
			MaxPool:                 3,
			Timeout:                 10 * time.Second,
			ServerAddressProvider:   b.serverAddressProvider,
			Logger:                  b.logger.Named("raft-net"),
			MsgpackUseNewTimeFormat: true,
		}
		transport := raft.NewNetworkTransportWithConfig(transConfig)

		b.streamLayer = streamLayer
		b.raftTransport = transport
	}

	raftConfig.LocalID = raft.ServerID(b.localID)

	// Set up a channel for reliable leader notifications.
	raftNotifyCh := make(chan bool, 10)
	raftConfig.NotifyCh = raftNotifyCh

	// If we have a bootstrapConfig set we should bootstrap now.
	if b.bootstrapConfig != nil {
		bootstrapConfig := b.bootstrapConfig
		// Unset the bootstrap config
		b.bootstrapConfig = nil

		// Bootstrap raft with our known cluster members.
		if err := raft.BootstrapCluster(raftConfig, b.logStore, b.stableStore, b.snapStore, b.raftTransport, *bootstrapConfig); err != nil {
			return err
		}
	}

	// Setup the Raft store.
	b.fsm.SetNoopRestore(true)

	raftPath := filepath.Join(b.dataDir, raftState)
	peersFile := filepath.Join(raftPath, peersFileName)
	_, err := os.Stat(peersFile)
	if err == nil {
		b.logger.Info("raft recovery initiated", "recovery_file", peersFileName)

		recoveryConfig, err := raft.ReadConfigJSON(peersFile)
		if err != nil {
			return fmt.Errorf("raft recovery failed to parse peers.json: %w", err)
		}

		// Non-voting servers are only allowed in enterprise. If Suffrage is disabled,
		// error out to indicate that it isn't allowed.
		for idx := range recoveryConfig.Servers {
			if !nonVotersAllowed && recoveryConfig.Servers[idx].Suffrage == raft.Nonvoter {
				return fmt.Errorf("raft recovery failed to parse configuration for node %q: setting `non_voter` is only supported in enterprise", recoveryConfig.Servers[idx].ID)
			}
		}

		b.logger.Info("raft recovery found new config", "config", recoveryConfig)

		err = raft.RecoverCluster(raftConfig, b.fsm, b.logStore, b.stableStore, b.snapStore, b.raftTransport, recoveryConfig)
		if err != nil {
			return fmt.Errorf("raft recovery failed: %w", err)
		}

		err = os.Remove(peersFile)
		if err != nil {
			return fmt.Errorf("raft recovery failed to delete peers.json; please delete manually: %w", err)
		}
		b.logger.Info("raft recovery deleted peers.json")
	}

	if opts.RecoveryModeConfig != nil {
		err = raft.RecoverCluster(raftConfig, b.fsm, b.logStore, b.stableStore, b.snapStore, b.raftTransport, *opts.RecoveryModeConfig)
		if err != nil {
			return fmt.Errorf("recovering raft cluster failed: %w", err)
		}
	}

	b.logger.Info("creating Raft", "config", fmt.Sprintf("%#v", raftConfig))
	raftObj, err := raft.NewRaft(raftConfig, b.fsm.chunker, b.logStore, b.stableStore, b.snapStore, b.raftTransport)
	b.fsm.SetNoopRestore(false)
	if err != nil {
		return err
	}

	// If we are expecting to start as leader wait until we win the election.
	// This should happen quickly since there is only one node in the cluster.
	// StartAsLeader is only set during init, recovery mode, storage migration,
	// and tests.
	if opts.StartAsLeader {
		// ticker is used to prevent memory leak of using time.After in
		// for - select pattern.
		ticker := time.NewTicker(10 * time.Millisecond)
		defer ticker.Stop()
		for {
			if raftObj.State() == raft.Leader {
				break
			}

			ticker.Reset(10 * time.Millisecond)
			select {
			case <-ctx.Done():
				future := raftObj.Shutdown()
				if future.Error() != nil {
					return fmt.Errorf("shutdown while waiting for leadership: %w", future.Error())
				}

				return errors.New("shutdown while waiting for leadership")
			case <-ticker.C:
			}
		}
	}

	b.raft = raftObj
	b.raftNotifyCh = raftNotifyCh

	if err := b.fsm.upgradeLocalNodeConfig(); err != nil {
		b.logger.Error("failed to upgrade local node configuration")
		return err
	}

	if b.streamLayer != nil {
		// Add Handler to the cluster.
		opts.ClusterListener.AddHandler(consts.RaftStorageALPN, b.streamLayer)

		// Add Client to the cluster.
		opts.ClusterListener.AddClient(consts.RaftStorageALPN, b.streamLayer)
	}

	// Close the init channel to signal setup has been completed
	close(b.raftInitCh)

	reloadConfig := func() {
		newCfg := raft.ReloadableConfig{
			TrailingLogs:      raftConfig.TrailingLogs,
			SnapshotInterval:  raftConfig.SnapshotInterval,
			SnapshotThreshold: raftConfig.SnapshotThreshold,
			HeartbeatTimeout:  raftConfig.HeartbeatTimeout / initialTimeoutMultiplier,
			ElectionTimeout:   raftConfig.ElectionTimeout / initialTimeoutMultiplier,
		}
		err := raftObj.ReloadConfig(newCfg)
		if err != nil {
			b.logger.Error("failed to reload raft config to set lower timeouts", "error", err)
		} else {
			b.logger.Trace("reloaded raft config to set lower timeouts", "config", fmt.Sprintf("%#v", newCfg))
		}
	}
	confFuture := raftObj.GetConfiguration()
	numServers := 0
	if err := confFuture.Error(); err != nil {
		// This should probably never happen, but just in case we'll log the error.
		// We'll default in this case to the multi-node behaviour.
		b.logger.Error("failed to read raft configuration", "error", err)
	} else {
		clusterConf := confFuture.Configuration()
		numServers = len(clusterConf.Servers)
	}
	if initialTimeoutMultiplier != 0 {
		if numServers == 1 {
			reloadConfig()
		} else {
			go func() {
				ticker := time.NewTicker(50 * time.Millisecond)
				// Emulate the random timeout used in Raft lib, to ensure that
				// if all nodes are brought up simultaneously, they don't all
				// call for an election at once.
				extra := time.Duration(rand.Int63()) % raftConfig.HeartbeatTimeout
				timeout := time.NewTimer(raftConfig.HeartbeatTimeout + extra)
				for {
					select {
					case <-ticker.C:
						switch raftObj.State() {
						case raft.Candidate, raft.Leader:
							b.logger.Trace("triggering raft config reload due to being candidate or leader")
							reloadConfig()
							return
						case raft.Shutdown:
							return
						}
					case <-timeout.C:
						b.logger.Trace("triggering raft config reload due to initial timeout")
						reloadConfig()
						return
					}
				}
			}()
		}
	}

	b.logger.Trace("finished setting up raft cluster")
	return nil
}

// TeardownCluster shuts down the raft cluster
func (b *RaftBackend) TeardownCluster(clusterListener cluster.ClusterHook) error {
	if clusterListener != nil {
		clusterListener.StopHandler(consts.RaftStorageALPN)
		clusterListener.RemoveClient(consts.RaftStorageALPN)
	}

	b.l.Lock()

	// Perform shutdown only if the raft object is non-nil. The object could be nil
	// if the node is unsealed but has not joined the peer set.
	var future raft.Future
	if b.raft != nil {
		future = b.raft.Shutdown()
	}

	b.raft = nil

	// If we're tearing down, then we need to recreate the raftInitCh
	b.raftInitCh = make(chan struct{})
	b.l.Unlock()

	if future != nil {
		return future.Error()
	}

	return nil
}

// CommittedIndex returns the latest index committed to stable storage
func (b *RaftBackend) CommittedIndex() uint64 {
	b.l.RLock()
	defer b.l.RUnlock()

	if b.raft == nil {
		return 0
	}

	return b.raft.LastIndex()
}

// AppliedIndex returns the latest index applied to the FSM
func (b *RaftBackend) AppliedIndex() uint64 {
	b.l.RLock()
	defer b.l.RUnlock()

	if b.fsm == nil {
		return 0
	}

	// We use the latest index that the FSM has seen here, which may be behind
	// raft.AppliedIndex() due to the async nature of the raft library.
	indexState, _ := b.fsm.LatestState()
	return indexState.Index
}

// Term returns the raft term of this node.
func (b *RaftBackend) Term() uint64 {
	b.l.RLock()
	defer b.l.RUnlock()

	if b.fsm == nil {
		return 0
	}

	// We use the latest index that the FSM has seen here, which may be behind
	// raft.AppliedIndex() due to the async nature of the raft library.
	indexState, _ := b.fsm.LatestState()
	return indexState.Term
}

// RemovePeer removes the given peer ID from the raft cluster. If the node is
// ourselves we will give up leadership.
func (b *RaftBackend) RemovePeer(ctx context.Context, peerID string) error {
	b.l.RLock()
	defer b.l.RUnlock()

	if err := ctx.Err(); err != nil {
		return err
	}

	if b.disableAutopilot {
		if b.raft == nil {
			return errors.New("raft storage is not initialized")
		}
		b.logger.Trace("removing server from raft", "id", peerID)
		future := b.raft.RemoveServer(raft.ServerID(peerID), 0, 0)
		return future.Error()
	}

	if b.autopilot == nil {
		return errors.New("raft storage autopilot is not initialized")
	}

	b.logger.Trace("removing server from raft via autopilot", "id", peerID)
	return b.autopilot.RemoveServer(raft.ServerID(peerID))
}

// GetConfigurationOffline is used to read the stale, last known raft
// configuration to this node. It accesses the last state written into the
// FSM. When a server is online use GetConfiguration instead.
func (b *RaftBackend) GetConfigurationOffline() (*RaftConfigurationResponse, error) {
	b.l.RLock()
	defer b.l.RUnlock()

	if b.raft != nil {
		return nil, errors.New("raft storage is initialized, used GetConfiguration instead")
	}

	if b.fsm == nil {
		return nil, nil
	}

	state, configuration := b.fsm.LatestState()
	config := &RaftConfigurationResponse{
		Index: state.Index,
	}

	if configuration == nil || configuration.Servers == nil {
		return config, nil
	}

	for _, server := range configuration.Servers {
		entry := &RaftServer{
			NodeID:  server.Id,
			Address: server.Address,
			// Since we are offline no node is the leader.
			Leader: false,
			Voter:  raft.ServerSuffrage(server.Suffrage) == raft.Voter,
		}
		config.Servers = append(config.Servers, entry)
	}

	return config, nil
}

func (b *RaftBackend) GetConfiguration(ctx context.Context) (*RaftConfigurationResponse, error) {
	if err := ctx.Err(); err != nil {
		return nil, err
	}

	b.l.RLock()
	defer b.l.RUnlock()

	if b.raft == nil {
		return nil, errors.New("raft storage is not initialized")
	}

	future := b.raft.GetConfiguration()
	if err := future.Error(); err != nil {
		return nil, err
	}

	config := &RaftConfigurationResponse{
		Index: future.Index(),
	}

	for _, server := range future.Configuration().Servers {
		entry := &RaftServer{
			NodeID:  string(server.ID),
			Address: string(server.Address),
			// Since we only service this request on the active node our node ID
			// denotes the raft leader.
			Leader:          string(server.ID) == b.NodeID(),
			Voter:           server.Suffrage == raft.Voter,
			ProtocolVersion: strconv.Itoa(raft.ProtocolVersionMax),
		}

		config.Servers = append(config.Servers, entry)
	}

	return config, nil
}

// AddPeer adds a new server to the raft cluster
func (b *RaftBackend) AddPeer(ctx context.Context, peerID, clusterAddr string) error {
	if err := ctx.Err(); err != nil {
		return err
	}

	b.l.RLock()
	defer b.l.RUnlock()

	if b.disableAutopilot {
		if b.raft == nil {
			return errors.New("raft storage is not initialized")
		}
		b.logger.Trace("adding server to raft", "id", peerID, "addr", clusterAddr)
		future := b.raft.AddVoter(raft.ServerID(peerID), raft.ServerAddress(clusterAddr), 0, 0)
		return future.Error()
	}

	if b.autopilot == nil {
		return errors.New("raft storage autopilot is not initialized")
	}

	b.logger.Trace("adding server to raft via autopilot", "id", peerID, "addr", clusterAddr)
	return b.autopilot.AddServer(&autopilot.Server{
		ID:          raft.ServerID(peerID),
		Name:        peerID,
		Address:     raft.ServerAddress(clusterAddr),
		RaftVersion: raft.ProtocolVersionMax,
		NodeType:    autopilot.NodeVoter,
	})
}

// Peers returns all the servers present in the raft cluster
func (b *RaftBackend) Peers(ctx context.Context) ([]Peer, error) {
	if err := ctx.Err(); err != nil {
		return nil, err
	}

	b.l.RLock()
	defer b.l.RUnlock()

	if b.raft == nil {
		return nil, errors.New("raft storage is not initialized")
	}

	future := b.raft.GetConfiguration()
	if err := future.Error(); err != nil {
		return nil, err
	}

	ret := make([]Peer, len(future.Configuration().Servers))
	for i, s := range future.Configuration().Servers {
		ret[i] = Peer{
			ID:       string(s.ID),
			Address:  string(s.Address),
			Suffrage: int(s.Suffrage),
		}
	}

	return ret, nil
}

// SnapshotHTTP is a wrapper for Snapshot that sends the snapshot as an HTTP
// response.
func (b *RaftBackend) SnapshotHTTP(out *logical.HTTPResponseWriter, sealer snapshot.Sealer) error {
	out.Header().Add("Content-Disposition", "attachment")
	out.Header().Add("Content-Type", "application/gzip")

	return b.Snapshot(out, sealer)
}

// Snapshot takes a raft snapshot, packages it into a archive file and writes it
// to the provided writer. Seal access is used to encrypt the SHASUM file so we
// can validate the snapshot was taken using the same root keys or not.
func (b *RaftBackend) Snapshot(out io.Writer, sealer snapshot.Sealer) error {
	b.l.RLock()
	defer b.l.RUnlock()

	if b.raft == nil {
		return errors.New("raft storage is sealed")
	}

	return snapshot.Write(b.logger.Named("snapshot"), b.raft, sealer, out)
}

// WriteSnapshotToTemp reads a snapshot archive off the provided reader,
// extracts the data and writes the snapshot to a temporary file. The seal
// access is used to decrypt the SHASUM file in the archive to ensure this
// snapshot has the same root key as the running instance. If the provided
// access is nil then it will skip that validation.
func (b *RaftBackend) WriteSnapshotToTemp(in io.ReadCloser, sealer snapshot.Sealer) (*os.File, func(), raft.SnapshotMeta, error) {
	b.l.RLock()
	defer b.l.RUnlock()

	var metadata raft.SnapshotMeta
	if b.raft == nil {
		return nil, nil, metadata, errors.New("raft storage is sealed")
	}

	snap, cleanup, err := snapshot.WriteToTempFileWithSealer(b.logger.Named("snapshot"), in, &metadata, sealer)
	return snap, cleanup, metadata, err
}

// RestoreSnapshot applies the provided snapshot metadata and snapshot data to
// raft.
func (b *RaftBackend) RestoreSnapshot(ctx context.Context, metadata raft.SnapshotMeta, snap io.Reader) error {
	if err := ctx.Err(); err != nil {
		return err
	}

	b.l.RLock()
	defer b.l.RUnlock()

	if b.raft == nil {
		return errors.New("raft storage is not initialized")
	}

	if err := b.raft.Restore(&metadata, snap, 0); err != nil {
		b.logger.Named("snapshot").Error("failed to restore snapshot", "error", err)
		return err
	}

	// Apply a log that tells the follower nodes to run the restore callback
	// function. This is done after the restore call so we can be sure the
	// snapshot applied to a quorum of nodes.
	command := &LogData{
		Operations: []*LogOperation{
			{
				OpType: restoreCallbackOp,
			},
		},
	}

	err := b.applyLog(ctx, command)

	// Do a best-effort attempt to let the standbys apply the restoreCallbackOp
	// before we continue.
	time.Sleep(restoreOpDelayDuration)
	return err
}

// Delete inserts an entry in the log to delete the given path
func (b *RaftBackend) Delete(ctx context.Context, path string) error {
	defer metrics.MeasureSince([]string{"raft-storage", "delete"}, time.Now())

	if err := ctx.Err(); err != nil {
		return err
	}

	command := &LogData{
		Operations: []*LogOperation{
			{
				OpType: deleteOp,
				Key:    path,
			},
		},
	}
	b.permitPool.Acquire()
	defer b.permitPool.Release()

	b.l.RLock()
	err := b.applyLog(ctx, command)
	b.l.RUnlock()
	return err
}

// Get returns the value corresponding to the given path from the fsm
func (b *RaftBackend) Get(ctx context.Context, path string) (*physical.Entry, error) {
	defer metrics.MeasureSince([]string{"raft-storage", "get"}, time.Now())
	if b.fsm == nil {
		return nil, errors.New("raft: fsm not configured")
	}

	if err := ctx.Err(); err != nil {
		return nil, err
	}

	b.permitPool.Acquire()
	defer b.permitPool.Release()

	if err := ctx.Err(); err != nil {
		return nil, err
	}

	entry, err := b.fsm.Get(ctx, path)
	if entry != nil {
		valueLen := len(entry.Value)
		if uint64(valueLen) > b.maxEntrySize {
			b.logger.Warn("retrieved entry value is too large, has raft's max_entry_size been reduced?",
				"size", valueLen, "max_entry_size", b.maxEntrySize)
		}
	}

	return entry, err
}

// Put inserts an entry in the log for the put operation. It will return an
// error if the resulting entry encoding exceeds the configured max_entry_size
// or if the call to applyLog fails.
func (b *RaftBackend) Put(ctx context.Context, entry *physical.Entry) error {
	defer metrics.MeasureSince([]string{"raft-storage", "put"}, time.Now())
	if len(entry.Key) > bolt.MaxKeySize {
		return fmt.Errorf("%s, max key size for integrated storage is %d", physical.ErrKeyTooLarge, bolt.MaxKeySize)
	}

	if err := ctx.Err(); err != nil {
		return err
	}

	command := &LogData{
		Operations: []*LogOperation{
			{
				OpType: putOp,
				Key:    entry.Key,
				Value:  entry.Value,
			},
		},
	}

	b.permitPool.Acquire()
	defer b.permitPool.Release()

	b.l.RLock()
	err := b.applyLog(ctx, command)
	b.l.RUnlock()
	return err
}

// List enumerates all the items under the prefix from the fsm
func (b *RaftBackend) List(ctx context.Context, prefix string) ([]string, error) {
	defer metrics.MeasureSince([]string{"raft-storage", "list"}, time.Now())
	if b.fsm == nil {
		return nil, errors.New("raft: fsm not configured")
	}

	if err := ctx.Err(); err != nil {
		return nil, err
	}

	b.permitPool.Acquire()
	defer b.permitPool.Release()

	if err := ctx.Err(); err != nil {
		return nil, err
	}

	return b.fsm.List(ctx, prefix)
}

// Transaction applies all the given operations into a single log and
// applies it.
func (b *RaftBackend) Transaction(ctx context.Context, txns []*physical.TxnEntry) error {
	defer metrics.MeasureSince([]string{"raft-storage", "transaction"}, time.Now())

	if err := ctx.Err(); err != nil {
		return err
	}

	failGetInTxn := atomic.LoadUint32(b.failGetInTxn)
	for _, t := range txns {
		if t.Operation == physical.GetOperation && failGetInTxn != 0 {
			return GetInTxnDisabledError
		}
	}

	txnMap := make(map[string]*physical.TxnEntry)

	command := &LogData{
		Operations: make([]*LogOperation, len(txns)),
	}
	for i, txn := range txns {
		op := &LogOperation{}
		switch txn.Operation {
		case physical.PutOperation:
			if len(txn.Entry.Key) > bolt.MaxKeySize {
				return fmt.Errorf("%s, max key size for integrated storage is %d", physical.ErrKeyTooLarge, bolt.MaxKeySize)
			}
			op.OpType = putOp
			op.Key = txn.Entry.Key
			op.Value = txn.Entry.Value
		case physical.DeleteOperation:
			op.OpType = deleteOp
			op.Key = txn.Entry.Key
		case physical.GetOperation:
			op.OpType = getOp
			op.Key = txn.Entry.Key
			txnMap[op.Key] = txn
		default:
			return fmt.Errorf("%q is not a supported transaction operation", txn.Operation)
		}

		command.Operations[i] = op
	}

	b.permitPool.Acquire()
	defer b.permitPool.Release()

	b.l.RLock()
	err := b.applyLog(ctx, command)
	b.l.RUnlock()

	// loop over results and update pointers to get operations
	for _, logOp := range command.Operations {
		if logOp.OpType == getOp {
			if txn, found := txnMap[logOp.Key]; found {
				txn.Entry.Value = logOp.Value
			}
		}
	}

	return err
}

func (b *RaftBackend) TransactionLimits() (int, int) {
	return b.maxBatchEntries, b.maxBatchSize
}

// applyLog will take a given log command and apply it to the raft log. applyLog
// doesn't return until the log has been applied to a quorum of servers and is
// persisted to the local FSM. Caller should hold the backend's read lock.
func (b *RaftBackend) applyLog(ctx context.Context, command *LogData) error {
	if b.raft == nil {
		return errors.New("raft storage is not initialized")
	}
	if err := ctx.Err(); err != nil {
		return err
	}

	commandBytes, err := proto.Marshal(command)
	if err != nil {
		return err
	}

	cmdSize := len(commandBytes)
	if uint64(cmdSize) > b.maxEntrySize {
		return fmt.Errorf("%s; got %d bytes, max: %d bytes", physical.ErrValueTooLarge, cmdSize, b.maxEntrySize)
	}

	defer metrics.AddSample([]string{"raft-storage", "entry_size"}, float32(cmdSize))

	var chunked bool
	var applyFuture raft.ApplyFuture
	switch {
	case len(commandBytes) <= raftchunking.ChunkSize:
		applyFuture = b.raft.Apply(commandBytes, 0)
	default:
		chunked = true
		applyFuture = raftchunking.ChunkingApply(commandBytes, nil, 0, b.raft.ApplyLog)
	}

	if err := applyFuture.Error(); err != nil {
		return err
	}

	resp := applyFuture.Response()

	if chunked {
		// In this case we didn't apply all chunks successfully, possibly due
		// to a term change
		if resp == nil {
			// This returns the error in the interface because the raft library
			// returns errors from the FSM via the future, not via err from the
			// apply function. Downstream client code expects to see any error
			// from the FSM (as opposed to the apply itself) and decide whether
			// it can retry in the future's response.
			return errors.New("applying chunking failed, please retry")
		}

		// We expect that this conversion should always work
		chunkedSuccess, ok := resp.(raftchunking.ChunkingSuccess)
		if !ok {
			return errors.New("unknown type of response back from chunking FSM")
		}

		// Replace the reply with the inner wrapped version
		resp = chunkedSuccess.Response
	}

	fsmar, ok := resp.(*FSMApplyResponse)
	if !ok || !fsmar.Success {
		return errors.New("could not apply data")
	}

	// populate command with our results
	if fsmar.EntrySlice == nil {
		return errors.New("entries on FSM response were empty")
	}

	for i, logOp := range command.Operations {
		if logOp.OpType == getOp {
			fsmEntry := fsmar.EntrySlice[i]

			// this should always be true because the entries in the slice were created in the same order as
			// the command operations.
			if logOp.Key == fsmEntry.Key {
				if len(fsmEntry.Value) > 0 {
					logOp.Value = fsmEntry.Value
				}
			} else {
				// this shouldn't happen
				return errors.New("entries in FSM response were out of order")
			}
		}
	}

	return nil
}

// HAEnabled is the implementation of the HABackend interface
func (b *RaftBackend) HAEnabled() bool { return true }

// HAEnabled is the implementation of the HABackend interface
func (b *RaftBackend) LockWith(key, value string) (physical.Lock, error) {
	return &RaftLock{
		key:   key,
		value: []byte(value),
		b:     b,
	}, nil
}

// SetDesiredSuffrage sets a field in the fsm indicating the suffrage intent for
// this node.
func (b *RaftBackend) SetDesiredSuffrage(nonVoter bool) error {
	b.l.Lock()
	defer b.l.Unlock()

	var desiredSuffrage string
	switch nonVoter {
	case true:
		desiredSuffrage = "non-voter"
	default:
		desiredSuffrage = "voter"
	}

	err := b.fsm.recordSuffrage(desiredSuffrage)
	if err != nil {
		return err
	}

	return nil
}

func (b *RaftBackend) DesiredSuffrage() string {
	return b.fsm.DesiredSuffrage()
}

// RaftLock implements the physical Lock interface and enables HA for this
// backend. The Lock uses the raftNotifyCh for receiving leadership edge
// triggers. Vault's active duty matches raft's leadership.
type RaftLock struct {
	key   string
	value []byte

	b *RaftBackend
}

// monitorLeadership waits until we receive an update on the raftNotifyCh and
// closes the leaderLost channel.
func (l *RaftLock) monitorLeadership(stopCh <-chan struct{}, leaderNotifyCh <-chan bool) <-chan struct{} {
	leaderLost := make(chan struct{})
	go func() {
		for {
			select {
			case isLeader := <-leaderNotifyCh:
				// leaderNotifyCh may deliver a true value initially if this
				// server is already the leader prior to RaftLock.Lock call
				// (the true message was already queued). The next message is
				// always going to be false. The for loop should loop at most
				// twice.
				if !isLeader {
					close(leaderLost)
					return
				}
			case <-stopCh:
				return
			}
		}
	}()
	return leaderLost
}

// Lock blocks until we become leader or are shutdown. It returns a channel that
// is closed when we detect a loss of leadership.
func (l *RaftLock) Lock(stopCh <-chan struct{}) (<-chan struct{}, error) {
	// If not initialized, block until it is
	if !l.b.Initialized() {
		select {
		case <-l.b.raftInitCh:
		case <-stopCh:
			return nil, nil
		}
	}

	l.b.l.RLock()

	// Ensure that we still have a raft instance after grabbing the read lock
	if l.b.raft == nil {
		l.b.l.RUnlock()
		return nil, errors.New("attempted to grab a lock on a nil raft backend")
	}

	// Cache the notifyCh locally
	leaderNotifyCh := l.b.raftNotifyCh

	// Check to see if we are already leader.
	if l.b.raft.State() == raft.Leader {
		err := l.b.applyLog(context.Background(), &LogData{
			Operations: []*LogOperation{
				{
					OpType: putOp,
					Key:    l.key,
					Value:  l.value,
				},
			},
		})
		l.b.l.RUnlock()
		if err != nil {
			return nil, err
		}

		return l.monitorLeadership(stopCh, leaderNotifyCh), nil
	}
	l.b.l.RUnlock()

	for {
		select {
		case isLeader := <-leaderNotifyCh:
			if isLeader {
				// We are leader, set the key
				l.b.l.RLock()
				err := l.b.applyLog(context.Background(), &LogData{
					Operations: []*LogOperation{
						{
							OpType: putOp,
							Key:    l.key,
							Value:  l.value,
						},
					},
				})
				l.b.l.RUnlock()
				if err != nil {
					return nil, err
				}

				return l.monitorLeadership(stopCh, leaderNotifyCh), nil
			}
		case <-stopCh:
			return nil, nil
		}
	}
}

// Unlock gives up leadership.
func (l *RaftLock) Unlock() error {
	if l.b.raft == nil {
		return nil
	}

	return l.b.raft.LeadershipTransfer().Error()
}

// Value reads the value of the lock. This informs us who is currently leader.
func (l *RaftLock) Value() (bool, string, error) {
	e, err := l.b.Get(context.Background(), l.key)
	if err != nil {
		return false, "", err
	}
	if e == nil {
		return false, "", nil
	}

	value := string(e.Value)
	// TODO: how to tell if held?
	return true, value, nil
}

func fileExists(name string) (bool, error) {
	_, err := os.Stat(name)
	if err == nil {
		// File exists!
		return true, nil
	}
	if errors.Is(err, os.ErrNotExist) {
		return false, nil
	}
	// We hit some other error trying to stat the file which leaves us in an
	// unknown state so we can't proceed.
	return false, err
}

func parseRaftBackendConfig(conf map[string]string, logger log.Logger) (*RaftBackendConfig, error) {
	c := &RaftBackendConfig{}

	c.Path = conf["path"]
	envPath := os.Getenv(EnvVaultRaftPath)
	if envPath != "" {
		c.Path = envPath
	}

	if c.Path == "" {
		return nil, fmt.Errorf("'path' must be set")
	}

	c.NodeId = conf["node_id"]
	envNodeId := os.Getenv(EnvVaultRaftNodeID)
	if envNodeId != "" {
		c.NodeId = envNodeId
	}

	if c.NodeId == "" {
		localIDRaw, err := os.ReadFile(filepath.Join(c.Path, "node-id"))
		if err == nil && len(localIDRaw) > 0 {
			c.NodeId = string(localIDRaw)
		}
		if err != nil && !errors.Is(err, os.ErrNotExist) {
			return nil, err
		}
	}

	if c.NodeId == "" {
		id, err := uuid.GenerateUUID()
		if err != nil {
			return nil, err
		}

		if err = os.WriteFile(filepath.Join(c.Path, "node-id"), []byte(id), 0o600); err != nil {
			return nil, err
		}

		c.NodeId = id
	}

	if delayRaw, ok := conf["apply_delay"]; ok {
		delay, err := parseutil.ParseDurationSecond(delayRaw)
		if err != nil {
			return nil, fmt.Errorf("apply_delay does not parse as a duration: %w", err)
		}

		c.ApplyDelay = delay
	}

	if walRaw, ok := conf["raft_wal"]; ok {
		useRaftWal, err := strconv.ParseBool(walRaw)
		if err != nil {
			return nil, fmt.Errorf("raft_wal does not parse as a boolean: %w", err)
		}

		c.RaftWal = useRaftWal
	}

	if rlveRaw, ok := conf["raft_log_verifier_enabled"]; ok {
		rlve, err := strconv.ParseBool(rlveRaw)
		if err != nil {
			return nil, fmt.Errorf("raft_log_verifier_enabled does not parse as a boolean: %w", err)
		}
		c.RaftLogVerifierEnabled = rlve

		c.RaftLogVerificationInterval = defaultRaftLogVerificationInterval
		if rlviRaw, ok := conf["raft_log_verification_interval"]; ok {
			rlvi, err := parseutil.ParseDurationSecond(rlviRaw)
			if err != nil {
				return nil, fmt.Errorf("raft_log_verification_interval does not parse as a duration: %w", err)
			}

			// Make sure our interval is capped to a reasonable value, so e.g. people don't use 0s or 1s
			if rlvi >= minimumRaftLogVerificationInterval {
				c.RaftLogVerificationInterval = rlvi
			} else {
				logger.Warn("raft_log_verification_interval is less than the minimum allowed, using default instead",
					"given", rlveRaw,
					"minimum", minimumRaftLogVerificationInterval,
					"default", defaultRaftLogVerificationInterval)
			}
		}
	}

	if delayRaw, ok := conf["snapshot_delay"]; ok {
		delay, err := parseutil.ParseDurationSecond(delayRaw)
		if err != nil {
			return nil, fmt.Errorf("snapshot_delay does not parse as a duration: %w", err)
		}
		c.SnapshotDelay = delay
	}

	c.MaxEntrySize = defaultMaxEntrySize
	if maxEntrySizeCfg := conf["max_entry_size"]; len(maxEntrySizeCfg) != 0 {
		i, err := strconv.Atoi(maxEntrySizeCfg)
		if err != nil {
			return nil, fmt.Errorf("failed to parse 'max_entry_size': %w", err)
		}

		c.MaxEntrySize = uint64(i)
	}

	if interval := conf["autopilot_reconcile_interval"]; interval != "" {
		interval, err := parseutil.ParseDurationSecond(interval)
		if err != nil {
			return nil, fmt.Errorf("autopilot_reconcile_interval does not parse as a duration: %w", err)
		}
		c.AutopilotReconcileInterval = interval
	}

	if interval := conf["autopilot_update_interval"]; interval != "" {
		interval, err := parseutil.ParseDurationSecond(interval)
		if err != nil {
			return nil, fmt.Errorf("autopilot_update_interval does not parse as a duration: %w", err)
		}
		c.AutopilotUpdateInterval = interval
	}

	effectiveReconcileInterval := autopilot.DefaultReconcileInterval
	effectiveUpdateInterval := autopilot.DefaultUpdateInterval

	if c.AutopilotReconcileInterval != 0 {
		effectiveReconcileInterval = c.AutopilotReconcileInterval
	}
	if c.AutopilotUpdateInterval != 0 {
		effectiveUpdateInterval = c.AutopilotUpdateInterval
	}

	if effectiveReconcileInterval < effectiveUpdateInterval {
		return nil, fmt.Errorf("autopilot_reconcile_interval (%v) should be larger than autopilot_update_interval (%v)", effectiveReconcileInterval, effectiveUpdateInterval)
	}

	if uv, ok := conf["autopilot_upgrade_version"]; ok && uv != "" {
		_, err := goversion.NewVersion(uv)
		if err != nil {
			return nil, fmt.Errorf("autopilot_upgrade_version does not parse as a semantic version: %w", err)
		}

		c.AutopilotUpgradeVersion = uv
	}

	c.RaftNonVoter = false
	if v := os.Getenv(EnvVaultRaftNonVoter); v != "" {
		// Consistent with handling of other raft boolean env vars
		// VAULT_RAFT_AUTOPILOT_DISABLE and VAULT_RAFT_FREELIST_SYNC
		c.RaftNonVoter = true
	} else if v, ok := conf[raftNonVoterConfigKey]; ok {
		nonVoter, err := strconv.ParseBool(v)
		if err != nil {
			return nil, fmt.Errorf("failed to parse %s config value %q as a boolean: %w", raftNonVoterConfigKey, v, err)
		}

		c.RaftNonVoter = nonVoter
	}

	if c.RaftNonVoter && conf["retry_join"] == "" {
		return nil, fmt.Errorf("setting %s to true is only valid if at least one retry_join stanza is specified", raftNonVoterConfigKey)
	}

	c.AutopilotRedundancyZone = conf["autopilot_redundancy_zone"]

	return c, nil
}

// boltOptions returns a bolt.Options struct, suitable for passing to
// bolt.Open(), pre-configured with all of our preferred defaults.
func boltOptions(path string) *bolt.Options {
	o := &bolt.Options{
		Timeout:        1 * time.Second,
		FreelistType:   bolt.FreelistMapType,
		NoFreelistSync: true,
		MmapFlags:      getMmapFlags(path),
	}

	if os.Getenv("VAULT_RAFT_FREELIST_TYPE") == "array" {
		o.FreelistType = bolt.FreelistArrayType
	}

	if os.Getenv("VAULT_RAFT_FREELIST_SYNC") != "" {
		o.NoFreelistSync = false
	}

	// By default, we want to set InitialMmapSize to 100GB, but only on 64bit platforms.
	// Otherwise, we set it to whatever the value of VAULT_RAFT_INITIAL_MMAP_SIZE
	// is, assuming it can be parsed as an int. Bolt itself sets this to 0 by default,
	// so if users are wanting to turn this off, they can also set it to 0. Setting it
	// to a negative value is the same as not setting it at all.
	if os.Getenv("VAULT_RAFT_INITIAL_MMAP_SIZE") == "" {
		o.InitialMmapSize = initialMmapSize
	} else {
		imms, err := strconv.Atoi(os.Getenv("VAULT_RAFT_INITIAL_MMAP_SIZE"))

		// If there's an error here, it means they passed something that's not convertible to
		// a number. Rather than fail startup, just ignore it.
		if err == nil && imms > 0 {
			o.InitialMmapSize = imms
		}
	}

	return o
}

func etcdboltOptions(path string) *etcdbolt.Options {
	o := &etcdbolt.Options{
		Timeout:        1 * time.Second,
		FreelistType:   etcdbolt.FreelistMapType,
		NoFreelistSync: true,
		MmapFlags:      getMmapFlags(path),
	}

	if os.Getenv("VAULT_RAFT_FREELIST_TYPE") == "array" {
		o.FreelistType = etcdbolt.FreelistArrayType
	}

	if os.Getenv("VAULT_RAFT_FREELIST_SYNC") != "" {
		o.NoFreelistSync = false
	}

	// By default, we want to set InitialMmapSize to 100GB, but only on 64bit platforms.
	// Otherwise, we set it to whatever the value of VAULT_RAFT_INITIAL_MMAP_SIZE
	// is, assuming it can be parsed as an int. Bolt itself sets this to 0 by default,
	// so if users are wanting to turn this off, they can also set it to 0. Setting it
	// to a negative value is the same as not setting it at all.
	if os.Getenv("VAULT_RAFT_INITIAL_MMAP_SIZE") == "" {
		o.InitialMmapSize = initialMmapSize
	} else {
		imms, err := strconv.Atoi(os.Getenv("VAULT_RAFT_INITIAL_MMAP_SIZE"))

		// If there's an error here, it means they passed something that's not convertible to
		// a number. Rather than fail startup, just ignore it.
		if err == nil && imms > 0 {
			o.InitialMmapSize = imms
		}
	}

	return o
}

func isRaftLogVerifyCheckpoint(l *raft.Log) bool {
	chkpnt := make([]byte, 1)
	chkpnt[0] = byte(verifierCheckpointOp)

	if !bytes.Equal(l.Data, chkpnt) {
		return false
	}

	// Single byte log with that byte value can only be a checkpoint or
	// the last byte of a chunked message. If it's chunked it will have
	// chunking metadata.
	if len(l.Extensions) == 0 {
		// No metadata, must be a checkpoint on the leader with no
		// verifier metadata yet.
		return true
	}

	if bytes.HasPrefix(l.Extensions, logVerifierMagicBytes[:]) {
		// Has verifier metadata so must be a replicated checkpoint on a follower
		return true
	}

	// Must be the last chunk of a chunked object that has chunking meta
	return false
}<|MERGE_RESOLUTION|>--- conflicted
+++ resolved
@@ -295,6 +295,8 @@
 	RaftLogVerificationInterval time.Duration
 	SnapshotDelay               time.Duration
 	MaxEntrySize                uint64
+	MaxBatchEntries             int
+	MaxBatchSize                int
 	AutopilotReconcileInterval  time.Duration
 	AutopilotUpdateInterval     time.Duration
 	AutopilotUpgradeVersion     string
@@ -531,10 +533,7 @@
 		snapStore = newSnapshotStoreDelay(snapStore, backendConfig.SnapshotDelay, logger)
 	}
 
-	maxBatchEntries, maxBatchSize := batchLimitsFromEnv(logger)
-
 	return &RaftBackend{
-<<<<<<< HEAD
 		logger:                      logger,
 		fsm:                         fsm,
 		raftInitCh:                  make(chan struct{}),
@@ -546,6 +545,8 @@
 		localID:                     backendConfig.NodeId,
 		permitPool:                  physical.NewPermitPool(physical.DefaultParallelOperations),
 		maxEntrySize:                backendConfig.MaxEntrySize,
+		maxBatchEntries:             backendConfig.MaxBatchEntries,
+		maxBatchSize:                backendConfig.MaxBatchSize,
 		followerHeartbeatTicker:     time.NewTicker(time.Second),
 		autopilotReconcileInterval:  backendConfig.AutopilotReconcileInterval,
 		autopilotUpdateInterval:     backendConfig.AutopilotUpdateInterval,
@@ -555,28 +556,6 @@
 		failGetInTxn:                new(uint32),
 		raftLogVerifierEnabled:      backendConfig.RaftLogVerifierEnabled,
 		raftLogVerificationInterval: backendConfig.RaftLogVerificationInterval,
-=======
-		logger:                     logger,
-		fsm:                        fsm,
-		raftInitCh:                 make(chan struct{}),
-		conf:                       conf,
-		logStore:                   log,
-		stableStore:                stable,
-		snapStore:                  snap,
-		dataDir:                    path,
-		localID:                    localID,
-		permitPool:                 physical.NewPermitPool(physical.DefaultParallelOperations),
-		maxEntrySize:               maxEntrySize,
-		maxBatchEntries:            maxBatchEntries,
-		maxBatchSize:               maxBatchSize,
-		followerHeartbeatTicker:    time.NewTicker(time.Second),
-		autopilotReconcileInterval: reconcileInterval,
-		autopilotUpdateInterval:    updateInterval,
-		redundancyZone:             conf["autopilot_redundancy_zone"],
-		nonVoter:                   nonVoter,
-		upgradeVersion:             upgradeVersion,
-		failGetInTxn:               new(uint32),
->>>>>>> 5bb10fe1
 	}, nil
 }
 
@@ -2220,6 +2199,8 @@
 		c.MaxEntrySize = uint64(i)
 	}
 
+	c.MaxBatchEntries, c.MaxBatchSize = batchLimitsFromEnv(logger)
+
 	if interval := conf["autopilot_reconcile_interval"]; interval != "" {
 		interval, err := parseutil.ParseDurationSecond(interval)
 		if err != nil {
