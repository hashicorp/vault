--- conflicted
+++ resolved
@@ -1933,41 +1933,6 @@
 	return true, value, nil
 }
 
-<<<<<<< HEAD
-// sealer implements the snapshot.Sealer interface and is used in the snapshot
-// process for encrypting/decrypting the SHASUM file in snapshot archives.
-type sealer struct {
-	access seal.Access
-}
-
-// Seal encrypts the data with using the seal access object.
-func (s sealer) Seal(ctx context.Context, pt []byte) ([]byte, error) {
-	if s.access == nil {
-		return nil, errors.New("no seal access available")
-	}
-	eblob, err := s.access.Encrypt(ctx, pt, nil)
-	if err != nil {
-		return nil, err
-	}
-
-	return proto.Marshal(eblob)
-}
-
-// Open decrypts the data using the seal access object.
-func (s sealer) Open(ctx context.Context, ct []byte) ([]byte, error) {
-	if s.access == nil {
-		return nil, errors.New("no seal access available")
-	}
-
-	var eblob wrapping.BlobInfo
-	err := proto.Unmarshal(ct, &eblob)
-	if err != nil {
-		return nil, err
-	}
-
-	return s.access.Decrypt(ctx, &eblob, nil)
-}
-
 func fileExists(name string) (bool, error) {
 	_, err := os.Stat(name)
 	if err == nil {
@@ -1982,8 +1947,6 @@
 	return false, err
 }
 
-=======
->>>>>>> d8c6d28e
 // boltOptions returns a bolt.Options struct, suitable for passing to
 // bolt.Open(), pre-configured with all of our preferred defaults.
 func boltOptions(path string) *bolt.Options {
