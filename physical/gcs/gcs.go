package gcs

import (
	"errors"
	"fmt"
	"io/ioutil"
	"os"
	"sort"
	"strconv"
	"strings"
	"time"

	"github.com/hashicorp/errwrap"
	log "github.com/hashicorp/go-hclog"
	"github.com/hashicorp/vault/helper/useragent"
	"github.com/hashicorp/vault/physical"

	"cloud.google.com/go/storage"
	"github.com/armon/go-metrics"
	"golang.org/x/net/context"
	"google.golang.org/api/iterator"
	"google.golang.org/api/option"
)

// Verify Backend satisfies the correct interfaces
var _ physical.Backend = (*Backend)(nil)

const (
	// envBucket is the name of the environment variable to search for the
	// storage bucket name.
	envBucket = "GOOGLE_STORAGE_BUCKET"

	// envChunkSize is the environment variable to serach for the chunk size for
	// requests.
	envChunkSize = "GOOGLE_STORAGE_CHUNK_SIZE"

	// envHAEnabled is the name of the environment variable to search for the
	// boolean indicating if HA is enabled.
	envHAEnabled = "GOOGLE_STORAGE_HA_ENABLED"

	// defaultChunkSize is the number of bytes the writer will attempt to write in
	// a single request.
	defaultChunkSize = "8192"

	// objectDelimiter is the string to use to delimit objects.
	objectDelimiter = "/"
)

var (
	// metricDelete is the key for the metric for measuring a Delete call.
	metricDelete = []string{"gcs", "delete"}

	// metricGet is the key for the metric for measuring a Get call.
	metricGet = []string{"gcs", "get"}

	// metricList is the key for the metric for measuring a List call.
	metricList = []string{"gcs", "list"}

	// metricPut is the key for the metric for measuring a Put call.
	metricPut = []string{"gcs", "put"}
)

// Backend implements physical.Backend and describes the steps necessary to
// persist data in Google Cloud Storage.
type Backend struct {
	// bucket is the name of the bucket to use for data storage and retrieval.
	bucket string

	// chunkSize is the chunk size to use for requests.
	chunkSize int

	// client is the underlying API client for talking to gcs.
	client *storage.Client

	// haEnabled indicates if HA is enabled.
	haEnabled bool

	// logger and permitPool are internal constructs
	logger     log.Logger
	permitPool *physical.PermitPool
}

// NewBackend constructs a Google Cloud Storage backend with the given
// configuration. This uses the official Golang Cloud SDK and therefore supports
// specifying credentials via envvars, credential files, etc. from environment
// variables or a service account file
func NewBackend(c map[string]string, logger log.Logger) (physical.Backend, error) {
	logger.Debug("physical/gcs: configuring backend")

	// Bucket name
	bucket := os.Getenv(envBucket)
	if bucket == "" {
		bucket = c["bucket"]
	}
	if bucket == "" {
		return nil, errors.New("missing bucket name")
	}

	// Chunk size
	chunkSizeStr := os.Getenv(envChunkSize)
	if chunkSizeStr == "" {
		chunkSizeStr = c["chunk_size"]
	}
	if chunkSizeStr == "" {
		chunkSizeStr = defaultChunkSize
	}
	chunkSize, err := strconv.Atoi(chunkSizeStr)
	if err != nil {
		return nil, errwrap.Wrapf("failed to parse chunk_size: {{err}}", err)
	}
<<<<<<< HEAD

	maxParStr, ok := conf["max_parallel"]
	var maxParInt int
	if ok {
		maxParInt, err = strconv.Atoi(maxParStr)
		if err != nil {
			return nil, errwrap.Wrapf("failed parsing max_parallel parameter: {{err}}", err)
		}
		if logger.IsDebug() {
			logger.Debug("max_parallel set", "max_parallel", maxParInt)
		}
=======
	// Values are specified as kb, but the API expects them as bytes.
	chunkSize = chunkSize * 1024

	// HA configuration
	haEnabled := false
	haEnabledStr := os.Getenv(envHAEnabled)
	if haEnabledStr == "" {
		haEnabledStr = c["ha_enabled"]
>>>>>>> 51287177
	}
	if haEnabledStr != "" {
		var err error
		haEnabled, err = strconv.ParseBool(haEnabledStr)
		if err != nil {
<<<<<<< HEAD
			return nil, errwrap.Wrapf("failed parsing chunk_size parameter: {{err}}", err)
		}
		chunkSize *= 1024
		if logger.IsDebug() {
			logger.Debug("chunk_size set", "chunk_size", chunkSize)
=======
			return nil, errwrap.Wrapf("failed to parse HA enabled: {{err}}", err)
>>>>>>> 51287177
		}
	}

	// Max parallel
	maxParallel, err := extractInt(c["max_parallel"])
	if err != nil {
		return nil, errwrap.Wrapf("failed to parse max_parallel: {{err}}", err)
	}

	logger.Debug("physical/gcs: configuration",
		"bucket", bucket,
		"chunk_size", chunkSize,
		"ha_enabled", haEnabled,
		"max_parallel", maxParallel,
	)
	logger.Debug("physical/gcs: creating client")

	// Client
	opts := []option.ClientOption{option.WithUserAgent(useragent.String())}
	if credentialsFile := c["credentials_file"]; credentialsFile != "" {
		logger.Warn("physical.gcs: specifying credentials_file as an option is " +
			"deprecated. Please use the GOOGLE_APPLICATION_CREDENTIALS environment " +
			"variable or instance credentials instead.")
		opts = append(opts, option.WithServiceAccountFile(credentialsFile))
	}

	ctx := context.Background()
	client, err := storage.NewClient(ctx, opts...)
	if err != nil {
		return nil, errwrap.Wrapf("failed to create storage client: {{err}}", err)
	}

	return &Backend{
		bucket:    bucket,
		haEnabled: haEnabled,

		client:     client,
		permitPool: physical.NewPermitPool(maxParallel),
		logger:     logger,
	}, nil
}

// Put is used to insert or update an entry
func (b *Backend) Put(ctx context.Context, entry *physical.Entry) error {
	defer metrics.MeasureSince(metricPut, time.Now())

	// Pooling
	b.permitPool.Acquire()
	defer b.permitPool.Release()

	// Insert
	w := b.client.Bucket(b.bucket).Object(entry.Key).NewWriter(ctx)
	w.ChunkSize = b.chunkSize
	defer w.Close()

	if _, err := w.Write(entry.Value); err != nil {
		return errwrap.Wrapf("failed to put data: {{err}}", err)
	}
	return nil
}

// Get fetches an entry. If no entry exists, this function returns nil.
func (b *Backend) Get(ctx context.Context, key string) (*physical.Entry, error) {
	defer metrics.MeasureSince(metricGet, time.Now())

	// Pooling
	b.permitPool.Acquire()
	defer b.permitPool.Release()

	// Read
	r, err := b.client.Bucket(b.bucket).Object(key).NewReader(ctx)
	if err == storage.ErrObjectNotExist {
		return nil, nil
	}
	if err != nil {
		return nil, errwrap.Wrapf(fmt.Sprintf("failed to read value for %q: {{err}}", key), err)
	}
	defer r.Close()

	value, err := ioutil.ReadAll(r)
	if err != nil {
		return nil, errwrap.Wrapf("failed to read value into a string: {{err}}", err)
	}

	return &physical.Entry{
		Key:   key,
		Value: value,
	}, nil
}

// Delete deletes an entry with the given key
func (b *Backend) Delete(ctx context.Context, key string) error {
	defer metrics.MeasureSince(metricDelete, time.Now())

	// Pooling
	b.permitPool.Acquire()
	defer b.permitPool.Release()

	// Delete
	err := b.client.Bucket(b.bucket).Object(key).Delete(ctx)
	if err != nil && err != storage.ErrObjectNotExist {
		return errwrap.Wrapf(fmt.Sprintf("failed to delete key %q: {{err}}", key), err)
	}
	return nil
}

// List is used to list all the keys under a given
// prefix, up to the next prefix.
func (b *Backend) List(ctx context.Context, prefix string) ([]string, error) {
	defer metrics.MeasureSince(metricList, time.Now())

	// Pooling
	b.permitPool.Acquire()
	defer b.permitPool.Release()

	iter := b.client.Bucket(b.bucket).Objects(ctx, &storage.Query{
		Prefix:    prefix,
		Delimiter: objectDelimiter,
		Versions:  false,
	})

	keys := []string{}

	for {
		objAttrs, err := iter.Next()
		if err == iterator.Done {
			break
		}
		if err != nil {
			return nil, errwrap.Wrapf("failed to read object: {{err}}", err)
		}

		var path string
		if objAttrs.Prefix != "" {
			// "subdirectory"
			path = objAttrs.Prefix
		} else {
			// file
			path = objAttrs.Name
		}

		// get relative file/dir just like "basename"
		key := strings.TrimPrefix(path, prefix)
		keys = append(keys, key)
	}

	sort.Strings(keys)

	return keys, nil
}

// extractInt is a helper function that takes a string and converts that string
// to an int, but accounts for the empty string.
func extractInt(s string) (int, error) {
	if s == "" {
		return 0, nil
	}
	return strconv.Atoi(s)
}<|MERGE_RESOLUTION|>--- conflicted
+++ resolved
@@ -108,19 +108,7 @@
 	if err != nil {
 		return nil, errwrap.Wrapf("failed to parse chunk_size: {{err}}", err)
 	}
-<<<<<<< HEAD
-
-	maxParStr, ok := conf["max_parallel"]
-	var maxParInt int
-	if ok {
-		maxParInt, err = strconv.Atoi(maxParStr)
-		if err != nil {
-			return nil, errwrap.Wrapf("failed parsing max_parallel parameter: {{err}}", err)
-		}
-		if logger.IsDebug() {
-			logger.Debug("max_parallel set", "max_parallel", maxParInt)
-		}
-=======
+
 	// Values are specified as kb, but the API expects them as bytes.
 	chunkSize = chunkSize * 1024
 
@@ -129,21 +117,12 @@
 	haEnabledStr := os.Getenv(envHAEnabled)
 	if haEnabledStr == "" {
 		haEnabledStr = c["ha_enabled"]
->>>>>>> 51287177
 	}
 	if haEnabledStr != "" {
 		var err error
 		haEnabled, err = strconv.ParseBool(haEnabledStr)
 		if err != nil {
-<<<<<<< HEAD
-			return nil, errwrap.Wrapf("failed parsing chunk_size parameter: {{err}}", err)
-		}
-		chunkSize *= 1024
-		if logger.IsDebug() {
-			logger.Debug("chunk_size set", "chunk_size", chunkSize)
-=======
 			return nil, errwrap.Wrapf("failed to parse HA enabled: {{err}}", err)
->>>>>>> 51287177
 		}
 	}
 
