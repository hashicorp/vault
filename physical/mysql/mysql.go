package mysql

import (
	"context"
	"crypto/tls"
	"crypto/x509"
	"database/sql"
	"errors"
	"fmt"
	"io/ioutil"
	"net/url"
	"sort"
	"strconv"
	"strings"
	"sync"
	"time"

	log "github.com/hashicorp/go-hclog"

	"github.com/armon/go-metrics"
	mysql "github.com/go-sql-driver/mysql"
	"github.com/hashicorp/errwrap"
	"github.com/hashicorp/vault/helper/strutil"
	"github.com/hashicorp/vault/physical"
)

// Verify MySQLBackend satisfies the correct interfaces
var _ physical.Backend = (*MySQLBackend)(nil)
var _ physical.HABackend = (*MySQLBackend)(nil)
var _ physical.Lock = (*MySQLHALock)(nil)

// Unreserved tls key
// Reserved values are "true", "false", "skip-verify"
const mysqlTLSKey = "default"

// MySQLBackend is a physical backend that stores data
// within MySQL database.
type MySQLBackend struct {
	dbTable      string
	client       *sql.DB
	statements   map[string]*sql.Stmt
	logger       log.Logger
	permitPool   *physical.PermitPool
	conf         map[string]string
	redirectHost string
	redirectPort int64
}

// NewMySQLBackend constructs a MySQL backend using the given API client and
// server address and credential for accessing mysql database.
func NewMySQLBackend(conf map[string]string, logger log.Logger) (physical.Backend, error) {
	var err error
<<<<<<< HEAD
	db, err := NewMySQLClient(conf, logger)
	if err != nil {
		return nil, err
=======

	// Get the MySQL credentials to perform read/write operations.
	username, ok := conf["username"]
	if !ok || username == "" {
		return nil, fmt.Errorf("missing username")
	}
	password, ok := conf["password"]
	if !ok || password == "" {
		return nil, fmt.Errorf("missing password")
	}

	// Get or set MySQL server address. Defaults to localhost and default port(3306)
	address, ok := conf["address"]
	if !ok {
		address = "127.0.0.1:3306"
>>>>>>> dd68f25a
	}

	database, ok := conf["database"]
	if !ok {
		database = "vault"
	}
	table, ok := conf["table"]
	if !ok {
		table = "vault"
	}
	dbTable := database + "." + table

	maxParStr, ok := conf["max_parallel"]
	var maxParInt int
	if ok {
		maxParInt, err = strconv.Atoi(maxParStr)
		if err != nil {
			return nil, errwrap.Wrapf("failed parsing max_parallel parameter: {{err}}", err)
		}
		if logger.IsDebug() {
			logger.Debug("max_parallel set", "max_parallel", maxParInt)
		}
	} else {
		maxParInt = physical.DefaultParallelOperations
	}

	// Check schema exists
	var schemaExist bool
	schemaRows, err := db.Query("SELECT SCHEMA_NAME FROM information_schema.SCHEMATA WHERE SCHEMA_NAME = ?", database)
	if err != nil {
		return nil, errwrap.Wrapf("failed to check mysql schema exist: {{err}}", err)
	}
	defer schemaRows.Close()
	schemaExist = schemaRows.Next()

	// Check table exists
	var tableExist bool
	tableRows, err := db.Query("SELECT TABLE_NAME FROM information_schema.TABLES WHERE TABLE_NAME = ? AND TABLE_SCHEMA = ?", table, database)

	if err != nil {
		return nil, errwrap.Wrapf("failed to check mysql table exist: {{err}}", err)
	}
	defer tableRows.Close()
	tableExist = tableRows.Next()

	// Create the required database if it doesn't exists.
	if !schemaExist {
		if _, err := db.Exec("CREATE DATABASE IF NOT EXISTS " + database); err != nil {
			return nil, errwrap.Wrapf("failed to create mysql database: {{err}}", err)
		}
	}

	// Create the required table if it doesn't exists.
	if !tableExist {
		create_query := "CREATE TABLE IF NOT EXISTS " + dbTable +
			" (vault_key varbinary(512), vault_value mediumblob, PRIMARY KEY (vault_key))"
		if _, err := db.Exec(create_query); err != nil {
			return nil, errwrap.Wrapf("failed to create mysql table: {{err}}", err)
		}
	}

	locktable, ok := conf["lock_table"]
	if !ok {
		locktable = "vault_lock"
	}

	dbLockTable := database + "." + locktable

	// Check table exists
	var lockTableExist bool
	lockTableRows, err := db.Query("SELECT TABLE_NAME FROM information_schema.TABLES WHERE TABLE_NAME = ? AND TABLE_SCHEMA = ?", locktable, database)

	if err != nil {
		return nil, errwrap.Wrapf("failed to check mysql table exist: {{err}}", err)
	}
	defer lockTableRows.Close()
	lockTableExist = lockTableRows.Next()

	// Create the required table if it doesn't exists.
	if !lockTableExist {
		create_query := "CREATE TABLE IF NOT EXISTS " + dbLockTable +
			" (node_job varchar(512), current_leader varchar(512), PRIMARY KEY (node_job))"
		if _, err := db.Exec(create_query); err != nil {
			return nil, errwrap.Wrapf("failed to create mysql table: {{err}}", err)
		}
	}

	// Setup the backend.
	m := &MySQLBackend{
		dbTable:    dbTable,
		client:     db,
		statements: make(map[string]*sql.Stmt),
		logger:     logger,
		permitPool: physical.NewPermitPool(maxParInt),
		conf:       conf,
	}

	// Prepare all the statements required
	statements := map[string]string{
		"put": "INSERT INTO " + dbTable +
			" VALUES( ?, ? ) ON DUPLICATE KEY UPDATE vault_value=VALUES(vault_value)",
		"get":       "SELECT vault_value FROM " + dbTable + " WHERE vault_key = ?",
		"delete":    "DELETE FROM " + dbTable + " WHERE vault_key = ?",
		"list":      "SELECT vault_key FROM " + dbTable + " WHERE vault_key LIKE ?",
		"get_lock":  "SELECT current_leader FROM " + dbLockTable + " WHERE node_job = ?",
		"used_lock": "SELECT IS_USED_LOCK(?)",
	}
	for name, query := range statements {
		if err := m.prepare(name, query); err != nil {
			return nil, err
		}
	}

	return m, nil
}

func NewMySQLClient(conf map[string]string, logger log.Logger) (*sql.DB, error) {
	var err error

	// Get the MySQL credentials to perform read/write operations.
	username, ok := conf["username"]
	if !ok || username == "" {
		return nil, fmt.Errorf("missing username")
	}
	password, ok := conf["password"]
	if !ok || username == "" {
		return nil, fmt.Errorf("missing password")
	}

	// Get or set MySQL server address. Defaults to localhost and default port(3306)
	address, ok := conf["address"]
	if !ok {
		address = "127.0.0.1:3306"
	}

	maxIdleConnStr, ok := conf["max_idle_connections"]
	var maxIdleConnInt int
	if ok {
		maxIdleConnInt, err = strconv.Atoi(maxIdleConnStr)
		if err != nil {
			return nil, errwrap.Wrapf("failed parsing max_idle_connections parameter: {{err}}", err)
		}
		if logger.IsDebug() {
			logger.Debug("max_idle_connections set", "max_idle_connections", maxIdleConnInt)
		}
	}

	maxConnLifeStr, ok := conf["max_connection_lifetime"]
	var maxConnLifeInt int
	if ok {
		maxConnLifeInt, err = strconv.Atoi(maxConnLifeStr)
		if err != nil {
			return nil, errwrap.Wrapf("failed parsing max_connection_lifetime parameter: {{err}}", err)
		}
		if logger.IsDebug() {
			logger.Debug("max_connection_lifetime set", "max_connection_lifetime", maxConnLifeInt)
		}
	}

	maxParStr, ok := conf["max_parallel"]
	var maxParInt int
	if ok {
		maxParInt, err = strconv.Atoi(maxParStr)
		if err != nil {
			return nil, errwrap.Wrapf("failed parsing max_parallel parameter: {{err}}", err)
		}
		if logger.IsDebug() {
			logger.Debug("max_parallel set", "max_parallel", maxParInt)
		}
	} else {
		maxParInt = physical.DefaultParallelOperations
	}

	dsnParams := url.Values{}
	tlsCaFile, ok := conf["tls_ca_file"]
	if ok {
		if err := setupMySQLTLSConfig(tlsCaFile); err != nil {
			return nil, errwrap.Wrapf("failed register TLS config: {{err}}", err)
		}

		dsnParams.Add("tls", mysqlTLSKey)
	}

	// Create MySQL handle for the database.
	dsn := username + ":" + password + "@tcp(" + address + ")/?" + dsnParams.Encode()
	db, err := sql.Open("mysql", dsn)
	if err != nil {
		return nil, errwrap.Wrapf("failed to connect to mysql: {{err}}", err)
	}
	db.SetMaxOpenConns(maxParInt)
	if maxIdleConnInt != 0 {
		db.SetMaxIdleConns(maxIdleConnInt)
	}
	if maxConnLifeInt != 0 {
		db.SetConnMaxLifetime(time.Duration(maxConnLifeInt) * time.Second)
	}

	return db, err
}

// prepare is a helper to prepare a query for future execution
func (m *MySQLBackend) prepare(name, query string) error {
	stmt, err := m.client.Prepare(query)
	if err != nil {
		return errwrap.Wrapf(fmt.Sprintf("failed to prepare %q: {{err}}", name), err)
	}
	m.statements[name] = stmt
	return nil
}

// Put is used to insert or update an entry.
func (m *MySQLBackend) Put(ctx context.Context, entry *physical.Entry) error {
	defer metrics.MeasureSince([]string{"mysql", "put"}, time.Now())

	m.permitPool.Acquire()
	defer m.permitPool.Release()

	_, err := m.statements["put"].Exec(entry.Key, entry.Value)
	if err != nil {
		return err
	}
	return nil
}

// Get is used to fetch an entry.
func (m *MySQLBackend) Get(ctx context.Context, key string) (*physical.Entry, error) {
	defer metrics.MeasureSince([]string{"mysql", "get"}, time.Now())

	m.permitPool.Acquire()
	defer m.permitPool.Release()

	var result []byte
	err := m.statements["get"].QueryRow(key).Scan(&result)
	if err == sql.ErrNoRows {
		return nil, nil
	}
	if err != nil {
		return nil, err
	}

	ent := &physical.Entry{
		Key:   key,
		Value: result,
	}
	return ent, nil
}

// Delete is used to permanently delete an entry
func (m *MySQLBackend) Delete(ctx context.Context, key string) error {
	defer metrics.MeasureSince([]string{"mysql", "delete"}, time.Now())

	m.permitPool.Acquire()
	defer m.permitPool.Release()

	_, err := m.statements["delete"].Exec(key)
	if err != nil {
		return err
	}
	return nil
}

// List is used to list all the keys under a given
// prefix, up to the next prefix.
func (m *MySQLBackend) List(ctx context.Context, prefix string) ([]string, error) {
	defer metrics.MeasureSince([]string{"mysql", "list"}, time.Now())

	m.permitPool.Acquire()
	defer m.permitPool.Release()

	// Add the % wildcard to the prefix to do the prefix search
	likePrefix := prefix + "%"
	rows, err := m.statements["list"].Query(likePrefix)
	if err != nil {
		return nil, errwrap.Wrapf("failed to execute statement: {{err}}", err)
	}

	var keys []string
	for rows.Next() {
		var key string
		err = rows.Scan(&key)
		if err != nil {
			return nil, errwrap.Wrapf("failed to scan rows: {{err}}", err)
		}

		key = strings.TrimPrefix(key, prefix)
		if i := strings.Index(key, "/"); i == -1 {
			// Add objects only from the current 'folder'
			keys = append(keys, key)
		} else if i != -1 {
			// Add truncated 'folder' paths
			keys = strutil.AppendIfMissing(keys, string(key[:i+1]))
		}
	}

	sort.Strings(keys)
	return keys, nil
}

// LockWith is used for mutual exclusion based on the given key.
func (m *MySQLBackend) LockWith(key, value string) (physical.Lock, error) {
	l := &MySQLHALock{
		in:     m,
		key:    key,
		value:  value,
		logger: m.logger,
	}
	return l, nil
}

func (m *MySQLBackend) HAEnabled() bool {
	return true
}

// MySQLHALock is a MySQL Lock implementation for the HABackend
type MySQLHALock struct {
	in     *MySQLBackend
	key    string
	value  string
	logger log.Logger

	held      bool
	localLock sync.Mutex
	leaderCh  chan struct{}
	stopCh    <-chan struct{}
	lock      *MySQLLock
}

func (i *MySQLHALock) Lock(stopCh <-chan struct{}) (<-chan struct{}, error) {
	i.localLock.Lock()
	defer i.localLock.Unlock()
	if i.held {
		return nil, fmt.Errorf("lock already held")
	}

	// Attempt an async acquisition
	didLock := make(chan struct{})
	failLock := make(chan error, 1)
	releaseCh := make(chan bool, 1)
	go i.attemptLock(i.key, i.value, didLock, failLock, releaseCh)

	// Wait for lock acquisition, failure, or shutdown
	select {
	case <-didLock:
		releaseCh <- false
	case err := <-failLock:
		return nil, err
	case <-stopCh:
		releaseCh <- true
		return nil, nil
	}

	// Create the leader channel
	i.held = true
	i.leaderCh = make(chan struct{})

	go i.monitorLock(i.leaderCh)

	i.stopCh = stopCh

	return i.leaderCh, nil
}

func (i *MySQLHALock) attemptLock(key, value string, didLock chan struct{}, failLock chan error, releaseCh chan bool) {
	lock, err := NewMySQLLock(i.in, i.logger, key, value)

	// Set node value
	i.lock = lock

	if err != nil {
		failLock <- err
	}

	err = lock.Lock()
	if err != nil {
		failLock <- err
		return
	}

	// Signal that lock is held
	close(didLock)

	// Handle an early abort
	release := <-releaseCh
	if release {
		lock.Unlock()
	}
}

func (i *MySQLHALock) monitorLock(leaderCh chan struct{}) {
	for {
		// The only way to lose this lock is if someone is
		// logging into the DB and altering system tables or you lose a connection in
		// which case you will lose the lock anyway.
		err := i.hasLock(i.key)
		if err != nil {
			// Somehow we lost the lock.... likely because the connection holding
			// the lock was closed or someone was playing around with the locks in the DB.
			close(leaderCh)
			return
		}

		time.Sleep(5 * time.Second)
	}
}

func (i *MySQLHALock) Unlock() error {
	i.localLock.Lock()
	defer i.localLock.Unlock()
	if !i.held {
		return nil
	}

	err := i.lock.Unlock()

	if err == nil {
		i.held = false
		return nil
	}

	return err
}

// hasLock will check if a lock is held by checking the current lock id against our known ID.
func (i *MySQLHALock) hasLock(key string) error {
	var result sql.NullInt64
	err := i.in.statements["used_lock"].QueryRow(key).Scan(&result)
	if err == sql.ErrNoRows || !result.Valid {
		// This is not an error to us since it just means the lock isn't held
		return nil
	}

	if err != nil {
		return err
	}

	// IS_USED_LOCK will return the ID of the connection that created the lock.
	if result.Int64 != GlobalLockID {
		return ErrLockHeld
	}

	return nil
}

func (i *MySQLHALock) GetLeader() (string, error) {
	defer metrics.MeasureSince([]string{"mysql", "lock_get"}, time.Now())
	var result string
	err := i.in.statements["get_lock"].QueryRow("leader").Scan(&result)
	if err == sql.ErrNoRows {
		return "", err
	}

	return result, nil
}

func (i *MySQLHALock) Value() (bool, string, error) {
	leaderkey, err := i.GetLeader()
	if err != nil {
		return false, "", err
	}

	return true, leaderkey, err
}

// MySQLLock provides an easy way to grab and release mysql
// locks using the built in GET_LOCK function. Note that these
// locks are released when you lose connection to the server.
type MySQLLock struct {
	parentConn *MySQLBackend
	in         *sql.DB
	logger     log.Logger
	statements map[string]*sql.Stmt
	key        string
	value      string
}

// Errors specific to trying to grab a lock in MySQL
var (
	// This is the GlobalLockID for checking if the lock we got is still the current lock
	GlobalLockID int64
	// ErrLockHeld is returned when another vault instance already has a lock held for the given key.
	ErrLockHeld = errors.New("mysql: lock already held")
	// ErrUnlockFailed
	ErrUnlockFailed = errors.New("mysql: unable to release lock, already released or not held by this session")
	// You were unable to update that you are the new leader in the DB
	ErrClaimFailed = errors.New("mysql: unable to update DB with new leader infromation")
	// Error to thow if inbetween getting the lock and checking the ID of it we lost it.
	ErrSettingGlobalID = errors.New("mysql: getting global lock id failed")
)

// NewMySQLLock helper function
func NewMySQLLock(in *MySQLBackend, l log.Logger, key, value string) (*MySQLLock, error) {
	// Create a new MySQL connection so we can close this and have no effect on
	// the rest of the MySQL backend and any cleanup that might need to be done.
	conn, _ := NewMySQLClient(in.conf, in.logger)

	table, ok := in.conf["lock_table"]
	if !ok {
		table = "vault_lock"
	}

	database, ok := in.conf["database"]
	if !ok {
		database = "vault"
	}

	dbTable := database + "." + table

	m := &MySQLLock{
		parentConn: in,
		in:         conn,
		logger:     l,
		statements: make(map[string]*sql.Stmt),
		key:        key,
		value:      value,
	}

	statements := map[string]string{
		"put": "INSERT INTO " + dbTable +
			" VALUES( ?, ? ) ON DUPLICATE KEY UPDATE current_leader=VALUES(current_leader)",
	}

	for name, query := range statements {
		if err := m.prepare(name, query); err != nil {
			return nil, err
		}
	}

	return m, nil
}

// prepare is a helper to prepare a query for future execution
func (m *MySQLLock) prepare(name, query string) error {
	stmt, err := m.in.Prepare(query)
	if err != nil {
		return errwrap.Wrapf(fmt.Sprintf("failed to prepare %q: {{err}}", name), err)
	}
	m.statements[name] = stmt
	return nil
}

// update the current cluster leader in the DB. This is used so
// we can tell the servers in standby who the active leader is.
func (i *MySQLLock) becomeLeader() error {
	_, err := i.statements["put"].Exec("leader", i.value)
	if err != nil {
		return err
	}

	return nil
}

// Lock will try to get a lock for an indefinite amount of time
// based on the given key that has been requested.
func (i *MySQLLock) Lock() error {
	defer metrics.MeasureSince([]string{"mysql", "get_lock"}, time.Now())

	rows, err := i.in.Query("SELECT GET_LOCK(?, -1), IS_USED_LOCK(?)", i.key, i.key)
	if err != nil {
		return err
	}

	defer rows.Close()
	rows.Next()
	var lock sql.NullInt64
	var connectionID sql.NullInt64
	rows.Scan(&lock, &connectionID)

	if rows.Err() != nil {
		return rows.Err()
	}

	// 1 is returned from GET_LOCK if it was able to get the lock
	// 0 if it failed and NULL if some stange error happened.
	// https://dev.mysql.com/doc/refman/8.0/en/miscellaneous-functions.html#function_get-lock
	if !lock.Valid || lock.Int64 != 1 {
		return ErrLockHeld
	}

	// Since we have the lock alert the rest of the cluster
	// that we are now the active leader.
	err = i.becomeLeader()
	if err != nil {
		return ErrLockHeld
	}

	// This will return the connection ID of NULL if an error happens
	// https://dev.mysql.com/doc/refman/8.0/en/miscellaneous-functions.html#function_is-used-lock
	if !connectionID.Valid {
		return ErrSettingGlobalID
	}

	GlobalLockID = connectionID.Int64

	return nil
}

// Unlock just closes the connection. This is because closing the MySQL connection
// is a 100% reliable way to close the lock. If you just release the lock you must
// do it from the same mysql connection_id that you originally created it from. This
// is a huge hastle and I actually couldn't find a clean way to do this although one
// likely does exist. Closing the connection however ensures we don't ever get into a
// state where we try to release the lock and it hangs it is also much less code.
func (i *MySQLLock) Unlock() error {
	err := i.in.Close()
	if err != nil {
		return ErrUnlockFailed
	}

	return nil
}

// Establish a TLS connection with a given CA certificate
// Register a tsl.Config associated with the same key as the dns param from sql.Open
// foo:bar@tcp(127.0.0.1:3306)/dbname?tls=default
func setupMySQLTLSConfig(tlsCaFile string) error {
	rootCertPool := x509.NewCertPool()

	pem, err := ioutil.ReadFile(tlsCaFile)
	if err != nil {
		return err
	}

	if ok := rootCertPool.AppendCertsFromPEM(pem); !ok {
		return err
	}

	err = mysql.RegisterTLSConfig(mysqlTLSKey, &tls.Config{
		RootCAs: rootCertPool,
	})
	if err != nil {
		return err
	}

	return nil
}<|MERGE_RESOLUTION|>--- conflicted
+++ resolved
@@ -50,27 +50,10 @@
 // server address and credential for accessing mysql database.
 func NewMySQLBackend(conf map[string]string, logger log.Logger) (physical.Backend, error) {
 	var err error
-<<<<<<< HEAD
+  
 	db, err := NewMySQLClient(conf, logger)
 	if err != nil {
 		return nil, err
-=======
-
-	// Get the MySQL credentials to perform read/write operations.
-	username, ok := conf["username"]
-	if !ok || username == "" {
-		return nil, fmt.Errorf("missing username")
-	}
-	password, ok := conf["password"]
-	if !ok || password == "" {
-		return nil, fmt.Errorf("missing password")
-	}
-
-	// Get or set MySQL server address. Defaults to localhost and default port(3306)
-	address, ok := conf["address"]
-	if !ok {
-		address = "127.0.0.1:3306"
->>>>>>> dd68f25a
 	}
 
 	database, ok := conf["database"]
@@ -189,14 +172,14 @@
 
 func NewMySQLClient(conf map[string]string, logger log.Logger) (*sql.DB, error) {
 	var err error
-
-	// Get the MySQL credentials to perform read/write operations.
+  
+  // Get the MySQL credentials to perform read/write operations.
 	username, ok := conf["username"]
 	if !ok || username == "" {
 		return nil, fmt.Errorf("missing username")
 	}
 	password, ok := conf["password"]
-	if !ok || username == "" {
+	if !ok || password == "" {
 		return nil, fmt.Errorf("missing password")
 	}
 
@@ -204,7 +187,6 @@
 	address, ok := conf["address"]
 	if !ok {
 		address = "127.0.0.1:3306"
-	}
 
 	maxIdleConnStr, ok := conf["max_idle_connections"]
 	var maxIdleConnInt int
