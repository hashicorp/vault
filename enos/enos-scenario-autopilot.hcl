scenario "autopilot" {
  matrix {
<<<<<<< HEAD
    arch             = ["amd64", "arm64"]
    artifact_source  = ["local", "crt", "artifactory"]
    distro           = ["ubuntu", "rhel"]
    edition          = ["ent"]
    seal             = ["awskms", "shamir"]
    undo_logs_status = ["0", "1"]
=======
    arch            = ["amd64", "arm64"]
    artifact_source = ["local", "crt", "artifactory"]
    artifact_type   = ["bundle", "package"]
    distro          = ["ubuntu", "rhel"]
    edition         = ["ent"]
    seal            = ["awskms", "shamir"]
>>>>>>> c8be54cd
  }

  terraform_cli = terraform_cli.default
  terraform     = terraform.default
  providers = [
    provider.aws.default,
    provider.enos.ubuntu,
    provider.enos.rhel
  ]

  locals {
    build_tags = {
      "ent" = ["enterprise", "ent"]
    }
    bundle_path             = matrix.artifact_source != "artifactory" ? abspath(var.vault_bundle_path) : null
    dependencies_to_install = ["jq"]
    enos_provider = {
      rhel   = provider.enos.rhel
      ubuntu = provider.enos.ubuntu
    }
    tags = merge({
      "Project Name" : var.project_name
      "Project" : "Enos",
      "Environment" : "ci"
    }, var.tags)
    vault_instance_types = {
      amd64 = "t3a.small"
      arm64 = "t4g.small"
    }
<<<<<<< HEAD
    vault_instance_type   = coalesce(var.vault_instance_type, local.vault_instance_types[matrix.arch])
    set_undo_logs_env_var = semverconstraint(var.vault_product_version, ">=1.12.0-0") && semverconstraint(var.vault_product_version, "<1.13.0-0") ? true : false
=======
    vault_instance_type = coalesce(var.vault_instance_type, local.vault_instance_types[matrix.arch])
    vault_license_path  = abspath(var.vault_license_path != null ? var.vault_license_path : joinpath(path.root, "./support/vault.hclic"))
    vault_install_dir_packages = {
      rhel   = "/bin"
      ubuntu = "/usr/bin"
    }
    vault_install_dir = matrix.artifact_type == "bundle" ? var.vault_install_dir : local.vault_install_dir_packages[matrix.distro]
>>>>>>> c8be54cd
  }

  step "build_vault" {
    module = "build_${matrix.artifact_source}"

    variables {
      build_tags           = var.vault_local_build_tags != null ? var.vault_local_build_tags : local.build_tags[matrix.edition]
      bundle_path          = local.bundle_path
      goarch               = matrix.arch
      goos                 = "linux"
      artifactory_host     = matrix.artifact_source == "artifactory" ? var.artifactory_host : null
      artifactory_repo     = matrix.artifact_source == "artifactory" ? var.artifactory_repo : null
      artifactory_username = matrix.artifact_source == "artifactory" ? var.artifactory_username : null
      artifactory_token    = matrix.artifact_source == "artifactory" ? var.artifactory_token : null
      arch                 = matrix.artifact_source == "artifactory" ? matrix.arch : null
      product_version      = var.vault_product_version
      artifact_type        = matrix.artifact_type
      distro               = matrix.artifact_source == "artifactory" ? matrix.distro : null
      edition              = matrix.artifact_source == "artifactory" ? matrix.edition : null
      instance_type        = matrix.artifact_source == "artifactory" ? local.vault_instance_type : null
      revision             = var.vault_revision
    }
  }

  step "find_azs" {
    module = module.az_finder

    variables {
      instance_type = [
        local.vault_instance_type
      ]
    }
  }

  step "create_vpc" {
    module     = module.create_vpc
    depends_on = [step.find_azs]

    variables {
      ami_architectures  = [matrix.arch]
      availability_zones = step.find_azs.availability_zones
      common_tags        = local.tags
    }
  }

  step "read_license" {
    module = module.read_license

    variables {
      file_name = local.vault_license_path
    }
  }

  # This step creates a Vault cluster using a bundle downloaded from
  # releases.hashicorp.com, with the version specified in var.vault_autopilot_initial_release
  step "create_vault_cluster" {
    module = module.vault_cluster
    depends_on = [
      step.create_vpc,
      step.build_vault,
    ]
    providers = {
      enos = local.enos_provider[matrix.distro]
    }

    variables {
      ami_id                  = step.create_vpc.ami_ids[matrix.distro][matrix.arch]
      common_tags             = local.tags
      dependencies_to_install = local.dependencies_to_install
      instance_type           = local.vault_instance_type
      kms_key_arn             = step.create_vpc.kms_key_arn
      storage_backend         = "raft"
      storage_backend_addl_config = {
        autopilot_upgrade_version = var.vault_autopilot_initial_release.version
      }
      unseal_method     = matrix.seal
      vault_install_dir = local.vault_install_dir
      vault_release     = var.vault_autopilot_initial_release
      vault_license     = step.read_license.license
      vpc_id            = step.create_vpc.vpc_id
    }
  }

  step "get_local_metadata" {
    skip_step = matrix.artifact_source != "local"
    module    = module.get_local_metadata
  }

  step "create_autopilot_upgrade_storageconfig" {
    module = module.autopilot_upgrade_storageconfig

    variables {
      vault_product_version = matrix.artifact_source == "local" ? step.get_local_metadata.version : var.vault_product_version
    }
  }

<<<<<<< HEAD
  step "set_undo_logs_env_var" {
    skip_step = !local.set_undo_logs_env_var
    module    = module.set_undo_logs_env_var

    variables {
      undo_logs = matrix.undo_logs_status
    }
  }

=======
  # This step creates a new Vault cluster using a bundle or package
  # from the matrix.artifact_source, with the var.vault_product_version
>>>>>>> c8be54cd
  step "upgrade_vault_cluster_with_autopilot" {
    module = module.vault_cluster
    depends_on = [
      step.create_vault_cluster,
      step.build_vault,
      step.create_autopilot_upgrade_storageconfig,
    ]

    providers = {
      enos = local.enos_provider[matrix.distro]
    }

    variables {
      ami_id                      = step.create_vpc.ami_ids[matrix.distro][matrix.arch]
      common_tags                 = local.tags
      dependencies_to_install     = local.dependencies_to_install
      instance_type               = local.vault_instance_type
      kms_key_arn                 = step.create_vpc.kms_key_arn
      storage_backend             = "raft"
      storage_backend_addl_config = step.create_autopilot_upgrade_storageconfig.storage_addl_config
      unseal_method               = matrix.seal
      vault_cluster_tag           = step.create_vault_cluster.vault_cluster_tag
      vault_init                  = false
      vault_install_dir           = local.vault_install_dir
      vault_license               = step.read_license.license
      vault_local_artifact_path   = local.bundle_path
      vault_artifactory_release   = matrix.artifact_source == "artifactory" ? step.build_vault.vault_artifactory_release : null
      vault_node_prefix           = "upgrade_node"
      vault_root_token            = step.create_vault_cluster.vault_root_token
      vault_unseal_when_no_init   = matrix.seal == "shamir"
      vault_unseal_keys           = matrix.seal == "shamir" ? step.create_vault_cluster.vault_unseal_keys_hex : null
      vpc_id                      = step.create_vpc.vpc_id
    }
  }

  step "verify_autopilot_upgraded_vault_cluster" {
    module     = module.vault_verify_autopilot
    depends_on = [step.upgrade_vault_cluster_with_autopilot]

    providers = {
      enos = local.enos_provider[matrix.distro]
    }

    variables {
      vault_autopilot_upgrade_version = matrix.artifact_source == "local" ? step.get_local_metadata.version : var.vault_product_version
      vault_install_dir               = local.vault_install_dir
      vault_instances                 = step.create_vault_cluster.vault_instances
      vault_root_token                = step.create_vault_cluster.vault_root_token
    }
  }

  step "verify_vault_unsealed" {
    module = module.vault_verify_unsealed
    depends_on = [
      step.create_vault_cluster,
      step.upgrade_vault_cluster_with_autopilot,
    ]

    providers = {
      enos = local.enos_provider[matrix.distro]
    }

    variables {
      vault_install_dir = local.vault_install_dir
      vault_instances   = step.create_vault_cluster.vault_instances
      vault_root_token  = step.create_vault_cluster.vault_root_token
    }
  }

  step "verify_raft_auto_join_voter" {
    module = module.vault_verify_raft_auto_join_voter
    depends_on = [
      step.create_vault_cluster,
      step.upgrade_vault_cluster_with_autopilot,
    ]

    providers = {
      enos = local.enos_provider[matrix.distro]
    }

    variables {
      vault_install_dir = local.vault_install_dir
      vault_instances   = step.create_vault_cluster.vault_instances
      vault_root_token  = step.create_vault_cluster.vault_root_token
    }
  }

  step "verify_undo_logs_status" {
    skip_step = semverconstraint(var.vault_product_version, "<1.12.0-0")
    module    = module.vault_verify_undo_logs
    depends_on = [
      step.upgrade_vault_cluster_with_autopilot,
    ]

    providers = {
      enos = local.enos_provider[matrix.distro]
    }

    variables {
      vault_autopilot_upgrade_version = matrix.artifact_source == "local" ? step.get_local_metadata.version : var.vault_product_version
      vault_undo_logs_status          = matrix.undo_logs_status
      vault_instances                 = step.create_vault_cluster.vault_instances
      vault_root_token                = step.create_vault_cluster.vault_root_token
    }
  }

  output "vault_cluster_instance_ids" {
    description = "The Vault cluster instance IDs"
    value       = step.create_vault_cluster.instance_ids
  }

  output "vault_cluster_pub_ips" {
    description = "The Vault cluster public IPs"
    value       = step.create_vault_cluster.instance_public_ips
  }

  output "vault_cluster_priv_ips" {
    description = "The Vault cluster private IPs"
    value       = step.create_vault_cluster.instance_private_ips
  }

  output "vault_cluster_key_id" {
    description = "The Vault cluster Key ID"
    value       = step.create_vault_cluster.key_id
  }

  output "vault_cluster_root_token" {
    description = "The Vault cluster root token"
    value       = step.create_vault_cluster.vault_root_token
  }

  output "vault_cluster_unseal_keys_b64" {
    description = "The Vault cluster unseal keys"
    value       = step.create_vault_cluster.vault_unseal_keys_b64
  }

  output "vault_cluster_unseal_keys_hex" {
    description = "The Vault cluster unseal keys hex"
    value       = step.create_vault_cluster.vault_unseal_keys_hex
  }

  output "vault_cluster_tag" {
    description = "The Vault cluster tag"
    value       = step.create_vault_cluster.vault_cluster_tag
  }

  output "upgraded_vault_cluster_instance_ids" {
    description = "The Vault cluster instance IDs"
    value       = step.upgrade_vault_cluster_with_autopilot.instance_ids
  }

  output "upgraded_vault_cluster_pub_ips" {
    description = "The Vault cluster public IPs"
    value       = step.upgrade_vault_cluster_with_autopilot.instance_public_ips
  }

  output "upgraded_vault_cluster_priv_ips" {
    description = "The Vault cluster private IPs"
    value       = step.upgrade_vault_cluster_with_autopilot.instance_private_ips
  }
}<|MERGE_RESOLUTION|>--- conflicted
+++ resolved
@@ -1,20 +1,12 @@
 scenario "autopilot" {
   matrix {
-<<<<<<< HEAD
     arch             = ["amd64", "arm64"]
     artifact_source  = ["local", "crt", "artifactory"]
+    artifact_type    = ["bundle", "package"]
     distro           = ["ubuntu", "rhel"]
     edition          = ["ent"]
     seal             = ["awskms", "shamir"]
     undo_logs_status = ["0", "1"]
-=======
-    arch            = ["amd64", "arm64"]
-    artifact_source = ["local", "crt", "artifactory"]
-    artifact_type   = ["bundle", "package"]
-    distro          = ["ubuntu", "rhel"]
-    edition         = ["ent"]
-    seal            = ["awskms", "shamir"]
->>>>>>> c8be54cd
   }
 
   terraform_cli = terraform_cli.default
@@ -44,10 +36,9 @@
       amd64 = "t3a.small"
       arm64 = "t4g.small"
     }
-<<<<<<< HEAD
-    vault_instance_type   = coalesce(var.vault_instance_type, local.vault_instance_types[matrix.arch])
+
     set_undo_logs_env_var = semverconstraint(var.vault_product_version, ">=1.12.0-0") && semverconstraint(var.vault_product_version, "<1.13.0-0") ? true : false
-=======
+
     vault_instance_type = coalesce(var.vault_instance_type, local.vault_instance_types[matrix.arch])
     vault_license_path  = abspath(var.vault_license_path != null ? var.vault_license_path : joinpath(path.root, "./support/vault.hclic"))
     vault_install_dir_packages = {
@@ -55,7 +46,7 @@
       ubuntu = "/usr/bin"
     }
     vault_install_dir = matrix.artifact_type == "bundle" ? var.vault_install_dir : local.vault_install_dir_packages[matrix.distro]
->>>>>>> c8be54cd
+
   }
 
   step "build_vault" {
@@ -152,7 +143,6 @@
     }
   }
 
-<<<<<<< HEAD
   step "set_undo_logs_env_var" {
     skip_step = !local.set_undo_logs_env_var
     module    = module.set_undo_logs_env_var
@@ -162,10 +152,8 @@
     }
   }
 
-=======
   # This step creates a new Vault cluster using a bundle or package
   # from the matrix.artifact_source, with the var.vault_product_version
->>>>>>> c8be54cd
   step "upgrade_vault_cluster_with_autopilot" {
     module = module.vault_cluster
     depends_on = [
