--- conflicted
+++ resolved
@@ -413,28 +413,16 @@
     ]
 
     variables {
-<<<<<<< HEAD
-      ports             = global.ports
-      ipv4_cidr         = step.create_vpc.ipv4_cidr
-      hosts             = step.create_vault_cluster.hosts
-      ip_version        = matrix.ip_version
-      ldap_host         = step.set_up_external_integration_target.state.ldap.host
-      leader_host       = step.get_vault_cluster_ips.leader_host
-      vault_addr        = step.create_vault_cluster.api_addr_localhost
-      vault_install_dir = local.vault_install_dir
-      vault_root_token  = step.create_vault_cluster.root_token
-      vault_edition     = matrix.edition
-=======
       hosts                  = step.create_vault_cluster.hosts
       ip_version             = matrix.ip_version
       integration_host_state = step.set_up_external_integration_target.state
       leader_host            = step.get_vault_cluster_ips.leader_host
-      ports                  = global.integration_host_ports
+      ports                  = global.ports
+      ipv4_cidr              = step.create_vpc.ipv4_cidr
       vault_addr             = step.create_vault_cluster.api_addr_localhost
       vault_edition          = matrix.edition
       vault_install_dir      = local.vault_install_dir
       vault_root_token       = step.create_vault_cluster.root_token
->>>>>>> c80c4b41
     }
   }
 
