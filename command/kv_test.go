--- conflicted
+++ resolved
@@ -148,15 +148,15 @@
 			0,
 		},
 		{
-<<<<<<< HEAD
 			"v2_mount_flag_syntax",
 			[]string{"-mount", "kv", "write/foo", "foo=bar"},
 			v2ExpectedFields,
-=======
+			0,
+		},
+		{
 			"v2_single_value_backslash",
 			[]string{"kv/write/foo", "foo=\\"},
 			[]string{"== Secret Path ==", "kv/data/write/foo"},
->>>>>>> 9c6d25ad
 			0,
 		},
 	}
