package command

import (
	"context"
	"fmt"
<<<<<<< HEAD
=======
	"io"
	"net"
>>>>>>> 7deb8431
	"strings"
	"sync"

	"github.com/armon/go-metrics"
	"github.com/hashicorp/consul/api"
	log "github.com/hashicorp/go-hclog"
	wrapping "github.com/hashicorp/go-kms-wrapping"
	"github.com/hashicorp/vault/helper/metricsutil"
<<<<<<< HEAD
=======
	vaulthttp "github.com/hashicorp/vault/http"
>>>>>>> 7deb8431
	"github.com/hashicorp/vault/internalshared/configutil"
	"github.com/hashicorp/vault/internalshared/listenerutil"
	"github.com/hashicorp/vault/internalshared/reloadutil"
	physconsul "github.com/hashicorp/vault/physical/consul"
	"github.com/hashicorp/vault/sdk/helper/useragent"
	"github.com/hashicorp/vault/sdk/physical"
	"github.com/hashicorp/vault/sdk/version"
	sr "github.com/hashicorp/vault/serviceregistration"
	srconsul "github.com/hashicorp/vault/serviceregistration/consul"
	"github.com/hashicorp/vault/vault"
	"github.com/hashicorp/vault/vault/diagnose"
	"github.com/mitchellh/cli"
	"github.com/posener/complete"
)

const OperatorDiagnoseEnableEnv = "VAULT_DIAGNOSE"

const CoreUninitializedErr = "diagnose cannot attempt this step because core could not be initialized"
const BackendUninitializedErr = "diagnose cannot attempt this step because backend could not be initialized"
const CoreConfigUninitializedErr = "diagnose cannot attempt this step because core config could not be set"

var (
	_ cli.Command             = (*OperatorDiagnoseCommand)(nil)
	_ cli.CommandAutocomplete = (*OperatorDiagnoseCommand)(nil)
)

type OperatorDiagnoseCommand struct {
	*BaseCommand
	diagnose *diagnose.Session

	flagDebug    bool
	flagSkips    []string
	flagConfigs  []string
	cleanupGuard sync.Once

	reloadFuncsLock      *sync.RWMutex
	reloadFuncs          *map[string][]reloadutil.ReloadFunc
	ServiceRegistrations map[string]sr.Factory
	startedCh            chan struct{} // for tests
	reloadedCh           chan struct{} // for tests
	skipEndEnd           bool          // for tests
}

func (c *OperatorDiagnoseCommand) Synopsis() string {
	return "Troubleshoot problems starting Vault"
}

func (c *OperatorDiagnoseCommand) Help() string {
	helpText := `
Usage: vault operator diagnose 

  This command troubleshoots Vault startup issues, such as TLS configuration or
  auto-unseal. It should be run using the same environment variables and configuration
  files as the "vault server" command, so that startup problems can be accurately
  reproduced.

  Start diagnose with a configuration file:
    
     $ vault operator diagnose -config=/etc/vault/config.hcl

  Perform a diagnostic check while Vault is still running:

     $ vault operator diagnose -config=/etc/vault/config.hcl -skip=listener

` + c.Flags().Help()
	return strings.TrimSpace(helpText)
}

func (c *OperatorDiagnoseCommand) Flags() *FlagSets {
	set := NewFlagSets(c.UI)
	f := set.NewFlagSet("Command Options")

	f.StringSliceVar(&StringSliceVar{
		Name:   "config",
		Target: &c.flagConfigs,
		Completion: complete.PredictOr(
			complete.PredictFiles("*.hcl"),
			complete.PredictFiles("*.json"),
			complete.PredictDirs("*"),
		),
		Usage: "Path to a Vault configuration file or directory of configuration " +
			"files. This flag can be specified multiple times to load multiple " +
			"configurations. If the path is a directory, all files which end in " +
			".hcl or .json are loaded.",
	})

	f.StringSliceVar(&StringSliceVar{
		Name:   "skip",
		Target: &c.flagSkips,
		Usage:  "Skip the health checks named as arguments. May be 'listener', 'storage', or 'autounseal'.",
	})

	f.BoolVar(&BoolVar{
		Name:    "debug",
		Target:  &c.flagDebug,
		Default: false,
		Usage:   "Dump all information collected by Diagnose.",
	})
	return set
}

func (c *OperatorDiagnoseCommand) AutocompleteArgs() complete.Predictor {
	return complete.PredictNothing
}

func (c *OperatorDiagnoseCommand) AutocompleteFlags() complete.Flags {
	return c.Flags().Completions()
}

const (
	status_unknown = "[      ] "
	status_ok      = "\u001b[32m[  ok  ]\u001b[0m "
	status_failed  = "\u001b[31m[failed]\u001b[0m "
	status_warn    = "\u001b[33m[ warn ]\u001b[0m "
	same_line      = "\u001b[F"
)

func (c *OperatorDiagnoseCommand) Run(args []string) int {
	f := c.Flags()
	if err := f.Parse(args); err != nil {
		c.UI.Error(err.Error())
		return 1
	}
	return c.RunWithParsedFlags()
}

func (c *OperatorDiagnoseCommand) RunWithParsedFlags() int {

	if len(c.flagConfigs) == 0 {
		c.UI.Error("Must specify a configuration file using -config.")
		return 1
	}

	c.UI.Output(version.GetVersion().FullVersionNumber(true))
	ctx := diagnose.Context(context.Background(), c.diagnose)
	err := c.offlineDiagnostics(ctx)

	if err != nil {
		return 1
	}
	return 0
}

func (c *OperatorDiagnoseCommand) offlineDiagnostics(ctx context.Context) error {
	rloadFuncs := make(map[string][]reloadutil.ReloadFunc)
	server := &ServerCommand{
		// TODO: set up a different one?
		// In particular, a UI instance that won't output?
		BaseCommand: c.BaseCommand,

		// TODO: refactor to a common place?
		AuditBackends:        auditBackends,
		CredentialBackends:   credentialBackends,
		LogicalBackends:      logicalBackends,
		PhysicalBackends:     physicalBackends,
		ServiceRegistrations: serviceRegistrations,

		// TODO: other ServerCommand options?

		logger:          log.NewInterceptLogger(nil),
		allLoggers:      []log.Logger{},
		reloadFuncs:     &rloadFuncs,
		reloadFuncsLock: new(sync.RWMutex),
	}

	ctx, span := diagnose.StartSpan(ctx, "initialization")
	defer span.End()

	server.flagConfigs = c.flagConfigs
	config, err := server.parseConfig()
	if err != nil {
		return diagnose.SpotError(ctx, "parse-config", err)
	} else {
		diagnose.SpotOk(ctx, "parse-config", "")
	}
<<<<<<< HEAD

	var metricSink *metricsutil.ClusterMetricSink
	var metricsHelper *metricsutil.MetricsHelper
	if err := diagnose.Test(ctx, "setup-telemetry", func(ctx context.Context) error {
		var prometheusEnabled bool
		var inmemMetrics *metrics.InmemSink
		inmemMetrics, metricSink, prometheusEnabled, err = configutil.SetupTelemetry(&configutil.SetupTelemetryOpts{
			Config:      config.Telemetry,
			Ui:          c.UI,
			ServiceName: "vault",
			DisplayName: "Vault",
			UserAgent:   useragent.String(),
			ClusterName: config.ClusterName,
		})
		metricsHelper = metricsutil.NewMetricsHelper(inmemMetrics, prometheusEnabled)

		// TODO: Comment this error back in. Currently commenting this error in yields
		// indeterministic test behavior, where some subset of operator_diagnose tests have
		// AlreadyRegisteredError errors. We need these metrics values to be initialized for
		// to add them to the coreConfig in later steps, so we have to keep this step in as a
		// no-op for now.

		// if err != nil {
		// 	return fmt.Errorf("Error initializing telemetry: %s", err)
		// }

		return nil
=======

	var metricSink *metricsutil.ClusterMetricSink
	var metricsHelper *metricsutil.MetricsHelper
	if err := diagnose.Test(ctx, "setup-telemetry", func(ctx context.Context) error {
		var prometheusEnabled bool
		var inmemMetrics *metrics.InmemSink
		inmemMetrics, metricSink, prometheusEnabled, err = configutil.SetupTelemetry(&configutil.SetupTelemetryOpts{
			Config:      config.Telemetry,
			Ui:          c.UI,
			ServiceName: "vault",
			DisplayName: "Vault",
			UserAgent:   useragent.String(),
			ClusterName: config.ClusterName,
		})
		metricsHelper = metricsutil.NewMetricsHelper(inmemMetrics, prometheusEnabled)

		// TODO: Comment this error back in. Currently commenting this error in yields
		// indeterministic test behavior, where some subset of operator_diagnose tests have
		// AlreadyRegisteredError errors. We need these metrics values to be initialized for
		// to add them to the coreConfig in later steps, so we have to keep this step in as a
		// no-op for now.

		// if err != nil {
		// 	return fmt.Errorf("Error initializing telemetry: %s", err)
		// }

		return nil
	}); err != nil {
		diagnose.Error(ctx, err)
	}

	var backend *physical.Backend
	if err := diagnose.Test(ctx, "storage", func(ctx context.Context) error {
		var subspanErrStrings []string
		diagnose.Test(ctx, "create-storage-backend", func(ctx context.Context) error {
			// diagnose.Test(ctx, "create-storage-backend", diagnose.WithTimeout(20*time.Second, func(ctx context.Context) error {

			b, err := server.setupStorage(config)
			if err != nil {
				subspanErrStrings = append(subspanErrStrings, err.Error())
				return err
			}
			backend = &b
			return nil
		})
		// }))

		if config.Storage == nil {
			return fmt.Errorf("no storage stanza found in config")
		}

		if config.Storage != nil && config.Storage.Type == storageTypeConsul {
			diagnose.Test(ctx, "test-storage-tls-consul", func(ctx context.Context) error {
				err = physconsul.SetupSecureTLS(api.DefaultConfig(), config.Storage.Config, server.logger, true)
				if err != nil {
					subspanErrStrings = append(subspanErrStrings, err.Error())
					return err
				}
				return nil
			})

			diagnose.Test(ctx, "test-consul-direct-access-storage", func(ctx context.Context) error {
				dirAccess := diagnose.ConsulDirectAccess(config.Storage.Config)
				if dirAccess != "" {
					diagnose.Warn(ctx, dirAccess)
				}
				return nil
			})
		}

		// Attempt to use storage backend
		if !c.skipEndEnd {
			diagnose.Test(ctx, "test-access-storage", func(ctx context.Context) error {
				err = diagnose.StorageEndToEndLatencyCheck(ctx, *backend)
				if err != nil {
					subspanErrStrings = append(subspanErrStrings, err.Error())
					return err
				}
				return nil
			})
		}
		return multiErr(subspanErrStrings)
	}); err != nil {
		diagnose.Error(ctx, err)
	}

	var configSR sr.ServiceRegistration
	if err := diagnose.Test(ctx, "service-discovery", func(ctx context.Context) error {
		var subspanErrStrings []string
		if config.ServiceRegistration == nil || config.ServiceRegistration.Config == nil {
			return fmt.Errorf("No service registration config")
		}
		srConfig := config.ServiceRegistration.Config

		diagnose.Test(ctx, "test-serviceregistration-tls-consul", func(ctx context.Context) error {
			// SetupSecureTLS for service discovery uses the same cert and key to set up physical
			// storage. See the consul package in physical for details.
			err = srconsul.SetupSecureTLS(api.DefaultConfig(), srConfig, server.logger, true)
			if err != nil {
				subspanErrStrings = append(subspanErrStrings, err.Error())
				return err
			}
			return nil
		})

		if config.ServiceRegistration != nil && config.ServiceRegistration.Type == "consul" {
			diagnose.Test(ctx, "test-consul-direct-access-service-discovery", func(ctx context.Context) error {
				dirAccess := diagnose.ConsulDirectAccess(config.ServiceRegistration.Config)
				if dirAccess != "" {
					diagnose.Warn(ctx, dirAccess)
				}
				return nil
			})

			// Initialize the Service Discovery, if there is one
			diagnose.Test(ctx, "init-consul-serviceregistration", func(ctx context.Context) error {
				configSR, err = beginServiceRegistration(server, config)
				if err != nil {
					subspanErrStrings = append(subspanErrStrings, err.Error())
					return err
				}
				return nil
			})
		}
		return multiErr(subspanErrStrings)
>>>>>>> 7deb8431
	}); err != nil {
		diagnose.Error(ctx, err)
	}

<<<<<<< HEAD
	var backend *physical.Backend
	if err := diagnose.Test(ctx, "storage", func(ctx context.Context) error {
		b, err := server.setupStorage(config)
		if err != nil {
			return err
		}
		backend = &b
=======
	var barrierWrapper *wrapping.Wrapper
	var barrierSeal *vault.Seal
	var unwrapSeal *vault.Seal

	if err := diagnose.Test(ctx, "create-seal", func(context.Context) error {
		var seals []vault.Seal
		var sealConfigError error
		bS, bW, uS, seals, sealConfigError, err := setSeal(server, config, make([]string, 0), make(map[string]string))
		// Check error here
		if err != nil {
			return err
		}
		if sealConfigError != nil {
			return fmt.Errorf("seal could not be configured: seals may already be initialized")
		}
>>>>>>> 7deb8431

		barrierSeal = &bS
		barrierWrapper = &bW
		unwrapSeal = &uS
		if seals != nil {
			for _, seal := range seals {
				// Ensure that the seal finalizer is called, even if using verify-only
				defer func(seal *vault.Seal) {
					err = (*seal).Finalize(context.Background())
					if err != nil {
						c.UI.Error(fmt.Sprintf("Error finalizing seals: %v", err))
					}
				}(&seal)
			}
		}

		if barrierSeal == nil {
			return fmt.Errorf("could not create barrier seal! Most likely proper Seal configuration information was not set, but no error was generated")
		}
		return nil
	}); err != nil {
		return err
	}

	var coreConfig vault.CoreConfig
	if err := diagnose.Test(ctx, "setup-core", func(ctx context.Context) error {
		var secureRandomReader io.Reader
		var subspanErrStrings []string
		diagnose.Test(ctx, "init-randreader", func(ctx context.Context) error {
			// prepare a secure random reader for core
			secureRandomReader, err = configutil.CreateSecureRandomReaderFunc(config.SharedConfig, *barrierWrapper)
			if err != nil {
				subspanErrStrings = append(subspanErrStrings, err.Error())
				return err
			}
			return nil
		})

		if backend == nil {
			return fmt.Errorf(BackendUninitializedErr)
		}
		coreConfig = createCoreConfig(server, config, *backend, configSR, *barrierSeal, *unwrapSeal, metricsHelper, metricSink, secureRandomReader)
		return multiErr(subspanErrStrings)
	}); err != nil {
		diagnose.Error(ctx, err)
	}

	var disableClustering bool
	if err := diagnose.Test(ctx, "setup-ha-storage", func(ctx context.Context) error {
		var subspanErrStrings []string
		if backend == nil {
			return fmt.Errorf(BackendUninitializedErr)
		}
		diagnose.Test(ctx, "create-ha-storage-backend", func(ctx context.Context) error {
			// Initialize the separate HA storage backend, if it exists
			disableClustering, err = initHaBackend(server, config, &coreConfig, *backend)
			if err != nil {
				subspanErrStrings = append(subspanErrStrings, err.Error())
				return err
			}
			return nil
		})
		diagnose.Test(ctx, "test-consul-direct-access-storage", func(ctx context.Context) error {
			dirAccess := diagnose.ConsulDirectAccess(config.HAStorage.Config)
			if dirAccess != "" {
				diagnose.Warn(ctx, dirAccess)
			}
			return nil
		})
		if config.HAStorage != nil && config.HAStorage.Type == storageTypeConsul {
			diagnose.Test(ctx, "test-storage-tls-consul", func(ctx context.Context) error {
				err = physconsul.SetupSecureTLS(api.DefaultConfig(), config.HAStorage.Config, server.logger, true)
				if err != nil {
					subspanErrStrings = append(subspanErrStrings, err.Error())
					return err
				}
				return nil
			})
		}
		return multiErr(subspanErrStrings)
	}); err != nil {
		diagnose.Error(ctx, err)
	}

	// // Determine the redirect address from environment variables
	if err := diagnose.Test(ctx, "determine-redirect", func(ctx context.Context) error {

		err = determineRedirectAddr(server, &coreConfig, config)
		if err != nil {
			return err
		}
		return nil
	}); err != nil {
		return diagnose.Error(ctx, err)
	}

	if err := diagnose.Test(ctx, "find-cluster-addr", func(ctx context.Context) error {
		err = findClusterAddress(server, &coreConfig, config, disableClustering)
		if err != nil {
			return err
		}
		return nil
	}); err != nil {
		diagnose.Error(ctx, err)
	}

	// Initialize the core
	var core *vault.Core
	if err := diagnose.Test(ctx, "init-core", func(ctx context.Context) error {
		// Initialize the core
		var newCoreError error
		if coreConfig.RawConfig == nil {
			return fmt.Errorf(CoreConfigUninitializedErr)
		}
		core, newCoreError = vault.NewCore(&coreConfig)
		if newCoreError != nil {
			if vault.IsFatalError(newCoreError) {
				return fmt.Errorf("Error initializing core: %s", newCoreError)
			}
			diagnose.Warn(ctx, wrapAtLength(
				"WARNING! A non-fatal error occurred during initialization. Please "+
					"check the logs for more information."))
		}
		return nil
	}); err != nil {
		diagnose.Error(ctx, err)
	}

	if coreConfig.ReloadFuncs != nil && coreConfig.ReloadFuncsLock != nil {
		// Copy the reload funcs pointers back
		server.reloadFuncs = coreConfig.ReloadFuncs
		server.reloadFuncsLock = coreConfig.ReloadFuncsLock
	}

	var clusterAddrs []*net.TCPAddr
	var lns []listenerutil.Listener
	if err := diagnose.Test(ctx, "init-listeners", func(ctx context.Context) error {
		var subspanErrStrings []string
		disableClustering := config.HAStorage.DisableClustering
		infoKeys := make([]string, 0, 10)
		info := make(map[string]string)
		var listeners []listenerutil.Listener
		var clAddrs []*net.TCPAddr
		var status int
		diagnose.Test(ctx, "create-listeners", func(ctx context.Context) error {
			status, listeners, clAddrs, err = server.InitListeners(config, disableClustering, &infoKeys, &info)
			if status != 0 {
				subspanErrStrings = append(subspanErrStrings, err.Error())
				return err
			}
			return nil
		})

		lns = listeners
		clusterAddrs = clAddrs

		// Make sure we close all listeners from this point on
		listenerCloseFunc := func() {
			for _, ln := range lns {
				ln.Listener.Close()
			}
		}

<<<<<<< HEAD
		// Attempt to use storage backend
		if !c.skipEndEnd {
			err = diagnose.StorageEndToEndLatencyCheck(ctx, *backend)
=======
		defer c.cleanupGuard.Do(listenerCloseFunc)

		diagnose.Test(ctx, "check-listener-tls", func(ctx context.Context) error {
			sanitizedListeners := make([]listenerutil.Listener, 0, len(config.Listeners))
			for _, ln := range lns {
				if ln.Config.TLSDisable {
					diagnose.Warn(ctx, "TLS is disabled in a Listener config stanza.")
					continue
				}
				if ln.Config.TLSDisableClientCerts {
					diagnose.Warn(ctx, "TLS for a listener is turned on without requiring client certs.")
				}

				// Check ciphersuite and load ca/cert/key files
				// TODO: TLSConfig returns a reloadFunc and a TLSConfig. We can use this to
				// perform an active probe.
				_, _, err := listenerutil.TLSConfig(ln.Config, make(map[string]string), c.UI)
				if err != nil {
					subspanErrStrings = append(subspanErrStrings, err.Error())
					return err
				}

				sanitizedListeners = append(sanitizedListeners, listenerutil.Listener{
					Listener: ln.Listener,
					Config:   ln.Config,
				})
			}
			err = diagnose.ListenerChecks(sanitizedListeners)
>>>>>>> 7deb8431
			if err != nil {
				subspanErrStrings = append(subspanErrStrings, err.Error())
				return err
			}
			return nil
		})
		return multiErr(subspanErrStrings)
	}); err != nil {
		diagnose.Error(ctx, err)
	}

	if core != nil {
		// This needs to happen before we first unseal, so before we trigger dev
		// mode if it's set
		core.SetClusterListenerAddrs(clusterAddrs)
		core.SetClusterHandler(vaulthttp.Handler(&vault.HandlerProperties{
			Core: core,
		}))
	}

	// // TODO: Diagnose logging configuration

	if err := diagnose.Test(ctx, "unseal", func(ctx context.Context) error {
		if core != nil {
			runUnseal(server, core, ctx)
		} else {
			return fmt.Errorf(CoreUninitializedErr)
		}
		return nil
	}); err != nil {
		diagnose.Error(ctx, err)
	}

<<<<<<< HEAD
	var configSR sr.ServiceRegistration
	if err := diagnose.Test(ctx, "service-discovery", func(ctx context.Context) error {
		if config.ServiceRegistration == nil {
			return fmt.Errorf("No service registration config")
		}
		srConfig := config.ServiceRegistration.Config
		if config.ServiceRegistration != nil && config.ServiceRegistration.Type == "consul" {
			dirAccess := diagnose.ConsulDirectAccess(config.ServiceRegistration.Config)
			if dirAccess != "" {
				diagnose.Warn(ctx, dirAccess)
			}
=======
	// If service discovery is available, run service discovery
	if err := diagnose.Test(ctx, "run-listeners", func(ctx context.Context) error {
>>>>>>> 7deb8431

		// Instantiate the wait group
		server.WaitGroup = &sync.WaitGroup{}

		err = runListeners(server, &coreConfig, config, configSR)
		if err != nil {
			return err
		}
		return nil
	}); err != nil {
		diagnose.Error(ctx, err)
	}

	if err := diagnose.Test(ctx, "start-servers", func(ctx context.Context) error {
		// Initialize the HTTP servers
		if core != nil {
			err = startHttpServers(server, core, config, lns)
			if err != nil {
				return err
			}
		} else {
			return fmt.Errorf(CoreUninitializedErr)
		}
		return nil
	}); err != nil {
		diagnose.Error(ctx, err)
	}
<<<<<<< HEAD

	var barrierWrapper *wrapping.Wrapper
	var barrierSeal *vault.Seal
	var unwrapSeal *vault.Seal
	if err := diagnose.Test(ctx, "create-seal", func(context.Context) error {
		var seals []vault.Seal
		var sealConfigError error
		bS, bW, uS, seals, sealConfigError, err := setSeal(server, config, make([]string, 0), make(map[string]string))
		// Check error here
		if err != nil {
			return err
		}
		if sealConfigError != nil {
			return fmt.Errorf("seal could not be configured: seals may already be initialized")
		}

		barrierSeal = &bS
		barrierWrapper = &bW
		unwrapSeal = &uS
		if seals != nil {
			for _, seal := range seals {
				// Ensure that the seal finalizer is called, even if using verify-only
				defer func(seal *vault.Seal) {
					err = (*seal).Finalize(context.Background())
					if err != nil {
						c.UI.Error(fmt.Sprintf("Error finalizing seals: %v", err))
					}
				}(&seal)
			}
		}

		if barrierSeal == nil {
			return fmt.Errorf("could not create barrier seal! Most likely proper Seal configuration information was not set, but no error was generated")
		}
		return nil
	}); err != nil {
		return err
	}

	var coreConfig vault.CoreConfig
	if err := diagnose.Test(ctx, "setup-core", func(ctx context.Context) error {
		// prepare a secure random reader for core
		secureRandomReader, err := configutil.CreateSecureRandomReaderFunc(config.SharedConfig, *barrierWrapper)
		if err != nil {
			return err
		}
		if backend == nil {
			return fmt.Errorf(BackendUninitializedErr)
		}
		coreConfig = createCoreConfig(server, config, *backend, configSR, *barrierSeal, *unwrapSeal, metricsHelper, metricSink, secureRandomReader)
		return nil
	}); err != nil {
		diagnose.Error(ctx, err)
	}

	var disableClustering bool
	if err := diagnose.Test(ctx, "setup-ha-storage", func(ctx context.Context) error {
		if backend == nil {
			return fmt.Errorf(BackendUninitializedErr)
		}
		// Initialize the separate HA storage backend, if it exists
		disableClustering, err = initHaBackend(server, config, &coreConfig, *backend)
		if err != nil {
			return err
		}
		return nil
	}); err != nil {
		diagnose.Error(ctx, err)
	}

	// // Determine the redirect address from environment variables
	if err := diagnose.Test(ctx, "determine-redirect", func(ctx context.Context) error {

		err = determineRedirectAddr(server, &coreConfig, config)
		if err != nil {
			return err
		}
		return nil
	}); err != nil {
		return diagnose.Error(ctx, err)
	}

	if err := diagnose.Test(ctx, "find-cluster-addr", func(ctx context.Context) error {
		err = findClusterAddress(server, &coreConfig, config, disableClustering)
		if err != nil {
			return err
		}
		return nil
	}); err != nil {
		diagnose.Error(ctx, err)
	}

	var lns []listenerutil.Listener
	if err := diagnose.Test(ctx, "init-listeners", func(ctx context.Context) error {
		disableClustering := config.HAStorage.DisableClustering
		infoKeys := make([]string, 0, 10)
		info := make(map[string]string)
		status, listeners, _, errMsg := server.InitListeners(config, disableClustering, &infoKeys, &info)
		if status != 0 {
			return errMsg
		}

		lns = listeners

		// Make sure we close all listeners from this point on
		listenerCloseFunc := func() {
			for _, ln := range lns {
				ln.Listener.Close()
			}
		}

		defer c.cleanupGuard.Do(listenerCloseFunc)

		sanitizedListeners := make([]listenerutil.Listener, 0, len(config.Listeners))
		for _, ln := range lns {
			if ln.Config.TLSDisable {
				diagnose.Warn(ctx, "TLS is disabled in a Listener config stanza.")
				continue
			}
			if ln.Config.TLSDisableClientCerts {
				diagnose.Warn(ctx, "TLS for a listener is turned on without requiring client certs.")
			}

			// Check ciphersuite and load ca/cert/key files
			// TODO: TLSConfig returns a reloadFunc and a TLSConfig. We can use this to
			// perform an active probe.
			_, _, err := listenerutil.TLSConfig(ln.Config, make(map[string]string), c.UI)
			if err != nil {
				return err
			}

			sanitizedListeners = append(sanitizedListeners, listenerutil.Listener{
				Listener: ln.Listener,
				Config:   ln.Config,
			})
		}
		return diagnose.ListenerChecks(sanitizedListeners)
	}); err != nil {
		diagnose.Error(ctx, err)
	}

	// TODO: Diagnose logging configuration
=======
	return nil
}

func multiErr(errstrings []string) error {
	if errstrings != nil {
		return fmt.Errorf(strings.Join(errstrings, "\n"))
	}
>>>>>>> 7deb8431
	return nil
}<|MERGE_RESOLUTION|>--- conflicted
+++ resolved
@@ -3,11 +3,7 @@
 import (
 	"context"
 	"fmt"
-<<<<<<< HEAD
-=======
 	"io"
-	"net"
->>>>>>> 7deb8431
 	"strings"
 	"sync"
 
@@ -16,10 +12,6 @@
 	log "github.com/hashicorp/go-hclog"
 	wrapping "github.com/hashicorp/go-kms-wrapping"
 	"github.com/hashicorp/vault/helper/metricsutil"
-<<<<<<< HEAD
-=======
-	vaulthttp "github.com/hashicorp/vault/http"
->>>>>>> 7deb8431
 	"github.com/hashicorp/vault/internalshared/configutil"
 	"github.com/hashicorp/vault/internalshared/listenerutil"
 	"github.com/hashicorp/vault/internalshared/reloadutil"
@@ -195,7 +187,6 @@
 	} else {
 		diagnose.SpotOk(ctx, "parse-config", "")
 	}
-<<<<<<< HEAD
 
 	var metricSink *metricsutil.ClusterMetricSink
 	var metricsHelper *metricsutil.MetricsHelper
@@ -223,40 +214,12 @@
 		// }
 
 		return nil
-=======
-
-	var metricSink *metricsutil.ClusterMetricSink
-	var metricsHelper *metricsutil.MetricsHelper
-	if err := diagnose.Test(ctx, "setup-telemetry", func(ctx context.Context) error {
-		var prometheusEnabled bool
-		var inmemMetrics *metrics.InmemSink
-		inmemMetrics, metricSink, prometheusEnabled, err = configutil.SetupTelemetry(&configutil.SetupTelemetryOpts{
-			Config:      config.Telemetry,
-			Ui:          c.UI,
-			ServiceName: "vault",
-			DisplayName: "Vault",
-			UserAgent:   useragent.String(),
-			ClusterName: config.ClusterName,
-		})
-		metricsHelper = metricsutil.NewMetricsHelper(inmemMetrics, prometheusEnabled)
-
-		// TODO: Comment this error back in. Currently commenting this error in yields
-		// indeterministic test behavior, where some subset of operator_diagnose tests have
-		// AlreadyRegisteredError errors. We need these metrics values to be initialized for
-		// to add them to the coreConfig in later steps, so we have to keep this step in as a
-		// no-op for now.
-
-		// if err != nil {
-		// 	return fmt.Errorf("Error initializing telemetry: %s", err)
-		// }
-
-		return nil
 	}); err != nil {
 		diagnose.Error(ctx, err)
 	}
 
 	var backend *physical.Backend
-	if err := diagnose.Test(ctx, "storage", func(ctx context.Context) error {
+	diagnose.Test(ctx, "storage", func(ctx context.Context) error {
 		var subspanErrStrings []string
 		diagnose.Test(ctx, "create-storage-backend", func(ctx context.Context) error {
 			// diagnose.Test(ctx, "create-storage-backend", diagnose.WithTimeout(20*time.Second, func(ctx context.Context) error {
@@ -306,12 +269,10 @@
 			})
 		}
 		return multiErr(subspanErrStrings)
-	}); err != nil {
-		diagnose.Error(ctx, err)
-	}
+	})
 
 	var configSR sr.ServiceRegistration
-	if err := diagnose.Test(ctx, "service-discovery", func(ctx context.Context) error {
+	diagnose.Test(ctx, "service-discovery", func(ctx context.Context) error {
 		var subspanErrStrings []string
 		if config.ServiceRegistration == nil || config.ServiceRegistration.Config == nil {
 			return fmt.Errorf("No service registration config")
@@ -337,37 +298,15 @@
 				}
 				return nil
 			})
-
-			// Initialize the Service Discovery, if there is one
-			diagnose.Test(ctx, "init-consul-serviceregistration", func(ctx context.Context) error {
-				configSR, err = beginServiceRegistration(server, config)
-				if err != nil {
-					subspanErrStrings = append(subspanErrStrings, err.Error())
-					return err
-				}
-				return nil
-			})
 		}
 		return multiErr(subspanErrStrings)
->>>>>>> 7deb8431
-	}); err != nil {
-		diagnose.Error(ctx, err)
-	}
-
-<<<<<<< HEAD
-	var backend *physical.Backend
-	if err := diagnose.Test(ctx, "storage", func(ctx context.Context) error {
-		b, err := server.setupStorage(config)
-		if err != nil {
-			return err
-		}
-		backend = &b
-=======
+	})
+
 	var barrierWrapper *wrapping.Wrapper
 	var barrierSeal *vault.Seal
 	var unwrapSeal *vault.Seal
 
-	if err := diagnose.Test(ctx, "create-seal", func(context.Context) error {
+	diagnose.Test(ctx, "create-seal", func(context.Context) error {
 		var seals []vault.Seal
 		var sealConfigError error
 		bS, bW, uS, seals, sealConfigError, err := setSeal(server, config, make([]string, 0), make(map[string]string))
@@ -378,7 +317,6 @@
 		if sealConfigError != nil {
 			return fmt.Errorf("seal could not be configured: seals may already be initialized")
 		}
->>>>>>> 7deb8431
 
 		barrierSeal = &bS
 		barrierWrapper = &bW
@@ -399,9 +337,7 @@
 			return fmt.Errorf("could not create barrier seal! Most likely proper Seal configuration information was not set, but no error was generated")
 		}
 		return nil
-	}); err != nil {
-		return err
-	}
+	})
 
 	var coreConfig vault.CoreConfig
 	if err := diagnose.Test(ctx, "setup-core", func(ctx context.Context) error {
@@ -427,7 +363,7 @@
 	}
 
 	var disableClustering bool
-	if err := diagnose.Test(ctx, "setup-ha-storage", func(ctx context.Context) error {
+	diagnose.Test(ctx, "setup-ha-storage", func(ctx context.Context) error {
 		var subspanErrStrings []string
 		if backend == nil {
 			return fmt.Errorf(BackendUninitializedErr)
@@ -459,72 +395,36 @@
 			})
 		}
 		return multiErr(subspanErrStrings)
-	}); err != nil {
-		diagnose.Error(ctx, err)
-	}
+	})
 
 	// // Determine the redirect address from environment variables
-	if err := diagnose.Test(ctx, "determine-redirect", func(ctx context.Context) error {
+	diagnose.Test(ctx, "determine-redirect", func(ctx context.Context) error {
 
 		err = determineRedirectAddr(server, &coreConfig, config)
 		if err != nil {
 			return err
 		}
 		return nil
-	}); err != nil {
-		return diagnose.Error(ctx, err)
-	}
-
-	if err := diagnose.Test(ctx, "find-cluster-addr", func(ctx context.Context) error {
+	})
+
+	diagnose.Test(ctx, "find-cluster-addr", func(ctx context.Context) error {
 		err = findClusterAddress(server, &coreConfig, config, disableClustering)
 		if err != nil {
 			return err
 		}
 		return nil
-	}); err != nil {
-		diagnose.Error(ctx, err)
-	}
-
-	// Initialize the core
-	var core *vault.Core
-	if err := diagnose.Test(ctx, "init-core", func(ctx context.Context) error {
-		// Initialize the core
-		var newCoreError error
-		if coreConfig.RawConfig == nil {
-			return fmt.Errorf(CoreConfigUninitializedErr)
-		}
-		core, newCoreError = vault.NewCore(&coreConfig)
-		if newCoreError != nil {
-			if vault.IsFatalError(newCoreError) {
-				return fmt.Errorf("Error initializing core: %s", newCoreError)
-			}
-			diagnose.Warn(ctx, wrapAtLength(
-				"WARNING! A non-fatal error occurred during initialization. Please "+
-					"check the logs for more information."))
-		}
-		return nil
-	}); err != nil {
-		diagnose.Error(ctx, err)
-	}
-
-	if coreConfig.ReloadFuncs != nil && coreConfig.ReloadFuncsLock != nil {
-		// Copy the reload funcs pointers back
-		server.reloadFuncs = coreConfig.ReloadFuncs
-		server.reloadFuncsLock = coreConfig.ReloadFuncsLock
-	}
-
-	var clusterAddrs []*net.TCPAddr
+	})
+
 	var lns []listenerutil.Listener
-	if err := diagnose.Test(ctx, "init-listeners", func(ctx context.Context) error {
+	diagnose.Test(ctx, "init-listeners", func(ctx context.Context) error {
 		var subspanErrStrings []string
 		disableClustering := config.HAStorage.DisableClustering
 		infoKeys := make([]string, 0, 10)
 		info := make(map[string]string)
 		var listeners []listenerutil.Listener
-		var clAddrs []*net.TCPAddr
 		var status int
 		diagnose.Test(ctx, "create-listeners", func(ctx context.Context) error {
-			status, listeners, clAddrs, err = server.InitListeners(config, disableClustering, &infoKeys, &info)
+			status, listeners, _, err = server.InitListeners(config, disableClustering, &infoKeys, &info)
 			if status != 0 {
 				subspanErrStrings = append(subspanErrStrings, err.Error())
 				return err
@@ -533,7 +433,6 @@
 		})
 
 		lns = listeners
-		clusterAddrs = clAddrs
 
 		// Make sure we close all listeners from this point on
 		listenerCloseFunc := func() {
@@ -542,11 +441,6 @@
 			}
 		}
 
-<<<<<<< HEAD
-		// Attempt to use storage backend
-		if !c.skipEndEnd {
-			err = diagnose.StorageEndToEndLatencyCheck(ctx, *backend)
-=======
 		defer c.cleanupGuard.Do(listenerCloseFunc)
 
 		diagnose.Test(ctx, "check-listener-tls", func(ctx context.Context) error {
@@ -575,7 +469,6 @@
 				})
 			}
 			err = diagnose.ListenerChecks(sanitizedListeners)
->>>>>>> 7deb8431
 			if err != nil {
 				subspanErrStrings = append(subspanErrStrings, err.Error())
 				return err
@@ -583,219 +476,9 @@
 			return nil
 		})
 		return multiErr(subspanErrStrings)
-	}); err != nil {
-		diagnose.Error(ctx, err)
-	}
-
-	if core != nil {
-		// This needs to happen before we first unseal, so before we trigger dev
-		// mode if it's set
-		core.SetClusterListenerAddrs(clusterAddrs)
-		core.SetClusterHandler(vaulthttp.Handler(&vault.HandlerProperties{
-			Core: core,
-		}))
-	}
-
-	// // TODO: Diagnose logging configuration
-
-	if err := diagnose.Test(ctx, "unseal", func(ctx context.Context) error {
-		if core != nil {
-			runUnseal(server, core, ctx)
-		} else {
-			return fmt.Errorf(CoreUninitializedErr)
-		}
-		return nil
-	}); err != nil {
-		diagnose.Error(ctx, err)
-	}
-
-<<<<<<< HEAD
-	var configSR sr.ServiceRegistration
-	if err := diagnose.Test(ctx, "service-discovery", func(ctx context.Context) error {
-		if config.ServiceRegistration == nil {
-			return fmt.Errorf("No service registration config")
-		}
-		srConfig := config.ServiceRegistration.Config
-		if config.ServiceRegistration != nil && config.ServiceRegistration.Type == "consul" {
-			dirAccess := diagnose.ConsulDirectAccess(config.ServiceRegistration.Config)
-			if dirAccess != "" {
-				diagnose.Warn(ctx, dirAccess)
-			}
-=======
-	// If service discovery is available, run service discovery
-	if err := diagnose.Test(ctx, "run-listeners", func(ctx context.Context) error {
->>>>>>> 7deb8431
-
-		// Instantiate the wait group
-		server.WaitGroup = &sync.WaitGroup{}
-
-		err = runListeners(server, &coreConfig, config, configSR)
-		if err != nil {
-			return err
-		}
-		return nil
-	}); err != nil {
-		diagnose.Error(ctx, err)
-	}
-
-	if err := diagnose.Test(ctx, "start-servers", func(ctx context.Context) error {
-		// Initialize the HTTP servers
-		if core != nil {
-			err = startHttpServers(server, core, config, lns)
-			if err != nil {
-				return err
-			}
-		} else {
-			return fmt.Errorf(CoreUninitializedErr)
-		}
-		return nil
-	}); err != nil {
-		diagnose.Error(ctx, err)
-	}
-<<<<<<< HEAD
-
-	var barrierWrapper *wrapping.Wrapper
-	var barrierSeal *vault.Seal
-	var unwrapSeal *vault.Seal
-	if err := diagnose.Test(ctx, "create-seal", func(context.Context) error {
-		var seals []vault.Seal
-		var sealConfigError error
-		bS, bW, uS, seals, sealConfigError, err := setSeal(server, config, make([]string, 0), make(map[string]string))
-		// Check error here
-		if err != nil {
-			return err
-		}
-		if sealConfigError != nil {
-			return fmt.Errorf("seal could not be configured: seals may already be initialized")
-		}
-
-		barrierSeal = &bS
-		barrierWrapper = &bW
-		unwrapSeal = &uS
-		if seals != nil {
-			for _, seal := range seals {
-				// Ensure that the seal finalizer is called, even if using verify-only
-				defer func(seal *vault.Seal) {
-					err = (*seal).Finalize(context.Background())
-					if err != nil {
-						c.UI.Error(fmt.Sprintf("Error finalizing seals: %v", err))
-					}
-				}(&seal)
-			}
-		}
-
-		if barrierSeal == nil {
-			return fmt.Errorf("could not create barrier seal! Most likely proper Seal configuration information was not set, but no error was generated")
-		}
-		return nil
-	}); err != nil {
-		return err
-	}
-
-	var coreConfig vault.CoreConfig
-	if err := diagnose.Test(ctx, "setup-core", func(ctx context.Context) error {
-		// prepare a secure random reader for core
-		secureRandomReader, err := configutil.CreateSecureRandomReaderFunc(config.SharedConfig, *barrierWrapper)
-		if err != nil {
-			return err
-		}
-		if backend == nil {
-			return fmt.Errorf(BackendUninitializedErr)
-		}
-		coreConfig = createCoreConfig(server, config, *backend, configSR, *barrierSeal, *unwrapSeal, metricsHelper, metricSink, secureRandomReader)
-		return nil
-	}); err != nil {
-		diagnose.Error(ctx, err)
-	}
-
-	var disableClustering bool
-	if err := diagnose.Test(ctx, "setup-ha-storage", func(ctx context.Context) error {
-		if backend == nil {
-			return fmt.Errorf(BackendUninitializedErr)
-		}
-		// Initialize the separate HA storage backend, if it exists
-		disableClustering, err = initHaBackend(server, config, &coreConfig, *backend)
-		if err != nil {
-			return err
-		}
-		return nil
-	}); err != nil {
-		diagnose.Error(ctx, err)
-	}
-
-	// // Determine the redirect address from environment variables
-	if err := diagnose.Test(ctx, "determine-redirect", func(ctx context.Context) error {
-
-		err = determineRedirectAddr(server, &coreConfig, config)
-		if err != nil {
-			return err
-		}
-		return nil
-	}); err != nil {
-		return diagnose.Error(ctx, err)
-	}
-
-	if err := diagnose.Test(ctx, "find-cluster-addr", func(ctx context.Context) error {
-		err = findClusterAddress(server, &coreConfig, config, disableClustering)
-		if err != nil {
-			return err
-		}
-		return nil
-	}); err != nil {
-		diagnose.Error(ctx, err)
-	}
-
-	var lns []listenerutil.Listener
-	if err := diagnose.Test(ctx, "init-listeners", func(ctx context.Context) error {
-		disableClustering := config.HAStorage.DisableClustering
-		infoKeys := make([]string, 0, 10)
-		info := make(map[string]string)
-		status, listeners, _, errMsg := server.InitListeners(config, disableClustering, &infoKeys, &info)
-		if status != 0 {
-			return errMsg
-		}
-
-		lns = listeners
-
-		// Make sure we close all listeners from this point on
-		listenerCloseFunc := func() {
-			for _, ln := range lns {
-				ln.Listener.Close()
-			}
-		}
-
-		defer c.cleanupGuard.Do(listenerCloseFunc)
-
-		sanitizedListeners := make([]listenerutil.Listener, 0, len(config.Listeners))
-		for _, ln := range lns {
-			if ln.Config.TLSDisable {
-				diagnose.Warn(ctx, "TLS is disabled in a Listener config stanza.")
-				continue
-			}
-			if ln.Config.TLSDisableClientCerts {
-				diagnose.Warn(ctx, "TLS for a listener is turned on without requiring client certs.")
-			}
-
-			// Check ciphersuite and load ca/cert/key files
-			// TODO: TLSConfig returns a reloadFunc and a TLSConfig. We can use this to
-			// perform an active probe.
-			_, _, err := listenerutil.TLSConfig(ln.Config, make(map[string]string), c.UI)
-			if err != nil {
-				return err
-			}
-
-			sanitizedListeners = append(sanitizedListeners, listenerutil.Listener{
-				Listener: ln.Listener,
-				Config:   ln.Config,
-			})
-		}
-		return diagnose.ListenerChecks(sanitizedListeners)
-	}); err != nil {
-		diagnose.Error(ctx, err)
-	}
+	})
 
 	// TODO: Diagnose logging configuration
-=======
 	return nil
 }
 
@@ -803,6 +486,5 @@
 	if errstrings != nil {
 		return fmt.Errorf(strings.Join(errstrings, "\n"))
 	}
->>>>>>> 7deb8431
 	return nil
 }