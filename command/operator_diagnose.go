--- conflicted
+++ resolved
@@ -2,17 +2,10 @@
 
 import (
 	"context"
-<<<<<<< HEAD
+	"encoding/json"
 	"fmt"
 	"io"
-	"math"
-	"math/rand"
-	"strconv"
-=======
-	"encoding/json"
-	"fmt"
 	"os"
->>>>>>> f552fc4b
 	"strings"
 	"sync"
 	"time"
@@ -20,6 +13,7 @@
 	"github.com/docker/docker/pkg/ioutils"
 	"github.com/hashicorp/consul/api"
 	log "github.com/hashicorp/go-hclog"
+	uuid "github.com/hashicorp/go-uuid"
 	"github.com/hashicorp/vault/helper/metricsutil"
 	"github.com/hashicorp/vault/internalshared/configutil"
 	"github.com/hashicorp/vault/internalshared/listenerutil"
@@ -265,7 +259,10 @@
 			diagnose.Test(ctx, "test-access-storage", diagnose.WithTimeout(30*time.Second, func(ctx context.Context) error {
 				maxDurationCrudOperation := "write"
 				maxDuration := time.Duration(0)
-				uuidSuffix := strconv.Itoa(rand.Intn(int(math.Pow(2, 10))))
+				uuidSuffix, err := uuid.GenerateUUID()
+				if err != nil {
+					return err
+				}
 				uuid := "diagnose/latency/" + uuidSuffix
 				dur, err := diagnose.EndToEndLatencyCheckWrite(ctx, uuid, *backend)
 				if err != nil {
@@ -453,7 +450,6 @@
 
 		defer c.cleanupGuard.Do(listenerCloseFunc)
 
-<<<<<<< HEAD
 		diagnose.Test(ctx, "check-listener-tls", func(ctx context.Context) error {
 			sanitizedListeners := make([]listenerutil.Listener, 0, len(config.Listeners))
 			for _, ln := range lns {
@@ -488,24 +484,5 @@
 	})
 
 	// TODO: Diagnose logging configuration
-=======
-	diagnose.Test(ctx, "service-discovery", func(ctx context.Context) error {
-		srConfig := config.ServiceRegistration.Config
-		// Initialize the Service Discovery, if there is one
-		if config.ServiceRegistration != nil && config.ServiceRegistration.Type == "consul" {
-			// setupStorage populates the srConfig, so no nil checks are necessary.
-			dirAccess := diagnose.ConsulDirectAccess(config.ServiceRegistration.Config)
-			if dirAccess != "" {
-				diagnose.Warn(ctx, dirAccess)
-			}
-
-			// SetupSecureTLS for service discovery uses the same cert and key to set up physical
-			// storage. See the consul package in physical for details.
-			return srconsul.SetupSecureTLS(api.DefaultConfig(), srConfig, server.logger, true)
-		}
-		return nil
-	})
-
->>>>>>> f552fc4b
 	return nil
 }