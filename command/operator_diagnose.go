--- conflicted
+++ resolved
@@ -2,14 +2,6 @@
 
 import (
 	"context"
-<<<<<<< HEAD
-	"encoding/json"
-	"fmt"
-	"github.com/docker/docker/pkg/ioutils"
-	"github.com/hashicorp/vault/sdk/version"
-	"os"
-=======
->>>>>>> 929eecf0
 	"strings"
 	"sync"
 	"time"
@@ -144,7 +136,6 @@
 		return 1
 	}
 
-<<<<<<< HEAD
 	if c.diagnose == nil {
 		if c.flagFormat == "json" {
 			c.diagnose = diagnose.New(&ioutils.NopWriter{})
@@ -168,13 +159,11 @@
 		c.UI.Output("\nResults:")
 		results.Write(os.Stdout)
 	}
-=======
 	c.UI.Output(version.GetVersion().FullVersionNumber(true))
 	ctx := diagnose.Context(context.Background(), c.diagnose)
 	err := c.offlineDiagnostics(ctx)
 	c.diagnose.SetSkipList(c.flagSkips)
 
->>>>>>> 929eecf0
 	if err != nil {
 		return 1
 	}
@@ -205,29 +194,18 @@
 
 	ctx, span := diagnose.StartSpan(ctx, "initialization")
 	defer span.End()
-
 	server.flagConfigs = c.flagConfigs
 	config, err := server.parseConfig()
 	if err != nil {
-<<<<<<< HEAD
-		return diagnose.SpotError(ctx, "parse-config", err, diagnose.MainSection)
-	} else {
-		diagnose.SpotOk(ctx, "parse-config", "", diagnose.MainSection)
-=======
 		return diagnose.SpotError(ctx, "parse-config", err)
 	} else {
 		diagnose.SpotOk(ctx, "parse-config", "")
->>>>>>> 929eecf0
 	}
 	// Check Listener Information
 	// TODO: Run Diagnose checks on the actual net.Listeners
 
 	if err := diagnose.Test(ctx, "init-listeners", func(ctx context.Context) error {
-<<<<<<< HEAD
-		disableClustering := config.HAStorage != nil && config.HAStorage.DisableClustering
-=======
 		disableClustering := config.HAStorage.DisableClustering
->>>>>>> 929eecf0
 		infoKeys := make([]string, 0, 10)
 		info := make(map[string]string)
 		status, lns, _, errMsg := server.InitListeners(config, disableClustering, &infoKeys, &info)
@@ -264,70 +242,24 @@
 			}
 
 			sanitizedListeners = append(sanitizedListeners, listenerutil.Listener{
-<<<<<<< HEAD
-				Listener: ln.
-					Listener,
-				Config: ln.Config,
-			})
-		}
-		time.Sleep(1 * time.Second)
-		return diagnose.ListenerChecks(sanitizedListeners)
-	}, diagnose.MainSection); err != nil {
-=======
 				Listener: ln.Listener,
 				Config:   ln.Config,
 			})
 		}
 		return diagnose.ListenerChecks(sanitizedListeners)
 	}); err != nil {
->>>>>>> 929eecf0
 		return err
 	}
 
 	// Errors in these items could stop Vault from starting but are not yet covered:
 	// TODO: logging configuration
 	// TODO: SetupTelemetry
-<<<<<<< HEAD
-	// TODO: check for storage backend
-
-	if err := diagnose.Test(ctx, "storage", func(ctx context.Context) error {
-		time.Sleep(1 * time.Second)
-		_, err = server.setupStorage(config)
-=======
 	if err := diagnose.Test(ctx, "storage", func(ctx context.Context) error {
 		b, err := server.setupStorage(config)
->>>>>>> 929eecf0
 		if err != nil {
 			return err
 		}
 
-<<<<<<< HEAD
-		if config.Storage != nil && config.Storage.Type == storageTypeConsul {
-			err = physconsul.SetupSecureTLS(api.DefaultConfig(), config.Storage.Config, server.logger, true)
-			if err != nil {
-				return err
-			}
-		}
-
-		if config.HAStorage != nil && config.HAStorage.Type == storageTypeConsul {
-			err = physconsul.SetupSecureTLS(api.DefaultConfig(), config.HAStorage.Config, server.logger, true)
-			if err != nil {
-				return err
-			}
-		}
-		return nil
-	}, diagnose.MainSection); err != nil {
-		return err
-	}
-
-	return diagnose.Test(ctx, "service-discovery", func(ctx context.Context) error {
-		time.Sleep(1 * time.Second)
-		// Initialize the Service Discovery, if there is one
-		if config.ServiceRegistration != nil && config.ServiceRegistration.Type == "consul" {
-			// SetupSecureTLS for service discovery uses the same cert and key to set up physical
-			// storage. See the consul package in physical for details.
-			err = srconsul.SetupSecureTLS(api.DefaultConfig(), config.ServiceRegistration.Config, server.logger, true)
-=======
 		dirAccess := diagnose.ConsulDirectAccess(config.HAStorage.Config)
 		if dirAccess != "" {
 			diagnose.Warn(ctx, dirAccess)
@@ -378,15 +310,9 @@
 			// SetupSecureTLS for service discovery uses the same cert and key to set up physical
 			// storage. See the consul package in physical for details.
 			err = srconsul.SetupSecureTLS(api.DefaultConfig(), srConfig, server.logger, true)
->>>>>>> 929eecf0
 			if err != nil {
 				return err
 			}
 		}
 		return nil
-<<<<<<< HEAD
-	}, diagnose.MainSection)
-=======
-	})
->>>>>>> 929eecf0
-}+	})