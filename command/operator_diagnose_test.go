// +build !race

package command

import (
	"context"
	"fmt"
	"io/ioutil"
	"strings"
	"testing"

	"github.com/hashicorp/vault/vault/diagnose"
	"github.com/mitchellh/cli"
)

func testOperatorDiagnoseCommand(tb testing.TB) *OperatorDiagnoseCommand {
	tb.Helper()

	ui := cli.NewMockUi()
	return &OperatorDiagnoseCommand{
		diagnose: diagnose.New(ioutil.Discard),
		BaseCommand: &BaseCommand{
			UI: ui,
		},
		skipEndEnd: true,
	}
}

func TestOperatorDiagnoseCommand_Run(t *testing.T) {
	t.Parallel()
	cases := []struct {
		name     string
		args     []string
		expected []*diagnose.Result
	}{
		{
			"diagnose_ok",
			[]string{
				"-config", "./server/test-fixtures/config_diagnose_ok.hcl",
			},
			[]*diagnose.Result{
				{
<<<<<<< HEAD
					Name:   "open file limits",
					Status: diagnose.OkStatus,
				},
				{
					Name:   "parse-config",
					Status: diagnose.OkStatus,
				},
				{
					Name:   "init-listeners",
					Status: diagnose.WarningStatus,
					Warnings: []string{
						"TLS is disabled in a Listener config stanza.",
					},
				},
				{
=======
>>>>>>> 1cf76374
					Name:   "storage",
					Status: diagnose.OkStatus,
					Children: []*diagnose.Result{
						{
							Name:   "create-storage-backend",
							Status: diagnose.OkStatus,
						},
						{
							Name:   "test-storage-tls-consul",
							Status: diagnose.OkStatus,
						},
						{
							Name:   "test-consul-direct-access-storage",
							Status: diagnose.OkStatus,
						},
					},
				},
			},
		},
		{
			"diagnose_invalid_storage",
			[]string{
				"-config", "./server/test-fixtures/nostore_config.hcl",
			},
			[]*diagnose.Result{
				{
					Name:    "storage",
					Status:  diagnose.ErrorStatus,
					Message: "no storage stanza found in config",
					Children: []*diagnose.Result{
						{
							Name:   "create-storage-backend",
							Status: diagnose.ErrorStatus,
						},
					},
				},
			},
		},
		{
			"diagnose_listener_config_ok",
			[]string{
				"-config", "./server/test-fixtures/tls_config_ok.hcl",
			},
			[]*diagnose.Result{
				{
					Name:   "init-listeners",
					Status: diagnose.OkStatus,
<<<<<<< HEAD
=======
					Children: []*diagnose.Result{
						{
							Name:   "create-listeners",
							Status: diagnose.OkStatus,
						},
						{
							Name:   "check-listener-tls",
							Status: diagnose.OkStatus,
						},
					},
>>>>>>> 1cf76374
				},
			},
		},
		{
			"diagnose_invalid_https_storage",
			[]string{
				"-config", "./server/test-fixtures/config_bad_https_storage.hcl",
			},
			[]*diagnose.Result{
				{
<<<<<<< HEAD
					Name:   "init-listeners",
					Status: diagnose.WarningStatus,
					Warnings: []string{
						"TLS is disabled in a Listener config stanza.",
=======
					Name:   "storage",
					Status: diagnose.ErrorStatus,
					Children: []*diagnose.Result{
						{
							Name:   "create-storage-backend",
							Status: diagnose.OkStatus,
						},
						{
							Name:    "test-storage-tls-consul",
							Status:  diagnose.ErrorStatus,
							Message: "expired",
						},
						{
							Name:   "test-consul-direct-access-storage",
							Status: diagnose.OkStatus,
						},
>>>>>>> 1cf76374
					},
				},
			},
		},
		{
			"diagnose_invalid_https_hastorage",
			[]string{
				"-config", "./server/test-fixtures/config_diagnose_hastorage_bad_https.hcl",
			},
			[]*diagnose.Result{
				{
					Name:   "storage",
<<<<<<< HEAD
=======
					Status: diagnose.WarningStatus,
					Children: []*diagnose.Result{
						{
							Name:   "create-storage-backend",
							Status: diagnose.OkStatus,
						},
						{
							Name:   "test-storage-tls-consul",
							Status: diagnose.OkStatus,
						},
						{
							Name:   "test-consul-direct-access-storage",
							Status: diagnose.WarningStatus,
							Warnings: []string{
								"consul storage does not connect to local agent, but directly to server",
							},
						},
					},
				},
				{
					Name:   "setup-ha-storage",
>>>>>>> 1cf76374
					Status: diagnose.ErrorStatus,
					Children: []*diagnose.Result{
						{
							Name:   "create-ha-storage-backend",
							Status: diagnose.OkStatus,
						},
						{
							Name:   "test-consul-direct-access-storage",
							Status: diagnose.WarningStatus,
							Warnings: []string{
								"consul storage does not connect to local agent, but directly to server",
							},
						},
						{
							Name:    "test-ha-storage-tls-consul",
							Status:  diagnose.ErrorStatus,
							Message: "x509: certificate has expired or is not yet valid",
						},
					},
				},
				{
					Name:   "find-cluster-addr",
					Status: diagnose.ErrorStatus,
				},
			},
		},
		{
			"diagnose_invalid_https_sr",
			[]string{
				"-config", "./server/test-fixtures/diagnose_bad_https_consul_sr.hcl",
			},
			[]*diagnose.Result{
				{
<<<<<<< HEAD
					Name:    "service-discovery",
					Status:  diagnose.ErrorStatus,
					Message: "failed to verify certificate: x509: certificate has expired or is not yet valid:",
					Warnings: []string{
						diagnose.DirAccessErr,
=======
					Name:   "service-discovery",
					Status: diagnose.ErrorStatus,
					Children: []*diagnose.Result{
						{
							Name:    "test-serviceregistration-tls-consul",
							Status:  diagnose.ErrorStatus,
							Message: "failed to verify certificate: x509: certificate has expired or is not yet valid",
						},
						{
							Name:   "test-consul-direct-access-service-discovery",
							Status: diagnose.WarningStatus,
							Warnings: []string{
								diagnose.DirAccessErr,
							},
						},
>>>>>>> 1cf76374
					},
				},
			},
		},
		{
			"diagnose_direct_storage_access",
			[]string{
				"-config", "./server/test-fixtures/diagnose_ok_storage_direct_access.hcl",
			},
			[]*diagnose.Result{
				{
					Name:   "storage",
					Status: diagnose.WarningStatus,
					Children: []*diagnose.Result{
						{
							Name:   "create-storage-backend",
							Status: diagnose.OkStatus,
						},
						{
							Name:   "test-storage-tls-consul",
							Status: diagnose.OkStatus,
						},
						{
							Name:   "test-consul-direct-access-storage",
							Status: diagnose.WarningStatus,
							Warnings: []string{
								diagnose.DirAccessErr,
							},
						},
					},
				},
			},
		},
	}

	t.Run("validations", func(t *testing.T) {
		t.Parallel()

		for _, tc := range cases {
			tc := tc
			t.Run(tc.name, func(t *testing.T) {
				t.Parallel()
				client, closer := testVaultServer(t)
				defer closer()

				cmd := testOperatorDiagnoseCommand(t)
				cmd.client = client

				cmd.Run(tc.args)
				result := cmd.diagnose.Finalize(context.Background())

				if err := compareResults(tc.expected, result.Children); err != nil {
					t.Fatalf("Did not find expected test results: %v", err)
<<<<<<< HEAD
=======
					t.Fatal(result.String())
>>>>>>> 1cf76374
				}
			})
		}
	})
}

func compareResults(expected []*diagnose.Result, actual []*diagnose.Result) error {
	for _, exp := range expected {
		found := false
		// Check them all so we don't have to be order specific
		for _, act := range actual {
			if exp.Name == act.Name {
				found = true
				if err := compareResult(exp, act); err != nil {
					return err
				}
				break
			}
		}
		if !found {
			return fmt.Errorf("could not find expected test result: %s", exp.Name)
		}
	}
	return nil
}

func compareResult(exp *diagnose.Result, act *diagnose.Result) error {
	if exp.Name != act.Name {
		return fmt.Errorf("names mismatch: %s vs %s", exp.Name, act.Name)
	}
	if exp.Status != act.Status {
		if act.Status != diagnose.OkStatus {
			return fmt.Errorf("section %s, status mismatch: %s vs %s, got error %s", exp.Name, exp.Status, act.Status, act.Message)

		}
		return fmt.Errorf("section %s, status mismatch: %s vs %s", exp.Name, exp.Status, act.Status)
	}
	if exp.Message != "" && exp.Message != act.Message && !strings.Contains(act.Message, exp.Message) {
		return fmt.Errorf("section %s, message not found: %s in %s", exp.Name, exp.Message, act.Message)
	}
	if len(exp.Warnings) != len(act.Warnings) {
		return fmt.Errorf("section %s, warning count mismatch: %d vs %d", exp.Name, len(exp.Warnings), len(act.Warnings))
	}
	for j := range exp.Warnings {
		if !strings.Contains(act.Warnings[j], exp.Warnings[j]) {
			return fmt.Errorf("section %s, warning message not found: %s in %s", exp.Name, exp.Warnings[j], act.Warnings[j])
		}
	}
	if len(exp.Children) != len(act.Children) {
		errStrings := []string{}
		for _, c := range act.Children {
			errStrings = append(errStrings, fmt.Sprintf("%+v", c))
		}
		return fmt.Errorf(strings.Join(errStrings, ","))
	}

	if len(exp.Children) > 0 {
		return compareResults(exp.Children, act.Children)
	}

	if len(exp.Children) > 0 {
		return compareResults(exp.Children, act.Children)
	}
	return nil
}<|MERGE_RESOLUTION|>--- conflicted
+++ resolved
@@ -40,7 +40,6 @@
 			},
 			[]*diagnose.Result{
 				{
-<<<<<<< HEAD
 					Name:   "open file limits",
 					Status: diagnose.OkStatus,
 				},
@@ -56,8 +55,6 @@
 					},
 				},
 				{
-=======
->>>>>>> 1cf76374
 					Name:   "storage",
 					Status: diagnose.OkStatus,
 					Children: []*diagnose.Result{
@@ -105,8 +102,6 @@
 				{
 					Name:   "init-listeners",
 					Status: diagnose.OkStatus,
-<<<<<<< HEAD
-=======
 					Children: []*diagnose.Result{
 						{
 							Name:   "create-listeners",
@@ -117,7 +112,6 @@
 							Status: diagnose.OkStatus,
 						},
 					},
->>>>>>> 1cf76374
 				},
 			},
 		},
@@ -128,12 +122,6 @@
 			},
 			[]*diagnose.Result{
 				{
-<<<<<<< HEAD
-					Name:   "init-listeners",
-					Status: diagnose.WarningStatus,
-					Warnings: []string{
-						"TLS is disabled in a Listener config stanza.",
-=======
 					Name:   "storage",
 					Status: diagnose.ErrorStatus,
 					Children: []*diagnose.Result{
@@ -150,7 +138,6 @@
 							Name:   "test-consul-direct-access-storage",
 							Status: diagnose.OkStatus,
 						},
->>>>>>> 1cf76374
 					},
 				},
 			},
@@ -163,8 +150,6 @@
 			[]*diagnose.Result{
 				{
 					Name:   "storage",
-<<<<<<< HEAD
-=======
 					Status: diagnose.WarningStatus,
 					Children: []*diagnose.Result{
 						{
@@ -186,7 +171,6 @@
 				},
 				{
 					Name:   "setup-ha-storage",
->>>>>>> 1cf76374
 					Status: diagnose.ErrorStatus,
 					Children: []*diagnose.Result{
 						{
@@ -220,13 +204,6 @@
 			},
 			[]*diagnose.Result{
 				{
-<<<<<<< HEAD
-					Name:    "service-discovery",
-					Status:  diagnose.ErrorStatus,
-					Message: "failed to verify certificate: x509: certificate has expired or is not yet valid:",
-					Warnings: []string{
-						diagnose.DirAccessErr,
-=======
 					Name:   "service-discovery",
 					Status: diagnose.ErrorStatus,
 					Children: []*diagnose.Result{
@@ -242,7 +219,6 @@
 								diagnose.DirAccessErr,
 							},
 						},
->>>>>>> 1cf76374
 					},
 				},
 			},
@@ -296,10 +272,7 @@
 
 				if err := compareResults(tc.expected, result.Children); err != nil {
 					t.Fatalf("Did not find expected test results: %v", err)
-<<<<<<< HEAD
-=======
 					t.Fatal(result.String())
->>>>>>> 1cf76374
 				}
 			})
 		}
