// Copyright (c) HashiCorp, Inc.
// SPDX-License-Identifier: BUSL-1.1

package command

import (
	"context"
	"crypto/tls"
	"errors"
	"flag"
	"fmt"
	"io"
	"net"
	"net/http"
	"os"
	"sort"
	"strings"
	"sync"
	"time"

	systemd "github.com/coreos/go-systemd/daemon"
	ctconfig "github.com/hashicorp/consul-template/config"
	log "github.com/hashicorp/go-hclog"
	"github.com/hashicorp/go-multierror"
	"github.com/hashicorp/go-secure-stdlib/gatedwriter"
	"github.com/hashicorp/go-secure-stdlib/parseutil"
	"github.com/hashicorp/go-secure-stdlib/reloadutil"
	"github.com/hashicorp/vault/api"
	agentConfig "github.com/hashicorp/vault/command/agent/config"
	"github.com/hashicorp/vault/command/agent/exec"
	"github.com/hashicorp/vault/command/agent/template"
	"github.com/hashicorp/vault/command/agentproxyshared"
	"github.com/hashicorp/vault/command/agentproxyshared/auth"
	cache "github.com/hashicorp/vault/command/agentproxyshared/cache"
	"github.com/hashicorp/vault/command/agentproxyshared/sink"
	"github.com/hashicorp/vault/command/agentproxyshared/sink/file"
	"github.com/hashicorp/vault/command/agentproxyshared/sink/inmem"
	"github.com/hashicorp/vault/command/agentproxyshared/winsvc"
	"github.com/hashicorp/vault/helper/logging"
	"github.com/hashicorp/vault/helper/metricsutil"
	"github.com/hashicorp/vault/helper/useragent"
	"github.com/hashicorp/vault/internalshared/configutil"
	"github.com/hashicorp/vault/internalshared/listenerutil"
	"github.com/hashicorp/vault/sdk/helper/consts"
	"github.com/hashicorp/vault/sdk/logical"
	"github.com/hashicorp/vault/version"
	"github.com/kr/pretty"
	"github.com/mitchellh/cli"
	"github.com/oklog/run"
	"github.com/posener/complete"
	"golang.org/x/text/cases"
	"golang.org/x/text/language"
	"google.golang.org/grpc/test/bufconn"
)

var (
	_ cli.Command             = (*AgentCommand)(nil)
	_ cli.CommandAutocomplete = (*AgentCommand)(nil)
)

const (
	// flagNameAgentExitAfterAuth is used as an Agent specific flag to indicate
	// that agent should exit after a single successful auth
	flagNameAgentExitAfterAuth = "exit-after-auth"
)

type AgentCommand struct {
	*BaseCommand
	logFlags logFlags

	config *agentConfig.Config

	ShutdownCh chan struct{}
	SighupCh   chan struct{}

	tlsReloadFuncsLock sync.RWMutex
	tlsReloadFuncs     []reloadutil.ReloadFunc

	logWriter io.Writer
	logGate   *gatedwriter.Writer
	logger    log.Logger

	// Telemetry object
	metricsHelper *metricsutil.MetricsHelper

	cleanupGuard sync.Once

	startedCh  chan struct{} // for tests
	reloadedCh chan struct{} // for tests

	flagConfigs        []string
	flagExitAfterAuth  bool
	flagTestVerifyOnly bool
}

func (c *AgentCommand) Synopsis() string {
	return "Start a Vault agent"
}

func (c *AgentCommand) Help() string {
	helpText := `
Usage: vault agent [options]

  This command starts a Vault Agent that can perform automatic authentication
  in certain environments.

  Start an agent with a configuration file:

      $ vault agent -config=/etc/vault/config.hcl

  For a full list of examples, please see the documentation.

` + c.Flags().Help()
	return strings.TrimSpace(helpText)
}

func (c *AgentCommand) Flags() *FlagSets {
	set := c.flagSet(FlagSetHTTP)

	f := set.NewFlagSet("Command Options")

	// Augment with the log flags
	f.addLogFlags(&c.logFlags)

	f.StringSliceVar(&StringSliceVar{
		Name:   "config",
		Target: &c.flagConfigs,
		Completion: complete.PredictOr(
			complete.PredictFiles("*.hcl"),
			complete.PredictFiles("*.json"),
		),
		Usage: "Path to a configuration file. This configuration file should " +
			"contain only agent directives.",
	})

	f.BoolVar(&BoolVar{
		Name:    flagNameAgentExitAfterAuth,
		Target:  &c.flagExitAfterAuth,
		Default: false,
		Usage: "If set to true, the agent will exit with code 0 after a single " +
			"successful auth, where success means that a token was retrieved and " +
			"all sinks successfully wrote it",
	})

	// Internal-only flags to follow.
	//
	// Why hello there little source code reader! Welcome to the Vault source
	// code. The remaining options are intentionally undocumented and come with
	// no warranty or backwards-compatibility promise. Do not use these flags
	// in production. Do not build automation using these flags. Unless you are
	// developing against Vault, you should not need any of these flags.
	f.BoolVar(&BoolVar{
		Name:    "test-verify-only",
		Target:  &c.flagTestVerifyOnly,
		Default: false,
		Hidden:  true,
	})

	// End internal-only flags.

	return set
}

func (c *AgentCommand) AutocompleteArgs() complete.Predictor {
	return complete.PredictNothing
}

func (c *AgentCommand) AutocompleteFlags() complete.Flags {
	return c.Flags().Completions()
}

func (c *AgentCommand) Run(args []string) int {
	f := c.Flags()

	if err := f.Parse(args); err != nil {
		c.UI.Error(err.Error())
		return 1
	}

	// Create a logger. We wrap it in a gated writer so that it doesn't
	// start logging too early.
	c.logGate = gatedwriter.NewWriter(os.Stderr)
	c.logWriter = c.logGate

	if c.logFlags.flagCombineLogs {
		c.logWriter = os.Stdout
	}

	// Validation
	if len(c.flagConfigs) < 1 {
		c.UI.Error("Must specify exactly at least one config path using -config")
		return 1
	}

	config, err := c.loadConfig(c.flagConfigs)
	if err != nil {
		c.outputErrors(err)
		return 1
	}

	if config.AutoAuth == nil {
		c.UI.Info("No auto_auth block found in config, the automatic authentication feature will not be started")
	}

	c.applyConfigOverrides(f, config) // This only needs to happen on start-up to aggregate config from flags and env vars
	c.config = config

	l, err := c.newLogger()
	if err != nil {
		c.outputErrors(err)
		return 1
	}
	c.logger = l

	infoKeys := make([]string, 0, 10)
	info := make(map[string]string)
	info["log level"] = config.LogLevel
	infoKeys = append(infoKeys, "log level")

	infoKeys = append(infoKeys, "version")
	verInfo := version.GetVersion()
	info["version"] = verInfo.FullVersionNumber(false)
	if verInfo.Revision != "" {
		info["version sha"] = strings.Trim(verInfo.Revision, "'")
		infoKeys = append(infoKeys, "version sha")
	}
	infoKeys = append(infoKeys, "cgo")
	info["cgo"] = "disabled"
	if version.CgoEnabled {
		info["cgo"] = "enabled"
	}

	// Tests might not want to start a vault server and just want to verify
	// the configuration.
	if c.flagTestVerifyOnly {
		if os.Getenv("VAULT_TEST_VERIFY_ONLY_DUMP_CONFIG") != "" {
			c.UI.Output(fmt.Sprintf(
				"\nConfiguration:\n%s\n",
				pretty.Sprint(*c.config)))
		}
		return 0
	}

	// Ignore any setting of Agent's address. This client is used by the Agent
	// to reach out to Vault. This should never loop back to agent.
	c.flagAgentProxyAddress = ""
	client, err := c.Client()
	if err != nil {
		c.UI.Error(fmt.Sprintf(
			"Error fetching client: %v",
			err))
		return 1
	}

	serverHealth, err := client.Sys().Health()
	if err == nil {
		// We don't exit on error here, as this is not worth stopping Agent over
		serverVersion := serverHealth.Version
		agentVersion := version.GetVersion().VersionNumber()
		if serverVersion != agentVersion {
			c.UI.Info("==> Note: Vault Agent version does not match Vault server version. " +
				fmt.Sprintf("Vault Agent version: %s, Vault server version: %s", agentVersion, serverVersion))
		}
	}

	if config.IsDefaultListerDefined() {
		// Notably, we cannot know for sure if they are using the API proxy functionality unless
		// we log on each API proxy call, which would be too noisy.
		// A customer could have a listener defined but only be using e.g. the cache-clear API,
		// even though the API proxy is something they have available.
		c.UI.Warn("==> Note: Vault Agent will be deprecating API proxy functionality in a future " +
			"release, and this functionality has moved to a new subcommand, vault proxy. If you rely on this " +
			"functionality, plan to move to Vault Proxy instead.")
	}

	// ctx and cancelFunc are passed to the AuthHandler, SinkServer, ExecServer and
	// TemplateServer that periodically listen for ctx.Done() to fire and shut
	// down accordingly.
	ctx, cancelFunc := context.WithCancel(context.Background())
	defer cancelFunc()

	// telemetry configuration
	inmemMetrics, _, prometheusEnabled, err := configutil.SetupTelemetry(&configutil.SetupTelemetryOpts{
		Config:      config.Telemetry,
		Ui:          c.UI,
		ServiceName: "vault",
		DisplayName: "Vault",
		UserAgent:   useragent.AgentString(),
		ClusterName: config.ClusterName,
	})
	if err != nil {
		c.UI.Error(fmt.Sprintf("Error initializing telemetry: %s", err))
		return 1
	}
	c.metricsHelper = metricsutil.NewMetricsHelper(inmemMetrics, prometheusEnabled)

	var method auth.AuthMethod
	var sinks []*sink.SinkConfig
	var templateNamespace string
	if config.AutoAuth != nil {
		if client.Headers().Get(consts.NamespaceHeaderName) == "" && config.AutoAuth.Method.Namespace != "" {
			client.SetNamespace(config.AutoAuth.Method.Namespace)
		}
		templateNamespace = client.Headers().Get(consts.NamespaceHeaderName)

		sinkClient, err := client.CloneWithHeaders()
		if err != nil {
			c.UI.Error(fmt.Sprintf("Error cloning client for file sink: %v", err))
			return 1
		}

		if config.DisableIdleConnsAutoAuth {
			sinkClient.SetMaxIdleConnections(-1)
		}

		if config.DisableKeepAlivesAutoAuth {
			sinkClient.SetDisableKeepAlives(true)
		}

		for _, sc := range config.AutoAuth.Sinks {
			switch sc.Type {
			case "file":
				config := &sink.SinkConfig{
					Logger:    c.logger.Named("sink.file"),
					Config:    sc.Config,
					Client:    sinkClient,
					WrapTTL:   sc.WrapTTL,
					DHType:    sc.DHType,
					DeriveKey: sc.DeriveKey,
					DHPath:    sc.DHPath,
					AAD:       sc.AAD,
				}
				s, err := file.NewFileSink(config)
				if err != nil {
					c.UI.Error(fmt.Errorf("error creating file sink: %w", err).Error())
					return 1
				}
				config.Sink = s
				sinks = append(sinks, config)
			default:
				c.UI.Error(fmt.Sprintf("Unknown sink type %q", sc.Type))
				return 1
			}
		}

		authConfig := &auth.AuthConfig{
			Logger:    c.logger.Named(fmt.Sprintf("auth.%s", config.AutoAuth.Method.Type)),
			MountPath: config.AutoAuth.Method.MountPath,
			Config:    config.AutoAuth.Method.Config,
		}
		method, err = agentproxyshared.GetAutoAuthMethodFromConfig(config.AutoAuth.Method.Type, authConfig, config.Vault.Address)
		if err != nil {
			c.UI.Error(fmt.Sprintf("Error creating %s auth method: %v", config.AutoAuth.Method.Type, err))
			return 1
		}
	}

	// We do this after auto-auth has been configured, because we don't want to
	// confuse the issue of retries for auth failures which have their own
	// config and are handled a bit differently.
	if os.Getenv(api.EnvVaultMaxRetries) == "" {
		client.SetMaxRetries(ctconfig.DefaultRetryAttempts)
		if config.Vault != nil {
			if config.Vault.Retry != nil {
				client.SetMaxRetries(config.Vault.Retry.NumRetries)
			}
		}
	}

	enforceConsistency := cache.EnforceConsistencyNever
	whenInconsistent := cache.WhenInconsistentFail
	if config.APIProxy != nil {
		switch config.APIProxy.EnforceConsistency {
		case "always":
			enforceConsistency = cache.EnforceConsistencyAlways
		case "never", "":
		default:
			c.UI.Error(fmt.Sprintf("Unknown api_proxy setting for enforce_consistency: %q", config.APIProxy.EnforceConsistency))
			return 1
		}

		switch config.APIProxy.WhenInconsistent {
		case "retry":
			whenInconsistent = cache.WhenInconsistentRetry
		case "forward":
			whenInconsistent = cache.WhenInconsistentForward
		case "fail", "":
		default:
			c.UI.Error(fmt.Sprintf("Unknown api_proxy setting for when_inconsistent: %q", config.APIProxy.WhenInconsistent))
			return 1
		}
	}
	// Keep Cache configuration for legacy reasons, but error if defined alongside API Proxy
	if config.Cache != nil {
		switch config.Cache.EnforceConsistency {
		case "always":
			if enforceConsistency != cache.EnforceConsistencyNever {
				c.UI.Error("enforce_consistency configured in both api_proxy and cache blocks. Please remove this configuration from the cache block.")
				return 1
			} else {
				enforceConsistency = cache.EnforceConsistencyAlways
			}
		case "never", "":
		default:
			c.UI.Error(fmt.Sprintf("Unknown cache setting for enforce_consistency: %q", config.Cache.EnforceConsistency))
			return 1
		}

		switch config.Cache.WhenInconsistent {
		case "retry":
			if whenInconsistent != cache.WhenInconsistentFail {
				c.UI.Error("when_inconsistent configured in both api_proxy and cache blocks. Please remove this configuration from the cache block.")
				return 1
			} else {
				whenInconsistent = cache.WhenInconsistentRetry
			}
		case "forward":
			if whenInconsistent != cache.WhenInconsistentFail {
				c.UI.Error("when_inconsistent configured in both api_proxy and cache blocks. Please remove this configuration from the cache block.")
				return 1
			} else {
				whenInconsistent = cache.WhenInconsistentForward
			}
		case "fail", "":
		default:
			c.UI.Error(fmt.Sprintf("Unknown cache setting for when_inconsistent: %q", config.Cache.WhenInconsistent))
			return 1
		}
	}

	// Warn if cache _and_ cert auto-auth is enabled but certificates were not
	// provided in the auto_auth.method["cert"].config stanza.
	if config.Cache != nil && (config.AutoAuth != nil && config.AutoAuth.Method != nil && config.AutoAuth.Method.Type == "cert") {
		_, okCertFile := config.AutoAuth.Method.Config["client_cert"]
		_, okCertKey := config.AutoAuth.Method.Config["client_key"]

		// If neither of these exists in the cert stanza, agent will use the
		// certs from the vault stanza.
		if !okCertFile && !okCertKey {
			c.UI.Warn(wrapAtLength("WARNING! Cache is enabled and using the same certificates " +
				"from the 'cert' auto-auth method specified in the 'vault' stanza. Consider " +
				"specifying certificate information in the 'cert' auto-auth's config stanza."))
		}

	}

	// Output the header that the agent has started
	if !c.logFlags.flagCombineLogs {
		c.UI.Output("==> Vault Agent started! Log data will stream in below:\n")
	}

	var leaseCache *cache.LeaseCache
	var previousToken string

	proxyClient, err := client.CloneWithHeaders()
	if err != nil {
		c.UI.Error(fmt.Sprintf("Error cloning client for proxying: %v", err))
		return 1
	}

	if config.DisableIdleConnsAPIProxy {
		proxyClient.SetMaxIdleConnections(-1)
	}

	if config.DisableKeepAlivesAPIProxy {
		proxyClient.SetDisableKeepAlives(true)
	}

	apiProxyLogger := c.logger.Named("apiproxy")

	// The API proxy to be used, if listeners are configured
	apiProxy, err := cache.NewAPIProxy(&cache.APIProxyConfig{
		Client:                  proxyClient,
		Logger:                  apiProxyLogger,
		EnforceConsistency:      enforceConsistency,
		WhenInconsistentAction:  whenInconsistent,
		UserAgentStringFunction: useragent.AgentProxyStringWithProxiedUserAgent,
		UserAgentString:         useragent.AgentProxyString(),
	})
	if err != nil {
		c.UI.Error(fmt.Sprintf("Error creating API proxy: %v", err))
		return 1
	}

	// Parse agent cache configurations
	if config.Cache != nil {
		cacheLogger := c.logger.Named("cache")

		// Create the lease cache proxier and set its underlying proxier to
		// the API proxier.
		leaseCache, err = cache.NewLeaseCache(&cache.LeaseCacheConfig{
<<<<<<< HEAD
			Client:              proxyClient,
			BaseContext:         ctx,
			Proxier:             apiProxy,
			Logger:              cacheLogger.Named("leasecache"),
			CacheDynamicSecrets: true,
=======
			Client:         proxyClient,
			BaseContext:    ctx,
			Proxier:        apiProxy,
			Logger:         cacheLogger.Named("leasecache"),
			UserAgentToUse: useragent.ProxyAPIProxyString(),
>>>>>>> fd2c737c
		})
		if err != nil {
			c.UI.Error(fmt.Sprintf("Error creating lease cache: %v", err))
			return 1
		}

		// Configure persistent storage and add to LeaseCache
		if config.Cache.Persist != nil {
			deferFunc, oldToken, err := agentproxyshared.AddPersistentStorageToLeaseCache(ctx, leaseCache, config.Cache.Persist, cacheLogger)
			if err != nil {
				c.UI.Error(fmt.Sprintf("Error creating persistent cache: %v", err))
				return 1
			}
			previousToken = oldToken
			if deferFunc != nil {
				defer deferFunc()
			}
		}
	}

	var listeners []net.Listener

	// If there are templates, add an in-process listener
	if len(config.Templates) > 0 || len(config.EnvTemplates) > 0 {
		config.Listeners = append(config.Listeners, &configutil.Listener{Type: listenerutil.BufConnType})
	}

	// Ensure we've added all the reload funcs for TLS before anyone triggers a reload.
	c.tlsReloadFuncsLock.Lock()

	for i, lnConfig := range config.Listeners {
		var ln net.Listener
		var tlsCfg *tls.Config

		if lnConfig.Type == listenerutil.BufConnType {
			inProcListener := bufconn.Listen(1024 * 1024)
			if config.Cache != nil {
				config.Cache.InProcDialer = listenerutil.NewBufConnWrapper(inProcListener)
			}
			ln = inProcListener
		} else {
			lnBundle, err := cache.StartListener(lnConfig)
			if err != nil {
				c.UI.Error(fmt.Sprintf("Error starting listener: %v", err))
				return 1
			}

			tlsCfg = lnBundle.TLSConfig
			ln = lnBundle.Listener

			// Track the reload func, so we can reload later if needed.
			c.tlsReloadFuncs = append(c.tlsReloadFuncs, lnBundle.TLSReloadFunc)
		}

		listeners = append(listeners, ln)

		proxyVaultToken := true
		var inmemSink sink.Sink
		if config.APIProxy != nil {
			if config.APIProxy.UseAutoAuthToken {
				apiProxyLogger.Debug("auto-auth token is allowed to be used; configuring inmem sink")
				inmemSink, err = inmem.New(&sink.SinkConfig{
					Logger: apiProxyLogger,
				}, leaseCache)
				if err != nil {
					c.UI.Error(fmt.Sprintf("Error creating inmem sink for cache: %v", err))
					return 1
				}
				sinks = append(sinks, &sink.SinkConfig{
					Logger: apiProxyLogger,
					Sink:   inmemSink,
				})
			}
			proxyVaultToken = !config.APIProxy.ForceAutoAuthToken
		}

		var muxHandler http.Handler
		if leaseCache != nil {
			muxHandler = cache.ProxyHandler(ctx, apiProxyLogger, leaseCache, inmemSink, proxyVaultToken)
		} else {
			muxHandler = cache.ProxyHandler(ctx, apiProxyLogger, apiProxy, inmemSink, proxyVaultToken)
		}

		// Parse 'require_request_header' listener config option, and wrap
		// the request handler if necessary
		if lnConfig.RequireRequestHeader && ("metrics_only" != lnConfig.Role) {
			muxHandler = verifyRequestHeader(muxHandler)
		}

		// Create a muxer and add paths relevant for the lease cache layer
		mux := http.NewServeMux()
		quitEnabled := lnConfig.AgentAPI != nil && lnConfig.AgentAPI.EnableQuit

		mux.Handle(consts.AgentPathMetrics, c.handleMetrics())
		if "metrics_only" != lnConfig.Role {
			mux.Handle(consts.AgentPathCacheClear, leaseCache.HandleCacheClear(ctx))
			mux.Handle(consts.AgentPathQuit, c.handleQuit(quitEnabled))
			mux.Handle("/", muxHandler)
		}

		scheme := "https://"
		if tlsCfg == nil {
			scheme = "http://"
		}
		if ln.Addr().Network() == "unix" {
			scheme = "unix://"
		}

		infoKey := fmt.Sprintf("api address %d", i+1)
		info[infoKey] = scheme + ln.Addr().String()
		infoKeys = append(infoKeys, infoKey)

		server := &http.Server{
			Addr:              ln.Addr().String(),
			TLSConfig:         tlsCfg,
			Handler:           mux,
			ReadHeaderTimeout: 10 * time.Second,
			ReadTimeout:       30 * time.Second,
			IdleTimeout:       5 * time.Minute,
			ErrorLog:          apiProxyLogger.StandardLogger(nil),
		}

		go server.Serve(ln)
	}

	c.tlsReloadFuncsLock.Unlock()

	// Ensure that listeners are closed at all the exits
	listenerCloseFunc := func() {
		for _, ln := range listeners {
			ln.Close()
		}
	}
	defer c.cleanupGuard.Do(listenerCloseFunc)

	// Inform any tests that the server is ready
	if c.startedCh != nil {
		close(c.startedCh)
	}

	var g run.Group

	g.Add(func() error {
		for {
			select {
			case <-c.SighupCh:
				c.UI.Output("==> Vault Agent config reload triggered")
				err := c.reloadConfig(c.flagConfigs)
				if err != nil {
					c.outputErrors(err)
				}
				// Send the 'reloaded' message on the relevant channel
				select {
				case c.reloadedCh <- struct{}{}:
				default:
				}
			case <-ctx.Done():
				return nil
			}
		}
	}, func(error) {
		cancelFunc()
	})

	// This run group watches for signal termination
	g.Add(func() error {
		for {
			select {
			case <-c.ShutdownCh:
				c.UI.Output("==> Vault Agent shutdown triggered")
				// Notify systemd that the server is shutting down
				// Let the lease cache know this is a shutdown; no need to evict everything
				if leaseCache != nil {
					leaseCache.SetShuttingDown(true)
				}
				return nil
			case <-ctx.Done():
				return nil
			case <-winsvc.ShutdownChannel():
				return nil
			}
		}
	}, func(error) {})

	// Start auto-auth and sink servers
	if method != nil {
		enableTemplateTokenCh := len(config.Templates) > 0
		enableEnvTemplateTokenCh := len(config.EnvTemplates) > 0

		// Auth Handler is going to set its own retry values, so we want to
		// work on a copy of the client to not affect other subsystems.
		ahClient, err := c.client.CloneWithHeaders()
		if err != nil {
			c.UI.Error(fmt.Sprintf("Error cloning client for auth handler: %v", err))
			return 1
		}

		if config.DisableIdleConnsAutoAuth {
			ahClient.SetMaxIdleConnections(-1)
		}

		if config.DisableKeepAlivesAutoAuth {
			ahClient.SetDisableKeepAlives(true)
		}

		ah := auth.NewAuthHandler(&auth.AuthHandlerConfig{
			Logger:                       c.logger.Named("auth.handler"),
			Client:                       ahClient,
			WrapTTL:                      config.AutoAuth.Method.WrapTTL,
			MinBackoff:                   config.AutoAuth.Method.MinBackoff,
			MaxBackoff:                   config.AutoAuth.Method.MaxBackoff,
			EnableReauthOnNewCredentials: config.AutoAuth.EnableReauthOnNewCredentials,
			EnableTemplateTokenCh:        enableTemplateTokenCh,
			EnableExecTokenCh:            enableEnvTemplateTokenCh,
			Token:                        previousToken,
			ExitOnError:                  config.AutoAuth.Method.ExitOnError,
			UserAgent:                    useragent.AgentAutoAuthString(),
			MetricsSignifier:             "agent",
		})

		ss := sink.NewSinkServer(&sink.SinkServerConfig{
			Logger:        c.logger.Named("sink.server"),
			Client:        ahClient,
			ExitAfterAuth: config.ExitAfterAuth,
		})

		ts := template.NewServer(&template.ServerConfig{
			Logger:        c.logger.Named("template.server"),
			LogLevel:      c.logger.GetLevel(),
			LogWriter:     c.logWriter,
			AgentConfig:   c.config,
			Namespace:     templateNamespace,
			ExitAfterAuth: config.ExitAfterAuth,
		})

		es, err := exec.NewServer(&exec.ServerConfig{
			AgentConfig: c.config,
			Namespace:   templateNamespace,
			Logger:      c.logger.Named("exec.server"),
			LogLevel:    c.logger.GetLevel(),
			LogWriter:   c.logWriter,
		})
		if err != nil {
			c.logger.Error("could not create exec server", "error", err)
			return 1
		}

		g.Add(func() error {
			return ah.Run(ctx, method)
		}, func(error) {
			// Let the lease cache know this is a shutdown; no need to evict
			// everything
			if leaseCache != nil {
				leaseCache.SetShuttingDown(true)
			}
			cancelFunc()
		})

		g.Add(func() error {
			err := ss.Run(ctx, ah.OutputCh, sinks)
			c.logger.Info("sinks finished, exiting")

			// Start goroutine to drain from ah.OutputCh from this point onward
			// to prevent ah.Run from being blocked.
			go func() {
				for {
					select {
					case <-ctx.Done():
						return
					case <-ah.OutputCh:
					}
				}
			}()

			// Wait until templates are rendered
			if len(config.Templates) > 0 {
				<-ts.DoneCh
			}

			return err
		}, func(error) {
			// Let the lease cache know this is a shutdown; no need to evict
			// everything
			if leaseCache != nil {
				leaseCache.SetShuttingDown(true)
			}
			cancelFunc()
		})

		g.Add(func() error {
			return ts.Run(ctx, ah.TemplateTokenCh, config.Templates)
		}, func(error) {
			// Let the lease cache know this is a shutdown; no need to evict
			// everything
			if leaseCache != nil {
				leaseCache.SetShuttingDown(true)
			}
			cancelFunc()
			ts.Stop()
		})

		g.Add(func() error {
			return es.Run(ctx, ah.ExecTokenCh)
		}, func(err error) {
			// Let the lease cache know this is a shutdown; no need to evict
			// everything
			if leaseCache != nil {
				leaseCache.SetShuttingDown(true)
			}
			cancelFunc()
			es.Close()
		})

	}

	// Server configuration output
	padding := 24
	sort.Strings(infoKeys)
	caser := cases.Title(language.English)
	c.UI.Output("==> Vault Agent configuration:\n")
	for _, k := range infoKeys {
		c.UI.Output(fmt.Sprintf(
			"%s%s: %s",
			strings.Repeat(" ", padding-len(k)),
			caser.String(k),
			info[k]))
	}
	c.UI.Output("")

	// Release the log gate.
	c.logGate.Flush()

	// Write out the PID to the file now that server has successfully started
	if err := c.storePidFile(config.PidFile); err != nil {
		c.UI.Error(fmt.Sprintf("Error storing PID: %s", err))
		return 1
	}

	// Notify systemd that the server is ready (if applicable)
	c.notifySystemd(systemd.SdNotifyReady)

	defer func() {
		if err := c.removePidFile(config.PidFile); err != nil {
			c.UI.Error(fmt.Sprintf("Error deleting the PID file: %s", err))
		}
	}()

	var exitCode int
	if err := g.Run(); err != nil {
		var processExitError *exec.ProcessExitError
		if errors.As(err, &processExitError) {
			exitCode = processExitError.ExitCode
		} else {
			exitCode = 1
		}

		if exitCode != 0 {
			c.logger.Error("runtime error encountered", "error", err, "exitCode", exitCode)
			c.UI.Error("Error encountered during run, refer to logs for more details.")
		}
	}

	c.notifySystemd(systemd.SdNotifyStopping)

	return exitCode
}

// applyConfigOverrides ensures that the config object accurately reflects the desired
// settings as configured by the user. It applies the relevant config setting based
// on the precedence (env var overrides file config, cli overrides env var).
// It mutates the config object supplied.
func (c *AgentCommand) applyConfigOverrides(f *FlagSets, config *agentConfig.Config) {
	if config.Vault == nil {
		config.Vault = &agentConfig.Vault{}
	}

	f.applyLogConfigOverrides(config.SharedConfig)

	f.Visit(func(fl *flag.Flag) {
		if fl.Name == flagNameAgentExitAfterAuth {
			config.ExitAfterAuth = c.flagExitAfterAuth
		}
	})

	c.setStringFlag(f, config.Vault.Address, &StringVar{
		Name:    flagNameAddress,
		Target:  &c.flagAddress,
		Default: "https://127.0.0.1:8200",
		EnvVar:  api.EnvVaultAddress,
	})
	config.Vault.Address = c.flagAddress
	c.setStringFlag(f, config.Vault.CACert, &StringVar{
		Name:    flagNameCACert,
		Target:  &c.flagCACert,
		Default: "",
		EnvVar:  api.EnvVaultCACert,
	})
	config.Vault.CACert = c.flagCACert
	c.setStringFlag(f, config.Vault.CAPath, &StringVar{
		Name:    flagNameCAPath,
		Target:  &c.flagCAPath,
		Default: "",
		EnvVar:  api.EnvVaultCAPath,
	})
	config.Vault.CAPath = c.flagCAPath
	c.setStringFlag(f, config.Vault.ClientCert, &StringVar{
		Name:    flagNameClientCert,
		Target:  &c.flagClientCert,
		Default: "",
		EnvVar:  api.EnvVaultClientCert,
	})
	config.Vault.ClientCert = c.flagClientCert
	c.setStringFlag(f, config.Vault.ClientKey, &StringVar{
		Name:    flagNameClientKey,
		Target:  &c.flagClientKey,
		Default: "",
		EnvVar:  api.EnvVaultClientKey,
	})
	config.Vault.ClientKey = c.flagClientKey
	c.setBoolFlag(f, config.Vault.TLSSkipVerify, &BoolVar{
		Name:    flagNameTLSSkipVerify,
		Target:  &c.flagTLSSkipVerify,
		Default: false,
		EnvVar:  api.EnvVaultSkipVerify,
	})
	config.Vault.TLSSkipVerify = c.flagTLSSkipVerify
	c.setStringFlag(f, config.Vault.TLSServerName, &StringVar{
		Name:    flagTLSServerName,
		Target:  &c.flagTLSServerName,
		Default: "",
		EnvVar:  api.EnvVaultTLSServerName,
	})
	config.Vault.TLSServerName = c.flagTLSServerName
}

// verifyRequestHeader wraps an http.Handler inside a Handler that checks for
// the request header that is used for SSRF protection.
func verifyRequestHeader(handler http.Handler) http.Handler {
	return http.HandlerFunc(func(w http.ResponseWriter, r *http.Request) {
		if val, ok := r.Header[consts.RequestHeaderName]; !ok || len(val) != 1 || val[0] != "true" {
			logical.RespondError(w,
				http.StatusPreconditionFailed,
				fmt.Errorf("missing %q header", consts.RequestHeaderName))
			return
		}

		handler.ServeHTTP(w, r)
	})
}

func (c *AgentCommand) notifySystemd(status string) {
	sent, err := systemd.SdNotify(false, status)
	if err != nil {
		c.logger.Error("error notifying systemd", "error", err)
	} else {
		if sent {
			c.logger.Debug("sent systemd notification", "notification", status)
		} else {
			c.logger.Debug("would have sent systemd notification (systemd not present)", "notification", status)
		}
	}
}

func (c *AgentCommand) setStringFlag(f *FlagSets, configVal string, fVar *StringVar) {
	var isFlagSet bool
	f.Visit(func(f *flag.Flag) {
		if f.Name == fVar.Name {
			isFlagSet = true
		}
	})

	flagEnvValue, flagEnvSet := os.LookupEnv(fVar.EnvVar)
	switch {
	case isFlagSet:
		// Don't do anything as the flag is already set from the command line
	case flagEnvSet:
		// Use value from env var
		*fVar.Target = flagEnvValue
	case configVal != "":
		// Use value from config
		*fVar.Target = configVal
	default:
		// Use the default value
		*fVar.Target = fVar.Default
	}
}

func (c *AgentCommand) setBoolFlag(f *FlagSets, configVal bool, fVar *BoolVar) {
	var isFlagSet bool
	f.Visit(func(f *flag.Flag) {
		if f.Name == fVar.Name {
			isFlagSet = true
		}
	})

	flagEnvValue, flagEnvSet := os.LookupEnv(fVar.EnvVar)
	switch {
	case isFlagSet:
		// Don't do anything as the flag is already set from the command line
	case flagEnvSet:
		// Use value from env var
		*fVar.Target = flagEnvValue != ""
	case configVal:
		// Use value from config
		*fVar.Target = configVal
	default:
		// Use the default value
		*fVar.Target = fVar.Default
	}
}

// storePidFile is used to write out our PID to a file if necessary
func (c *AgentCommand) storePidFile(pidPath string) error {
	// Quit fast if no pidfile
	if pidPath == "" {
		return nil
	}

	// Open the PID file
	pidFile, err := os.OpenFile(pidPath, os.O_CREATE|os.O_WRONLY|os.O_TRUNC, 0o600)
	if err != nil {
		return fmt.Errorf("could not open pid file: %w", err)
	}
	defer pidFile.Close()

	// Write out the PID
	pid := os.Getpid()
	_, err = pidFile.WriteString(fmt.Sprintf("%d", pid))
	if err != nil {
		return fmt.Errorf("could not write to pid file: %w", err)
	}
	return nil
}

// removePidFile is used to cleanup the PID file if necessary
func (c *AgentCommand) removePidFile(pidPath string) error {
	if pidPath == "" {
		return nil
	}
	return os.Remove(pidPath)
}

func (c *AgentCommand) handleMetrics() http.Handler {
	return http.HandlerFunc(func(w http.ResponseWriter, r *http.Request) {
		if r.Method != http.MethodGet {
			logical.RespondError(w, http.StatusMethodNotAllowed, nil)
			return
		}

		if err := r.ParseForm(); err != nil {
			logical.RespondError(w, http.StatusBadRequest, err)
			return
		}

		format := r.Form.Get("format")
		if format == "" {
			format = metricsutil.FormatFromRequest(&logical.Request{
				Headers: r.Header,
			})
		}

		resp := c.metricsHelper.ResponseForFormat(format)

		status := resp.Data[logical.HTTPStatusCode].(int)
		w.Header().Set("Content-Type", resp.Data[logical.HTTPContentType].(string))
		switch v := resp.Data[logical.HTTPRawBody].(type) {
		case string:
			w.WriteHeader(status)
			w.Write([]byte(v))
		case []byte:
			w.WriteHeader(status)
			w.Write(v)
		default:
			logical.RespondError(w, http.StatusInternalServerError, fmt.Errorf("wrong response returned"))
		}
	})
}

func (c *AgentCommand) handleQuit(enabled bool) http.Handler {
	return http.HandlerFunc(func(w http.ResponseWriter, r *http.Request) {
		if !enabled {
			w.WriteHeader(http.StatusNotFound)
			return
		}

		switch r.Method {
		case http.MethodPost:
		default:
			w.WriteHeader(http.StatusMethodNotAllowed)
			return
		}

		c.logger.Debug("received quit request")
		close(c.ShutdownCh)
	})
}

// newLogger creates a logger based on parsed config field on the Agent Command struct.
func (c *AgentCommand) newLogger() (log.InterceptLogger, error) {
	if c.config == nil {
		return nil, fmt.Errorf("cannot create logger, no config")
	}

	var errors error

	// Parse all the log related config
	logLevel, err := logging.ParseLogLevel(c.config.LogLevel)
	if err != nil {
		errors = multierror.Append(errors, err)
	}

	logFormat, err := logging.ParseLogFormat(c.config.LogFormat)
	if err != nil {
		errors = multierror.Append(errors, err)
	}

	logRotateDuration, err := parseutil.ParseDurationSecond(c.config.LogRotateDuration)
	if err != nil {
		errors = multierror.Append(errors, err)
	}

	if errors != nil {
		return nil, errors
	}

	logCfg := &logging.LogConfig{
		Name:              "agent",
		LogLevel:          logLevel,
		LogFormat:         logFormat,
		LogFilePath:       c.config.LogFile,
		LogRotateDuration: logRotateDuration,
		LogRotateBytes:    c.config.LogRotateBytes,
		LogRotateMaxFiles: c.config.LogRotateMaxFiles,
	}

	l, err := logging.Setup(logCfg, c.logWriter)
	if err != nil {
		return nil, err
	}

	return l, nil
}

// loadConfig attempts to generate an Agent config from the file(s) specified.
func (c *AgentCommand) loadConfig(paths []string) (*agentConfig.Config, error) {
	var errors error
	cfg := agentConfig.NewConfig()

	for _, configPath := range paths {
		configFromPath, err := agentConfig.LoadConfig(configPath)
		if err != nil {
			errors = multierror.Append(errors, fmt.Errorf("error loading configuration from %s: %w", configPath, err))
		} else {
			cfg = cfg.Merge(configFromPath)
		}
	}

	if errors != nil {
		return nil, errors
	}

	if err := cfg.ValidateConfig(); err != nil {
		return nil, fmt.Errorf("error validating configuration: %w", err)
	}

	return cfg, nil
}

// reloadConfig will attempt to reload the config from file(s) and adjust certain
// config values without requiring a restart of the Vault Agent.
// If config is retrieved without error it is stored in the config field of the AgentCommand.
// This operation is not atomic and could result in updated config but partially applied config settings.
// The error returned from this func may be a multierror.
// This function will most likely be called due to Vault Agent receiving a SIGHUP signal.
// Currently only reloading the following are supported:
// * log level
// * TLS certs for listeners
func (c *AgentCommand) reloadConfig(paths []string) error {
	// Notify systemd that the server is reloading
	c.notifySystemd(systemd.SdNotifyReloading)
	defer c.notifySystemd(systemd.SdNotifyReady)

	var errors error

	// Reload the config
	cfg, err := c.loadConfig(paths)
	if err != nil {
		// Returning single error as we won't continue with bad config and won't 'commit' it.
		return err
	}
	c.config = cfg

	// Update the log level
	err = c.reloadLogLevel()
	if err != nil {
		errors = multierror.Append(errors, err)
	}

	// Update certs
	err = c.reloadCerts()
	if err != nil {
		errors = multierror.Append(errors, err)
	}

	return errors
}

// reloadLogLevel will attempt to update the log level for the logger attached
// to the AgentComment struct using the value currently set in config.
func (c *AgentCommand) reloadLogLevel() error {
	logLevel, err := logging.ParseLogLevel(c.config.LogLevel)
	if err != nil {
		return err
	}

	c.logger.SetLevel(logLevel)

	return nil
}

// reloadCerts will attempt to reload certificates using a reload func which
// was provided when the listeners were configured, only funcs that were appended
// to the AgentCommand slice will be invoked.
// This function returns a multierror type so that every func can report an error
// if it encounters one.
func (c *AgentCommand) reloadCerts() error {
	var errors error

	c.tlsReloadFuncsLock.RLock()
	defer c.tlsReloadFuncsLock.RUnlock()

	for _, reloadFunc := range c.tlsReloadFuncs {
		// Non-TLS listeners will have a nil reload func.
		if reloadFunc != nil {
			err := reloadFunc()
			if err != nil {
				errors = multierror.Append(errors, err)
			}
		}
	}

	return errors
}

// outputErrors will take an error or multierror and handle outputting each to the UI
func (c *AgentCommand) outputErrors(err error) {
	if err != nil {
		if me, ok := err.(*multierror.Error); ok {
			for _, err := range me.Errors {
				c.UI.Error(err.Error())
			}
		} else {
			c.UI.Error(err.Error())
		}
	}
}<|MERGE_RESOLUTION|>--- conflicted
+++ resolved
@@ -489,19 +489,12 @@
 		// Create the lease cache proxier and set its underlying proxier to
 		// the API proxier.
 		leaseCache, err = cache.NewLeaseCache(&cache.LeaseCacheConfig{
-<<<<<<< HEAD
 			Client:              proxyClient,
 			BaseContext:         ctx,
 			Proxier:             apiProxy,
 			Logger:              cacheLogger.Named("leasecache"),
 			CacheDynamicSecrets: true,
-=======
-			Client:         proxyClient,
-			BaseContext:    ctx,
-			Proxier:        apiProxy,
-			Logger:         cacheLogger.Named("leasecache"),
-			UserAgentToUse: useragent.ProxyAPIProxyString(),
->>>>>>> fd2c737c
+			UserAgentToUse:      useragent.ProxyAPIProxyString(),
 		})
 		if err != nil {
 			c.UI.Error(fmt.Sprintf("Error creating lease cache: %v", err))
