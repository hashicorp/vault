package command

import (
	"context"
	"errors"
	"flag"
	"fmt"
	"io"
	"io/ioutil"
	"net"
	"net/http"
	"os"
	"path"
	"path/filepath"
	"sort"
	"strings"
	"sync"
	"time"

<<<<<<< HEAD
	"github.com/hashicorp/consul/agent/systemd"
	"github.com/hashicorp/errwrap"
=======
>>>>>>> c6d178d3
	log "github.com/hashicorp/go-hclog"
	"github.com/hashicorp/go-secure-stdlib/gatedwriter"
	"github.com/hashicorp/vault/api"
	"github.com/hashicorp/vault/command/agent/auth"
	"github.com/hashicorp/vault/command/agent/auth/alicloud"
	"github.com/hashicorp/vault/command/agent/auth/approle"
	"github.com/hashicorp/vault/command/agent/auth/aws"
	"github.com/hashicorp/vault/command/agent/auth/azure"
	"github.com/hashicorp/vault/command/agent/auth/cert"
	"github.com/hashicorp/vault/command/agent/auth/cf"
	"github.com/hashicorp/vault/command/agent/auth/gcp"
	"github.com/hashicorp/vault/command/agent/auth/jwt"
	"github.com/hashicorp/vault/command/agent/auth/kerberos"
	"github.com/hashicorp/vault/command/agent/auth/kubernetes"
	"github.com/hashicorp/vault/command/agent/cache"
	"github.com/hashicorp/vault/command/agent/cache/cacheboltdb"
	"github.com/hashicorp/vault/command/agent/cache/cachememdb"
	"github.com/hashicorp/vault/command/agent/cache/keymanager"
	agentConfig "github.com/hashicorp/vault/command/agent/config"
	"github.com/hashicorp/vault/command/agent/sink"
	"github.com/hashicorp/vault/command/agent/sink/file"
	"github.com/hashicorp/vault/command/agent/sink/inmem"
	"github.com/hashicorp/vault/command/agent/template"
	"github.com/hashicorp/vault/command/agent/winsvc"
	"github.com/hashicorp/vault/sdk/helper/consts"
	"github.com/hashicorp/vault/sdk/helper/logging"
	"github.com/hashicorp/vault/sdk/logical"
	"github.com/hashicorp/vault/sdk/version"
	"github.com/kr/pretty"
	"github.com/mitchellh/cli"
	"github.com/oklog/run"
	"github.com/posener/complete"
)

var (
	_ cli.Command             = (*AgentCommand)(nil)
	_ cli.CommandAutocomplete = (*AgentCommand)(nil)
)

type AgentCommand struct {
	*BaseCommand

	// NotifierSystemd is called after Vault starts.
	NotifierSystemd notifier

	ShutdownCh chan struct{}
	SighupCh   chan struct{}

	logWriter io.Writer
	logGate   *gatedwriter.Writer
	logger    log.Logger

	cleanupGuard sync.Once

	startedCh chan (struct{}) // for tests

	flagConfigs       []string
	flagLogLevel      string
	flagExitAfterAuth bool

	flagTestVerifyOnly bool
	flagCombineLogs    bool
}

func (c *AgentCommand) Synopsis() string {
	return "Start a Vault agent"
}

func (c *AgentCommand) Help() string {
	helpText := `
Usage: vault agent [options]

  This command starts a Vault agent that can perform automatic authentication
  in certain environments.

  Start an agent with a configuration file:

      $ vault agent -config=/etc/vault/config.hcl

  For a full list of examples, please see the documentation.

` + c.Flags().Help()
	return strings.TrimSpace(helpText)
}

func (c *AgentCommand) Flags() *FlagSets {
	set := c.flagSet(FlagSetHTTP)

	f := set.NewFlagSet("Command Options")

	f.StringSliceVar(&StringSliceVar{
		Name:   "config",
		Target: &c.flagConfigs,
		Completion: complete.PredictOr(
			complete.PredictFiles("*.hcl"),
			complete.PredictFiles("*.json"),
		),
		Usage: "Path to a configuration file. This configuration file should " +
			"contain only agent directives.",
	})

	f.StringVar(&StringVar{
		Name:       "log-level",
		Target:     &c.flagLogLevel,
		Default:    "info",
		EnvVar:     "VAULT_LOG_LEVEL",
		Completion: complete.PredictSet("trace", "debug", "info", "warn", "err"),
		Usage: "Log verbosity level. Supported values (in order of detail) are " +
			"\"trace\", \"debug\", \"info\", \"warn\", and \"err\".",
	})

	f.BoolVar(&BoolVar{
		Name:    "exit-after-auth",
		Target:  &c.flagExitAfterAuth,
		Default: false,
		Usage: "If set to true, the agent will exit with code 0 after a single " +
			"successful auth, where success means that a token was retrieved and " +
			"all sinks successfully wrote it",
	})

	// Internal-only flags to follow.
	//
	// Why hello there little source code reader! Welcome to the Vault source
	// code. The remaining options are intentionally undocumented and come with
	// no warranty or backwards-compatibility promise. Do not use these flags
	// in production. Do not build automation using these flags. Unless you are
	// developing against Vault, you should not need any of these flags.

	// TODO: should the below flags be public?
	f.BoolVar(&BoolVar{
		Name:    "combine-logs",
		Target:  &c.flagCombineLogs,
		Default: false,
		Hidden:  true,
	})

	f.BoolVar(&BoolVar{
		Name:    "test-verify-only",
		Target:  &c.flagTestVerifyOnly,
		Default: false,
		Hidden:  true,
	})

	// End internal-only flags.

	return set
}

func (c *AgentCommand) AutocompleteArgs() complete.Predictor {
	return complete.PredictNothing
}

func (c *AgentCommand) AutocompleteFlags() complete.Flags {
	return c.Flags().Completions()
}

func (c *AgentCommand) Run(args []string) int {
	f := c.Flags()
	c.NotifierSystemd = &systemd.Notifier{}

	if err := f.Parse(args); err != nil {
		c.UI.Error(err.Error())
		return 1
	}

	// Create a logger. We wrap it in a gated writer so that it doesn't
	// start logging too early.
	c.logGate = gatedwriter.NewWriter(os.Stderr)
	c.logWriter = c.logGate
	if c.flagCombineLogs {
		c.logWriter = os.Stdout
	}
	var level log.Level
	c.flagLogLevel = strings.ToLower(strings.TrimSpace(c.flagLogLevel))
	switch c.flagLogLevel {
	case "trace":
		level = log.Trace
	case "debug":
		level = log.Debug
	case "notice", "info", "":
		level = log.Info
	case "warn", "warning":
		level = log.Warn
	case "err", "error":
		level = log.Error
	default:
		c.UI.Error(fmt.Sprintf("Unknown log level: %s", c.flagLogLevel))
		return 1
	}

	if c.logger == nil {
		c.logger = logging.NewVaultLoggerWithWriter(c.logWriter, level)
	}

	// Validation
	if len(c.flagConfigs) != 1 {
		c.UI.Error("Must specify exactly one config path using -config")
		return 1
	}

	// Load the configuration
	config, err := agentConfig.LoadConfig(c.flagConfigs[0])
	if err != nil {
		c.UI.Error(fmt.Sprintf("Error loading configuration from %s: %s", c.flagConfigs[0], err))
		return 1
	}

	// Ensure at least one config was found.
	if config == nil {
		c.UI.Output(wrapAtLength(
			"No configuration read. Please provide the configuration with the " +
				"-config flag."))
		return 1
	}
	if config.AutoAuth == nil && config.Cache == nil {
		c.UI.Error("No auto_auth or cache block found in config file")
		return 1
	}
	if config.AutoAuth == nil {
		c.UI.Info("No auto_auth block found in config file, not starting automatic authentication feature")
	}

	exitAfterAuth := config.ExitAfterAuth
	f.Visit(func(fl *flag.Flag) {
		if fl.Name == "exit-after-auth" {
			exitAfterAuth = c.flagExitAfterAuth
		}
	})

	c.setStringFlag(f, config.Vault.Address, &StringVar{
		Name:    flagNameAddress,
		Target:  &c.flagAddress,
		Default: "https://127.0.0.1:8200",
		EnvVar:  api.EnvVaultAddress,
	})
	config.Vault.Address = c.flagAddress
	c.setStringFlag(f, config.Vault.CACert, &StringVar{
		Name:    flagNameCACert,
		Target:  &c.flagCACert,
		Default: "",
		EnvVar:  api.EnvVaultCACert,
	})
	config.Vault.CACert = c.flagCACert
	c.setStringFlag(f, config.Vault.CAPath, &StringVar{
		Name:    flagNameCAPath,
		Target:  &c.flagCAPath,
		Default: "",
		EnvVar:  api.EnvVaultCAPath,
	})
	config.Vault.CAPath = c.flagCAPath
	c.setStringFlag(f, config.Vault.ClientCert, &StringVar{
		Name:    flagNameClientCert,
		Target:  &c.flagClientCert,
		Default: "",
		EnvVar:  api.EnvVaultClientCert,
	})
	config.Vault.ClientCert = c.flagClientCert
	c.setStringFlag(f, config.Vault.ClientKey, &StringVar{
		Name:    flagNameClientKey,
		Target:  &c.flagClientKey,
		Default: "",
		EnvVar:  api.EnvVaultClientKey,
	})
	config.Vault.ClientKey = c.flagClientKey
	c.setBoolFlag(f, config.Vault.TLSSkipVerify, &BoolVar{
		Name:    flagNameTLSSkipVerify,
		Target:  &c.flagTLSSkipVerify,
		Default: false,
		EnvVar:  api.EnvVaultSkipVerify,
	})
	config.Vault.TLSSkipVerify = c.flagTLSSkipVerify
	c.setStringFlag(f, config.Vault.TLSServerName, &StringVar{
		Name:    flagTLSServerName,
		Target:  &c.flagTLSServerName,
		Default: "",
		EnvVar:  api.EnvVaultTLSServerName,
	})
	config.Vault.TLSServerName = c.flagTLSServerName

	infoKeys := make([]string, 0, 10)
	info := make(map[string]string)
	info["log level"] = c.flagLogLevel
	infoKeys = append(infoKeys, "log level")

	infoKeys = append(infoKeys, "version")
	verInfo := version.GetVersion()
	info["version"] = verInfo.FullVersionNumber(false)
	if verInfo.Revision != "" {
		info["version sha"] = strings.Trim(verInfo.Revision, "'")
		infoKeys = append(infoKeys, "version sha")
	}
	infoKeys = append(infoKeys, "cgo")
	info["cgo"] = "disabled"
	if version.CgoEnabled {
		info["cgo"] = "enabled"
	}

	// Tests might not want to start a vault server and just want to verify
	// the configuration.
	if c.flagTestVerifyOnly {
		if os.Getenv("VAULT_TEST_VERIFY_ONLY_DUMP_CONFIG") != "" {
			c.UI.Output(fmt.Sprintf(
				"\nConfiguration:\n%s\n",
				pretty.Sprint(*config)))
		}
		return 0
	}

	// Ignore any setting of agent's address. This client is used by the agent
	// to reach out to Vault. This should never loop back to agent.
	c.flagAgentAddress = ""
	client, err := c.Client()
	if err != nil {
		c.UI.Error(fmt.Sprintf(
			"Error fetching client: %v",
			err))
		return 1
	}

	// ctx and cancelFunc are passed to the AuthHandler, SinkServer, and
	// TemplateServer that periodically listen for ctx.Done() to fire and shut
	// down accordingly.
	ctx, cancelFunc := context.WithCancel(context.Background())

	var method auth.AuthMethod
	var sinks []*sink.SinkConfig
	var namespace string
	if config.AutoAuth != nil {
		for _, sc := range config.AutoAuth.Sinks {
			switch sc.Type {
			case "file":
				config := &sink.SinkConfig{
					Logger:    c.logger.Named("sink.file"),
					Config:    sc.Config,
					Client:    client,
					WrapTTL:   sc.WrapTTL,
					DHType:    sc.DHType,
					DeriveKey: sc.DeriveKey,
					DHPath:    sc.DHPath,
					AAD:       sc.AAD,
				}
				s, err := file.NewFileSink(config)
				if err != nil {
					c.UI.Error(fmt.Errorf("Error creating file sink: %w", err).Error())
					return 1
				}
				config.Sink = s
				sinks = append(sinks, config)
			default:
				c.UI.Error(fmt.Sprintf("Unknown sink type %q", sc.Type))
				return 1
			}
		}

		// Check if a default namespace has been set
		mountPath := config.AutoAuth.Method.MountPath
		if cns := config.AutoAuth.Method.Namespace; cns != "" {
			namespace = cns
			// Only set this value if the env var is empty, otherwise we end up with a nested namespace
			if ens := os.Getenv(api.EnvVaultNamespace); ens == "" {
				mountPath = path.Join(cns, mountPath)
			}
		}

		authConfig := &auth.AuthConfig{
			Logger:    c.logger.Named(fmt.Sprintf("auth.%s", config.AutoAuth.Method.Type)),
			MountPath: mountPath,
			Config:    config.AutoAuth.Method.Config,
		}
		switch config.AutoAuth.Method.Type {
		case "alicloud":
			method, err = alicloud.NewAliCloudAuthMethod(authConfig)
		case "aws":
			method, err = aws.NewAWSAuthMethod(authConfig)
		case "azure":
			method, err = azure.NewAzureAuthMethod(authConfig)
		case "cert":
			method, err = cert.NewCertAuthMethod(authConfig)
		case "cf":
			method, err = cf.NewCFAuthMethod(authConfig)
		case "gcp":
			method, err = gcp.NewGCPAuthMethod(authConfig)
		case "jwt":
			method, err = jwt.NewJWTAuthMethod(authConfig)
		case "kerberos":
			method, err = kerberos.NewKerberosAuthMethod(authConfig)
		case "kubernetes":
			method, err = kubernetes.NewKubernetesAuthMethod(authConfig)
		case "approle":
			method, err = approle.NewApproleAuthMethod(authConfig)
		case "pcf": // Deprecated.
			method, err = cf.NewCFAuthMethod(authConfig)
		default:
			c.UI.Error(fmt.Sprintf("Unknown auth method %q", config.AutoAuth.Method.Type))
			return 1
		}
		if err != nil {
			c.UI.Error(fmt.Errorf("Error creating %s auth method: %w", config.AutoAuth.Method.Type, err).Error())
			return 1
		}
	}

	// We do this after auto-auth has been configured, because we don't want to
	// confuse the issue of retries for auth failures which have their own
	// config and are handled a bit differently.
	if os.Getenv(api.EnvVaultMaxRetries) == "" {
		client.SetMaxRetries(config.Vault.Retry.NumRetries)
	}

	enforceConsistency := cache.EnforceConsistencyNever
	whenInconsistent := cache.WhenInconsistentFail
	if config.Cache != nil {
		switch config.Cache.EnforceConsistency {
		case "always":
			enforceConsistency = cache.EnforceConsistencyAlways
		case "never", "":
		default:
			c.UI.Error(fmt.Sprintf("Unknown cache setting for enforce_consistency: %q", config.Cache.EnforceConsistency))
			return 1
		}

		switch config.Cache.WhenInconsistent {
		case "retry":
			whenInconsistent = cache.WhenInconsistentRetry
		case "forward":
			whenInconsistent = cache.WhenInconsistentForward
		case "fail", "":
		default:
			c.UI.Error(fmt.Sprintf("Unknown cache setting for when_inconsistent: %q", config.Cache.WhenInconsistent))
			return 1
		}
	}

	// Warn if cache _and_ cert auto-auth is enabled but certificates were not
	// provided in the auto_auth.method["cert"].config stanza.
	if config.Cache != nil && (config.AutoAuth != nil && config.AutoAuth.Method != nil && config.AutoAuth.Method.Type == "cert") {
		_, okCertFile := config.AutoAuth.Method.Config["client_cert"]
		_, okCertKey := config.AutoAuth.Method.Config["client_key"]

		// If neither of these exists in the cert stanza, agent will use the
		// certs from the vault stanza.
		if !okCertFile && !okCertKey {
			c.UI.Warn(wrapAtLength("WARNING! Cache is enabled and using the same certificates " +
				"from the 'cert' auto-auth method specified in the 'vault' stanza. Consider " +
				"specifying certificate information in the 'cert' auto-auth's config stanza."))
		}

	}

	// Output the header that the agent has started
	if !c.flagCombineLogs {
		c.UI.Output("==> Vault agent started! Log data will stream in below:\n")
	}

	var leaseCache *cache.LeaseCache
	var previousToken string
	// Parse agent listener configurations
	if config.Cache != nil && len(config.Listeners) != 0 {
		cacheLogger := c.logger.Named("cache")

		// Create the API proxier
		apiProxy, err := cache.NewAPIProxy(&cache.APIProxyConfig{
			Client:                 client,
			Logger:                 cacheLogger.Named("apiproxy"),
			EnforceConsistency:     enforceConsistency,
			WhenInconsistentAction: whenInconsistent,
		})
		if err != nil {
			c.UI.Error(fmt.Sprintf("Error creating API proxy: %v", err))
			return 1
		}

		// Create the lease cache proxier and set its underlying proxier to
		// the API proxier.
		leaseCache, err = cache.NewLeaseCache(&cache.LeaseCacheConfig{
			Client:      client,
			BaseContext: ctx,
			Proxier:     apiProxy,
			Logger:      cacheLogger.Named("leasecache"),
		})
		if err != nil {
			c.UI.Error(fmt.Sprintf("Error creating lease cache: %v", err))
			return 1
		}

		// Configure persistent storage and add to LeaseCache
		if config.Cache.Persist != nil {
			if config.Cache.Persist.Path == "" {
				c.UI.Error("must specify persistent cache path")
				return 1
			}

			// Set AAD based on key protection type
			var aad string
			switch config.Cache.Persist.Type {
			case "kubernetes":
				aad, err = getServiceAccountJWT(config.Cache.Persist.ServiceAccountTokenFile)
				if err != nil {
					c.UI.Error(fmt.Sprintf("failed to read service account token from %s: %s", config.Cache.Persist.ServiceAccountTokenFile, err))
					return 1
				}
			default:
				c.UI.Error(fmt.Sprintf("persistent key protection type %q not supported", config.Cache.Persist.Type))
				return 1
			}

			// Check if bolt file exists already
			dbFileExists, err := cacheboltdb.DBFileExists(config.Cache.Persist.Path)
			if err != nil {
				c.UI.Error(fmt.Sprintf("failed to check if bolt file exists at path %s: %s", config.Cache.Persist.Path, err))
				return 1
			}
			if dbFileExists {
				// Open the bolt file, but wait to setup Encryption
				ps, err := cacheboltdb.NewBoltStorage(&cacheboltdb.BoltStorageConfig{
					Path:   config.Cache.Persist.Path,
					Logger: cacheLogger.Named("cacheboltdb"),
				})
				if err != nil {
					c.UI.Error(fmt.Sprintf("Error opening persistent cache: %v", err))
					return 1
				}

				// Get the token from bolt for retrieving the encryption key,
				// then setup encryption so that restore is possible
				token, err := ps.GetRetrievalToken()
				if err != nil {
					c.UI.Error(fmt.Sprintf("Error getting retrieval token from persistent cache: %v", err))
				}

				if err := ps.Close(); err != nil {
					c.UI.Warn(fmt.Sprintf("Failed to close persistent cache file after getting retrieval token: %s", err))
				}

				km, err := keymanager.NewPassthroughKeyManager(token)
				if err != nil {
					c.UI.Error(fmt.Sprintf("failed to configure persistence encryption for cache: %s", err))
					return 1
				}

				// Open the bolt file with the wrapper provided
				ps, err = cacheboltdb.NewBoltStorage(&cacheboltdb.BoltStorageConfig{
					Path:    config.Cache.Persist.Path,
					Logger:  cacheLogger.Named("cacheboltdb"),
					Wrapper: km.Wrapper(),
					AAD:     aad,
				})
				if err != nil {
					c.UI.Error(fmt.Sprintf("Error opening persistent cache: %v", err))
					return 1
				}

				// Restore anything in the persistent cache to the memory cache
				if err := leaseCache.Restore(ctx, ps); err != nil {
					c.UI.Error(fmt.Sprintf("Error restoring in-memory cache from persisted file: %v", err))
					if config.Cache.Persist.ExitOnErr {
						return 1
					}
				}
				cacheLogger.Info("loaded memcache from persistent storage")

				// Check for previous auto-auth token
				oldTokenBytes, err := ps.GetAutoAuthToken(ctx)
				if err != nil {
					c.UI.Error(fmt.Sprintf("Error in fetching previous auto-auth token: %s", err))
					if config.Cache.Persist.ExitOnErr {
						return 1
					}
				}
				if len(oldTokenBytes) > 0 {
					oldToken, err := cachememdb.Deserialize(oldTokenBytes)
					if err != nil {
						c.UI.Error(fmt.Sprintf("Error in deserializing previous auto-auth token cache entry: %s", err))
						if config.Cache.Persist.ExitOnErr {
							return 1
						}
					}
					previousToken = oldToken.Token
				}

				// If keep_after_import true, set persistent storage layer in
				// leaseCache, else remove db file
				if config.Cache.Persist.KeepAfterImport {
					defer ps.Close()
					leaseCache.SetPersistentStorage(ps)
				} else {
					if err := ps.Close(); err != nil {
						c.UI.Warn(fmt.Sprintf("failed to close persistent cache file: %s", err))
					}
					dbFile := filepath.Join(config.Cache.Persist.Path, cacheboltdb.DatabaseFileName)
					if err := os.Remove(dbFile); err != nil {
						c.UI.Error(fmt.Sprintf("failed to remove persistent storage file %s: %s", dbFile, err))
						if config.Cache.Persist.ExitOnErr {
							return 1
						}
					}
				}
			} else {
				km, err := keymanager.NewPassthroughKeyManager(nil)
				if err != nil {
					c.UI.Error(fmt.Sprintf("failed to configure persistence encryption for cache: %s", err))
					return 1
				}
				ps, err := cacheboltdb.NewBoltStorage(&cacheboltdb.BoltStorageConfig{
					Path:    config.Cache.Persist.Path,
					Logger:  cacheLogger.Named("cacheboltdb"),
					Wrapper: km.Wrapper(),
					AAD:     aad,
				})
				if err != nil {
					c.UI.Error(fmt.Sprintf("Error creating persistent cache: %v", err))
					return 1
				}
				cacheLogger.Info("configured persistent storage", "path", config.Cache.Persist.Path)

				// Stash the key material in bolt
				token, err := km.RetrievalToken()
				if err != nil {
					c.UI.Error(fmt.Sprintf("Error getting persistent key: %s", err))
					return 1
				}
				if err := ps.StoreRetrievalToken(token); err != nil {
					c.UI.Error(fmt.Sprintf("Error setting key in persistent cache: %v", err))
					return 1
				}

				defer ps.Close()
				leaseCache.SetPersistentStorage(ps)
			}
		}

		var inmemSink sink.Sink
		if config.Cache.UseAutoAuthToken {
			cacheLogger.Debug("auto-auth token is allowed to be used; configuring inmem sink")
			inmemSink, err = inmem.New(&sink.SinkConfig{
				Logger: cacheLogger,
			}, leaseCache)
			if err != nil {
				c.UI.Error(fmt.Sprintf("Error creating inmem sink for cache: %v", err))
				return 1
			}
			sinks = append(sinks, &sink.SinkConfig{
				Logger: cacheLogger,
				Sink:   inmemSink,
			})
		}

		proxyVaultToken := !config.Cache.ForceAutoAuthToken

		// Create the request handler
		cacheHandler := cache.Handler(ctx, cacheLogger, leaseCache, inmemSink, proxyVaultToken)

		var listeners []net.Listener
		for i, lnConfig := range config.Listeners {
			ln, tlsConf, err := cache.StartListener(lnConfig)
			if err != nil {
				c.UI.Error(fmt.Sprintf("Error starting listener: %v", err))
				return 1
			}

			listeners = append(listeners, ln)

			// Parse 'require_request_header' listener config option, and wrap
			// the request handler if necessary
			muxHandler := cacheHandler
			if lnConfig.RequireRequestHeader {
				muxHandler = verifyRequestHeader(muxHandler)
			}

			// Create a muxer and add paths relevant for the lease cache layer
			mux := http.NewServeMux()
			mux.Handle(consts.AgentPathCacheClear, leaseCache.HandleCacheClear(ctx))
			mux.Handle("/", muxHandler)

			scheme := "https://"
			if tlsConf == nil {
				scheme = "http://"
			}
			if ln.Addr().Network() == "unix" {
				scheme = "unix://"
			}

			infoKey := fmt.Sprintf("api address %d", i+1)
			info[infoKey] = scheme + ln.Addr().String()
			infoKeys = append(infoKeys, infoKey)

			server := &http.Server{
				Addr:              ln.Addr().String(),
				TLSConfig:         tlsConf,
				Handler:           mux,
				ReadHeaderTimeout: 10 * time.Second,
				ReadTimeout:       30 * time.Second,
				IdleTimeout:       5 * time.Minute,
				ErrorLog:          cacheLogger.StandardLogger(nil),
			}

			go server.Serve(ln)
		}

		// Ensure that listeners are closed at all the exits
		listenerCloseFunc := func() {
			for _, ln := range listeners {
				ln.Close()
			}
		}
		defer c.cleanupGuard.Do(listenerCloseFunc)
	}

	// Inform any tests that the server is ready
	if c.startedCh != nil {
		close(c.startedCh)
	}

	// Listen for signals
	// TODO: implement support for SIGHUP reloading of configuration
	// signal.Notify(c.signalCh)

	var g run.Group

	// This run group watches for signal termination
	g.Add(func() error {
		for {
			select {
			case <-c.ShutdownCh:
				c.UI.Output("==> Vault agent shutdown triggered")
				// Let the lease cache know this is a shutdown; no need to evict
				// everything
				if leaseCache != nil {
					leaseCache.SetShuttingDown(true)
				}
				return nil
			case <-ctx.Done():
				return nil
			case <-winsvc.ShutdownChannel():
				return nil
			}
		}
	}, func(error) {})

	// Start auto-auth and sink servers
	if method != nil {
		enableTokenCh := len(config.Templates) > 0
		ah := auth.NewAuthHandler(&auth.AuthHandlerConfig{
			Logger:                       c.logger.Named("auth.handler"),
			Client:                       c.client,
			WrapTTL:                      config.AutoAuth.Method.WrapTTL,
			MaxBackoff:                   config.AutoAuth.Method.MaxBackoff,
			EnableReauthOnNewCredentials: config.AutoAuth.EnableReauthOnNewCredentials,
			EnableTemplateTokenCh:        enableTokenCh,
			Token:                        previousToken,
		})

		ss := sink.NewSinkServer(&sink.SinkServerConfig{
			Logger:        c.logger.Named("sink.server"),
			Client:        client,
			ExitAfterAuth: exitAfterAuth,
		})

		ts := template.NewServer(&template.ServerConfig{
			Logger:        c.logger.Named("template.server"),
			LogLevel:      level,
			LogWriter:     c.logWriter,
			AgentConfig:   config,
			Namespace:     namespace,
			ExitAfterAuth: exitAfterAuth,
		})

		g.Add(func() error {
			return ah.Run(ctx, method)
		}, func(error) {
			// Let the lease cache know this is a shutdown; no need to evict
			// everything
			if leaseCache != nil {
				leaseCache.SetShuttingDown(true)
			}
			cancelFunc()
		})

		g.Add(func() error {
			err := ss.Run(ctx, ah.OutputCh, sinks)
			c.logger.Info("sinks finished, exiting")

			// Start goroutine to drain from ah.OutputCh from this point onward
			// to prevent ah.Run from being blocked.
			go func() {
				for {
					select {
					case <-ctx.Done():
						return
					case <-ah.OutputCh:
					}
				}
			}()

			// Wait until templates are rendered
			if len(config.Templates) > 0 {
				<-ts.DoneCh
			}

			return err
		}, func(error) {
			// Let the lease cache know this is a shutdown; no need to evict
			// everything
			if leaseCache != nil {
				leaseCache.SetShuttingDown(true)
			}
			cancelFunc()
		})

		g.Add(func() error {
			return ts.Run(ctx, ah.TemplateTokenCh, config.Templates)
		}, func(error) {
			// Let the lease cache know this is a shutdown; no need to evict
			// everything
			if leaseCache != nil {
				leaseCache.SetShuttingDown(true)
			}
			cancelFunc()
			ts.Stop()
		})

	}

	// Server configuration output
	padding := 24
	sort.Strings(infoKeys)
	c.UI.Output("==> Vault agent configuration:\n")
	for _, k := range infoKeys {
		c.UI.Output(fmt.Sprintf(
			"%s%s: %s",
			strings.Repeat(" ", padding-len(k)),
			strings.Title(k),
			info[k]))
	}
	c.UI.Output("")

	// Release the log gate.
	c.logGate.Flush()

	// Write out the PID to the file now that server has successfully started
	if err := c.storePidFile(config.PidFile); err != nil {
		c.UI.Error(fmt.Sprintf("Error storing PID: %s", err))
		return 1
	} else {
		if notifyErr := c.NotifierSystemd.Notify(systemd.Ready); notifyErr != nil {
			c.logger.Debug("server: systemd notify failed", notifyErr)
		}
	}

	defer func() {
		if err := c.removePidFile(config.PidFile); err != nil {
			c.UI.Error(fmt.Sprintf("Error deleting the PID file: %s", err))
		}
	}()

	if err := g.Run(); err != nil {
		c.logger.Error("runtime error encountered", "error", err)
		c.UI.Error("Error encountered during run, refer to logs for more details.")
		return 1
	}

	return 0
}

// verifyRequestHeader wraps an http.Handler inside a Handler that checks for
// the request header that is used for SSRF protection.
func verifyRequestHeader(handler http.Handler) http.Handler {
	return http.HandlerFunc(func(w http.ResponseWriter, r *http.Request) {
		if val, ok := r.Header[consts.RequestHeaderName]; !ok || len(val) != 1 || val[0] != "true" {
			logical.RespondError(w,
				http.StatusPreconditionFailed,
				errors.New(fmt.Sprintf("missing '%s' header", consts.RequestHeaderName)))
			return
		}

		handler.ServeHTTP(w, r)
	})
}

func (c *AgentCommand) setStringFlag(f *FlagSets, configVal string, fVar *StringVar) {
	var isFlagSet bool
	f.Visit(func(f *flag.Flag) {
		if f.Name == fVar.Name {
			isFlagSet = true
		}
	})

	flagEnvValue, flagEnvSet := os.LookupEnv(fVar.EnvVar)
	switch {
	case isFlagSet:
		// Don't do anything as the flag is already set from the command line
	case flagEnvSet:
		// Use value from env var
		*fVar.Target = flagEnvValue
	case configVal != "":
		// Use value from config
		*fVar.Target = configVal
	default:
		// Use the default value
		*fVar.Target = fVar.Default
	}
}

func (c *AgentCommand) setBoolFlag(f *FlagSets, configVal bool, fVar *BoolVar) {
	var isFlagSet bool
	f.Visit(func(f *flag.Flag) {
		if f.Name == fVar.Name {
			isFlagSet = true
		}
	})

	flagEnvValue, flagEnvSet := os.LookupEnv(fVar.EnvVar)
	switch {
	case isFlagSet:
		// Don't do anything as the flag is already set from the command line
	case flagEnvSet:
		// Use value from env var
		*fVar.Target = flagEnvValue != ""
	case configVal == true:
		// Use value from config
		*fVar.Target = configVal
	default:
		// Use the default value
		*fVar.Target = fVar.Default
	}
}

// storePidFile is used to write out our PID to a file if necessary
func (c *AgentCommand) storePidFile(pidPath string) error {
	// Quit fast if no pidfile
	if pidPath == "" {
		return nil
	}

	// Open the PID file
	pidFile, err := os.OpenFile(pidPath, os.O_CREATE|os.O_WRONLY|os.O_TRUNC, 0o644)
	if err != nil {
		return fmt.Errorf("could not open pid file: %w", err)
	}
	defer pidFile.Close()

	// Write out the PID
	pid := os.Getpid()
	_, err = pidFile.WriteString(fmt.Sprintf("%d", pid))
	if err != nil {
		return fmt.Errorf("could not write to pid file: %w", err)
	}
	return nil
}

// removePidFile is used to cleanup the PID file if necessary
func (c *AgentCommand) removePidFile(pidPath string) error {
	if pidPath == "" {
		return nil
	}
	return os.Remove(pidPath)
}

// GetServiceAccountJWT reads the service account jwt from `tokenFile`. Default is
// the default service account file path in kubernetes.
func getServiceAccountJWT(tokenFile string) (string, error) {
	if len(tokenFile) == 0 {
		tokenFile = "/var/run/secrets/kubernetes.io/serviceaccount/token"
	}
	token, err := ioutil.ReadFile(tokenFile)
	if err != nil {
		return "", err
	}
	return strings.TrimSpace(string(token)), nil
}<|MERGE_RESOLUTION|>--- conflicted
+++ resolved
@@ -17,11 +17,7 @@
 	"sync"
 	"time"
 
-<<<<<<< HEAD
-	"github.com/hashicorp/consul/agent/systemd"
-	"github.com/hashicorp/errwrap"
-=======
->>>>>>> c6d178d3
+	systemd "github.com/coreos/go-systemd/daemon"
 	log "github.com/hashicorp/go-hclog"
 	"github.com/hashicorp/go-secure-stdlib/gatedwriter"
 	"github.com/hashicorp/vault/api"
@@ -64,9 +60,6 @@
 type AgentCommand struct {
 	*BaseCommand
 
-	// NotifierSystemd is called after Vault starts.
-	NotifierSystemd notifier
-
 	ShutdownCh chan struct{}
 	SighupCh   chan struct{}
 
@@ -180,7 +173,6 @@
 
 func (c *AgentCommand) Run(args []string) int {
 	f := c.Flags()
-	c.NotifierSystemd = &systemd.Notifier{}
 
 	if err := f.Parse(args); err != nil {
 		c.UI.Error(err.Error())
@@ -747,6 +739,8 @@
 			select {
 			case <-c.ShutdownCh:
 				c.UI.Output("==> Vault agent shutdown triggered")
+				// Notify systemd that the server is shutting down
+				c.notifySystemd(systemd.SdNotifyStopping)
 				// Let the lease cache know this is a shutdown; no need to evict
 				// everything
 				if leaseCache != nil {
@@ -754,6 +748,7 @@
 				}
 				return nil
 			case <-ctx.Done():
+				c.notifySystemd(systemd.SdNotifyStopping)
 				return nil
 			case <-winsvc.ShutdownChannel():
 				return nil
@@ -865,11 +860,10 @@
 	if err := c.storePidFile(config.PidFile); err != nil {
 		c.UI.Error(fmt.Sprintf("Error storing PID: %s", err))
 		return 1
-	} else {
-		if notifyErr := c.NotifierSystemd.Notify(systemd.Ready); notifyErr != nil {
-			c.logger.Debug("server: systemd notify failed", notifyErr)
-		}
-	}
+	}
+
+	// Notify systemd that the server is ready (if applicable)
+	c.notifySystemd(systemd.SdNotifyReady)
 
 	defer func() {
 		if err := c.removePidFile(config.PidFile); err != nil {
@@ -899,6 +893,19 @@
 
 		handler.ServeHTTP(w, r)
 	})
+}
+
+func (c *AgentCommand) notifySystemd(status string) {
+	sent, err := systemd.SdNotify(false, status)
+	if err != nil {
+		c.logger.Error("error notifying systemd", "error", err)
+	} else {
+		if sent {
+			c.logger.Debug("sent systemd notification", "notification", status)
+		} else {
+			c.logger.Debug("would have sent systemd notification (systemd not present)", "notification", status)
+		}
+	}
 }
 
 func (c *AgentCommand) setStringFlag(f *FlagSets, configVal string, fVar *StringVar) {
