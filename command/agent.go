package command

import (
	"context"
	"errors"
	"flag"
	"fmt"
	"io"
	"net"
	"net/http"
	"os"
	"path"
	"sort"
	"strings"
	"sync"
	"time"

	"github.com/hashicorp/errwrap"
	log "github.com/hashicorp/go-hclog"
	"github.com/hashicorp/vault/api"
	"github.com/hashicorp/vault/command/agent/auth"
	"github.com/hashicorp/vault/command/agent/auth/alicloud"
	"github.com/hashicorp/vault/command/agent/auth/approle"
	"github.com/hashicorp/vault/command/agent/auth/aws"
	"github.com/hashicorp/vault/command/agent/auth/azure"
	"github.com/hashicorp/vault/command/agent/auth/cert"
	"github.com/hashicorp/vault/command/agent/auth/cf"
	"github.com/hashicorp/vault/command/agent/auth/gcp"
	"github.com/hashicorp/vault/command/agent/auth/jwt"
	"github.com/hashicorp/vault/command/agent/auth/kubernetes"
	"github.com/hashicorp/vault/command/agent/cache"
	"github.com/hashicorp/vault/command/agent/config"
	agentConfig "github.com/hashicorp/vault/command/agent/config"
	"github.com/hashicorp/vault/command/agent/sink"
	"github.com/hashicorp/vault/command/agent/sink/file"
	"github.com/hashicorp/vault/command/agent/sink/inmem"
	"github.com/hashicorp/vault/command/agent/template"
	gatedwriter "github.com/hashicorp/vault/helper/gated-writer"
	"github.com/hashicorp/vault/sdk/helper/consts"
	"github.com/hashicorp/vault/sdk/helper/logging"
	"github.com/hashicorp/vault/sdk/logical"
	"github.com/hashicorp/vault/sdk/version"
	"github.com/kr/pretty"
	"github.com/mitchellh/cli"
	"github.com/posener/complete"
)

var _ cli.Command = (*AgentCommand)(nil)
var _ cli.CommandAutocomplete = (*AgentCommand)(nil)

type AgentCommand struct {
	*BaseCommand

	ShutdownCh chan struct{}
	SighupCh   chan struct{}

	logWriter io.Writer
	logGate   *gatedwriter.Writer
	logger    log.Logger

	cleanupGuard sync.Once

	startedCh chan (struct{}) // for tests

	flagConfigs  []string
	flagLogLevel string

	flagTestVerifyOnly bool
	flagCombineLogs    bool
}

func (c *AgentCommand) Synopsis() string {
	return "Start a Vault agent"
}

func (c *AgentCommand) Help() string {
	helpText := `
Usage: vault agent [options]

  This command starts a Vault agent that can perform automatic authentication
  in certain environments.

  Start an agent with a configuration file:

      $ vault agent -config=/etc/vault/config.hcl

  For a full list of examples, please see the documentation.

` + c.Flags().Help()
	return strings.TrimSpace(helpText)
}

func (c *AgentCommand) Flags() *FlagSets {
	set := c.flagSet(FlagSetHTTP)

	f := set.NewFlagSet("Command Options")

	f.StringSliceVar(&StringSliceVar{
		Name:   "config",
		Target: &c.flagConfigs,
		Completion: complete.PredictOr(
			complete.PredictFiles("*.hcl"),
			complete.PredictFiles("*.json"),
		),
		Usage: "Path to a configuration file. This configuration file should " +
			"contain only agent directives.",
	})

	f.StringVar(&StringVar{
		Name:       "log-level",
		Target:     &c.flagLogLevel,
		Default:    "info",
		EnvVar:     "VAULT_LOG_LEVEL",
		Completion: complete.PredictSet("trace", "debug", "info", "warn", "err"),
		Usage: "Log verbosity level. Supported values (in order of detail) are " +
			"\"trace\", \"debug\", \"info\", \"warn\", and \"err\".",
	})

	// Internal-only flags to follow.
	//
	// Why hello there little source code reader! Welcome to the Vault source
	// code. The remaining options are intentionally undocumented and come with
	// no warranty or backwards-compatibility promise. Do not use these flags
	// in production. Do not build automation using these flags. Unless you are
	// developing against Vault, you should not need any of these flags.

	// TODO: should the below flags be public?
	f.BoolVar(&BoolVar{
		Name:    "combine-logs",
		Target:  &c.flagCombineLogs,
		Default: false,
		Hidden:  true,
	})

	f.BoolVar(&BoolVar{
		Name:    "test-verify-only",
		Target:  &c.flagTestVerifyOnly,
		Default: false,
		Hidden:  true,
	})

	// End internal-only flags.

	return set
}

func (c *AgentCommand) AutocompleteArgs() complete.Predictor {
	return complete.PredictNothing
}

func (c *AgentCommand) AutocompleteFlags() complete.Flags {
	return c.Flags().Completions()
}

func (c *AgentCommand) Run(args []string) int {
	f := c.Flags()

	if err := f.Parse(args); err != nil {
		c.UI.Error(err.Error())
		return 1
	}

	// Create a logger. We wrap it in a gated writer so that it doesn't
	// start logging too early.
	c.logGate = &gatedwriter.Writer{Writer: os.Stderr}
	c.logWriter = c.logGate
	if c.flagCombineLogs {
		c.logWriter = os.Stdout
	}
	var level log.Level
	c.flagLogLevel = strings.ToLower(strings.TrimSpace(c.flagLogLevel))
	switch c.flagLogLevel {
	case "trace":
		level = log.Trace
	case "debug":
		level = log.Debug
	case "notice", "info", "":
		level = log.Info
	case "warn", "warning":
		level = log.Warn
	case "err", "error":
		level = log.Error
	default:
		c.UI.Error(fmt.Sprintf("Unknown log level: %s", c.flagLogLevel))
		return 1
	}

	if c.logger == nil {
		c.logger = logging.NewVaultLoggerWithWriter(c.logWriter, level)
	}

	// Validation
	if len(c.flagConfigs) != 1 {
		c.UI.Error("Must specify exactly one config path using -config")
		return 1
	}

	// Load the configuration
	config, err := agentConfig.LoadConfig(c.flagConfigs[0])
	if err != nil {
		c.UI.Error(fmt.Sprintf("Error loading configuration from %s: %s", c.flagConfigs[0], err))
		return 1
	}

	// Ensure at least one config was found.
	if config == nil {
		c.UI.Output(wrapAtLength(
			"No configuration read. Please provide the configuration with the " +
				"-config flag."))
		return 1
	}
	if config.AutoAuth == nil && config.Cache == nil {
		c.UI.Error("No auto_auth or cache block found in config file")
		return 1
	}
	if config.AutoAuth == nil {
		c.UI.Info("No auto_auth block found in config file, not starting automatic authentication feature")
	}

<<<<<<< HEAD
	if config.Vault != nil {
		c.setStringFlag(f, config.Vault.Address, &StringVar{
			Name:    flagNameAddress,
			Target:  &c.flagAddress,
			Default: "https://127.0.0.1:8200",
			EnvVar:  api.EnvVaultAddress,
		})
		c.setStringFlag(f, config.Vault.CACert, &StringVar{
			Name:    flagNameCACert,
			Target:  &c.flagCACert,
			Default: "",
			EnvVar:  api.EnvVaultCACert,
		})
		c.setStringFlag(f, config.Vault.CAPath, &StringVar{
			Name:    flagNameCAPath,
			Target:  &c.flagCAPath,
			Default: "",
			EnvVar:  api.EnvVaultCAPath,
		})
		c.setStringFlag(f, config.Vault.ClientCert, &StringVar{
			Name:    flagNameClientCert,
			Target:  &c.flagClientCert,
			Default: "",
			EnvVar:  api.EnvVaultClientCert,
		})
		c.setStringFlag(f, config.Vault.ClientKey, &StringVar{
			Name:    flagNameClientKey,
			Target:  &c.flagClientKey,
			Default: "",
			EnvVar:  api.EnvVaultClientKey,
		})
		c.setBoolFlag(f, config.Vault.TLSSkipVerify, &BoolVar{
			Name:    flagNameTLSSkipVerify,
			Target:  &c.flagTLSSkipVerify,
			Default: false,
			EnvVar:  api.EnvVaultSkipVerify,
		})
		c.setStringFlag(f, config.Vault.TLSServerName, &StringVar{
			Name:    flagTLSServerName,
			Target:  &c.flagTLSServerName,
			Default: "",
			EnvVar:  api.EnvVaultTLSServerName,
		})
=======
	// create an empty Vault configuration if none was loaded from file. The
	// follow-up setStringFlag calls will populate with defaults if otherwise
	// omitted
	if config.Vault == nil {
		config.Vault = new(agentConfig.Vault)
>>>>>>> 25c2042a
	}
	c.setStringFlag(f, config.Vault.Address, &StringVar{
		Name:    flagNameAddress,
		Target:  &c.flagAddress,
		Default: "https://127.0.0.1:8200",
		EnvVar:  api.EnvVaultAddress,
	})
	c.setStringFlag(f, config.Vault.CACert, &StringVar{
		Name:    flagNameCACert,
		Target:  &c.flagCACert,
		Default: "",
		EnvVar:  api.EnvVaultCACert,
	})
	c.setStringFlag(f, config.Vault.CAPath, &StringVar{
		Name:    flagNameCAPath,
		Target:  &c.flagCAPath,
		Default: "",
		EnvVar:  api.EnvVaultCAPath,
	})
	c.setStringFlag(f, config.Vault.ClientCert, &StringVar{
		Name:    flagNameClientCert,
		Target:  &c.flagClientCert,
		Default: "",
		EnvVar:  api.EnvVaultClientCert,
	})
	c.setStringFlag(f, config.Vault.ClientKey, &StringVar{
		Name:    flagNameClientKey,
		Target:  &c.flagClientKey,
		Default: "",
		EnvVar:  api.EnvVaultClientKey,
	})
	c.setBoolFlag(f, config.Vault.TLSSkipVerify, &BoolVar{
		Name:    flagNameTLSSkipVerify,
		Target:  &c.flagTLSSkipVerify,
		Default: false,
		EnvVar:  api.EnvVaultSkipVerify,
	})

	infoKeys := make([]string, 0, 10)
	info := make(map[string]string)
	info["log level"] = c.flagLogLevel
	infoKeys = append(infoKeys, "log level")

	infoKeys = append(infoKeys, "version")
	verInfo := version.GetVersion()
	info["version"] = verInfo.FullVersionNumber(false)
	if verInfo.Revision != "" {
		info["version sha"] = strings.Trim(verInfo.Revision, "'")
		infoKeys = append(infoKeys, "version sha")
	}
	infoKeys = append(infoKeys, "cgo")
	info["cgo"] = "disabled"
	if version.CgoEnabled {
		info["cgo"] = "enabled"
	}

	// Tests might not want to start a vault server and just want to verify
	// the configuration.
	if c.flagTestVerifyOnly {
		if os.Getenv("VAULT_TEST_VERIFY_ONLY_DUMP_CONFIG") != "" {
			c.UI.Output(fmt.Sprintf(
				"\nConfiguration:\n%s\n",
				pretty.Sprint(*config)))
		}
		return 0
	}

	// Ignore any setting of agent's address. This client is used by the agent
	// to reach out to Vault. This should never loop back to agent.
	c.flagAgentAddress = ""
	client, err := c.Client()
	if err != nil {
		c.UI.Error(fmt.Sprintf(
			"Error fetching client: %v",
			err))
		return 1
	}

	// ctx and cancelFunc are passed to the AuthHandler, SinkServer, and
	// TemplateServer that periodically listen for ctx.Done() to fire and shut
	// down accordingly.
	ctx, cancelFunc := context.WithCancel(context.Background())

	var method auth.AuthMethod
	var sinks []*sink.SinkConfig
	var namespace string
	if config.AutoAuth != nil {
		for _, sc := range config.AutoAuth.Sinks {
			switch sc.Type {
			case "file":
				config := &sink.SinkConfig{
					Logger:  c.logger.Named("sink.file"),
					Config:  sc.Config,
					Client:  client,
					WrapTTL: sc.WrapTTL,
					DHType:  sc.DHType,
					DHPath:  sc.DHPath,
					AAD:     sc.AAD,
				}
				s, err := file.NewFileSink(config)
				if err != nil {
					c.UI.Error(errwrap.Wrapf("Error creating file sink: {{err}}", err).Error())
					return 1
				}
				config.Sink = s
				sinks = append(sinks, config)
			default:
				c.UI.Error(fmt.Sprintf("Unknown sink type %q", sc.Type))
				return 1
			}
		}

		// Check if a default namespace has been set
		mountPath := config.AutoAuth.Method.MountPath
		if config.AutoAuth.Method.Namespace != "" {
			namespace = config.AutoAuth.Method.Namespace
			mountPath = path.Join(namespace, mountPath)
		}

		authConfig := &auth.AuthConfig{
			Logger:    c.logger.Named(fmt.Sprintf("auth.%s", config.AutoAuth.Method.Type)),
			MountPath: mountPath,
			Config:    config.AutoAuth.Method.Config,
		}
		switch config.AutoAuth.Method.Type {
		case "alicloud":
			method, err = alicloud.NewAliCloudAuthMethod(authConfig)
		case "aws":
			method, err = aws.NewAWSAuthMethod(authConfig)
		case "azure":
			method, err = azure.NewAzureAuthMethod(authConfig)
		case "cert":
			method, err = cert.NewCertAuthMethod(authConfig)
		case "cf":
			method, err = cf.NewCFAuthMethod(authConfig)
		case "gcp":
			method, err = gcp.NewGCPAuthMethod(authConfig)
		case "jwt":
			method, err = jwt.NewJWTAuthMethod(authConfig)
		case "kubernetes":
			method, err = kubernetes.NewKubernetesAuthMethod(authConfig)
		case "approle":
			method, err = approle.NewApproleAuthMethod(authConfig)
		case "pcf": // Deprecated.
			method, err = cf.NewCFAuthMethod(authConfig)
		default:
			c.UI.Error(fmt.Sprintf("Unknown auth method %q", config.AutoAuth.Method.Type))
			return 1
		}
		if err != nil {
			c.UI.Error(errwrap.Wrapf(fmt.Sprintf("Error creating %s auth method: {{err}}", config.AutoAuth.Method.Type), err).Error())
			return 1
		}
	}

	// Output the header that the server has started
	if !c.flagCombineLogs {
		c.UI.Output("==> Vault server started! Log data will stream in below:\n")
	}

	// Inform any tests that the server is ready
	select {
	case c.startedCh <- struct{}{}:
	default:
	}

	// Parse agent listener configurations
	if config.Cache != nil && len(config.Listeners) != 0 {
		cacheLogger := c.logger.Named("cache")

		// Create the API proxier
		apiProxy, err := cache.NewAPIProxy(&cache.APIProxyConfig{
			Client: client,
			Logger: cacheLogger.Named("apiproxy"),
		})
		if err != nil {
			c.UI.Error(fmt.Sprintf("Error creating API proxy: %v", err))
			return 1
		}

		// Create the lease cache proxier and set its underlying proxier to
		// the API proxier.
		leaseCache, err := cache.NewLeaseCache(&cache.LeaseCacheConfig{
			Client:      client,
			BaseContext: ctx,
			Proxier:     apiProxy,
			Logger:      cacheLogger.Named("leasecache"),
		})
		if err != nil {
			c.UI.Error(fmt.Sprintf("Error creating lease cache: %v", err))
			return 1
		}

		var inmemSink sink.Sink
		if config.Cache.UseAutoAuthToken {
			cacheLogger.Debug("auto-auth token is allowed to be used; configuring inmem sink")
			inmemSink, err = inmem.New(&sink.SinkConfig{
				Logger: cacheLogger,
			}, leaseCache)
			if err != nil {
				c.UI.Error(fmt.Sprintf("Error creating inmem sink for cache: %v", err))
				return 1
			}
			sinks = append(sinks, &sink.SinkConfig{
				Logger: cacheLogger,
				Sink:   inmemSink,
			})
		}

		// Create the request handler
		cacheHandler := cache.Handler(ctx, cacheLogger, leaseCache, inmemSink)

		var listeners []net.Listener
		for i, lnConfig := range config.Listeners {
			ln, tlsConf, err := cache.StartListener(lnConfig)
			if err != nil {
				c.UI.Error(fmt.Sprintf("Error starting listener: %v", err))
				return 1
			}

			listeners = append(listeners, ln)

			// Parse 'require_request_header' listener config option, and wrap
			// the request handler if necessary
			muxHandler := cacheHandler
			if v, ok := lnConfig.Config[agentConfig.RequireRequestHeader]; ok {
				switch v {
				case true:
					muxHandler = verifyRequestHeader(muxHandler)
				case false /* noop */ :
				default:
					c.UI.Error(fmt.Sprintf("Invalid value for 'require_request_header': %v", v))
					return 1
				}
			}

			// Create a muxer and add paths relevant for the lease cache layer
			mux := http.NewServeMux()
			mux.Handle(consts.AgentPathCacheClear, leaseCache.HandleCacheClear(ctx))
			mux.Handle("/", muxHandler)

			scheme := "https://"
			if tlsConf == nil {
				scheme = "http://"
			}
			if ln.Addr().Network() == "unix" {
				scheme = "unix://"
			}

			infoKey := fmt.Sprintf("api address %d", i+1)
			info[infoKey] = scheme + ln.Addr().String()
			infoKeys = append(infoKeys, infoKey)

			server := &http.Server{
				Addr:              ln.Addr().String(),
				TLSConfig:         tlsConf,
				Handler:           mux,
				ReadHeaderTimeout: 10 * time.Second,
				ReadTimeout:       30 * time.Second,
				IdleTimeout:       5 * time.Minute,
				ErrorLog:          cacheLogger.StandardLogger(nil),
			}

			go server.Serve(ln)
		}

		// Ensure that listeners are closed at all the exits
		listenerCloseFunc := func() {
			for _, ln := range listeners {
				ln.Close()
			}
		}
		defer c.cleanupGuard.Do(listenerCloseFunc)
	}

	// Listen for signals
	// TODO: implement support for SIGHUP reloading of configuration
	// signal.Notify(c.signalCh)

	var ssDoneCh, ahDoneCh, tsDoneCh, unblockCh chan struct{}
	var ts *template.Server
	// Start auto-auth and sink servers
	if method != nil {
		enableTokenCh := len(config.Templates) > 0
		ah := auth.NewAuthHandler(&auth.AuthHandlerConfig{
			Logger:                       c.logger.Named("auth.handler"),
			Client:                       c.client,
			WrapTTL:                      config.AutoAuth.Method.WrapTTL,
			EnableReauthOnNewCredentials: config.AutoAuth.EnableReauthOnNewCredentials,
			EnableTemplateTokenCh:        enableTokenCh,
		})
		ahDoneCh = ah.DoneCh

		ss := sink.NewSinkServer(&sink.SinkServerConfig{
			Logger:        c.logger.Named("sink.server"),
			Client:        client,
			ExitAfterAuth: config.ExitAfterAuth,
		})
		ssDoneCh = ss.DoneCh

		// create an independent vault configuration for Consul Template to use
		vaultConfig := c.setupTemplateConfig()
		ts = template.NewServer(&template.ServerConfig{
			Logger:        c.logger.Named("template.server"),
			VaultConf:     vaultConfig,
			Namespace:     namespace,
			ExitAfterAuth: config.ExitAfterAuth,
		})
		tsDoneCh = ts.DoneCh
		unblockCh = ts.UnblockCh

		go ah.Run(ctx, method)
		go ss.Run(ctx, ah.OutputCh, sinks)
		go ts.Run(ctx, ah.TemplateTokenCh, config.Templates)
	}

	// Server configuration output
	padding := 24
	sort.Strings(infoKeys)
	c.UI.Output("==> Vault agent configuration:\n")
	for _, k := range infoKeys {
		c.UI.Output(fmt.Sprintf(
			"%s%s: %s",
			strings.Repeat(" ", padding-len(k)),
			strings.Title(k),
			info[k]))
	}
	c.UI.Output("")

	// Release the log gate.
	c.logGate.Flush()

	// Write out the PID to the file now that server has successfully started
	if err := c.storePidFile(config.PidFile); err != nil {
		c.UI.Error(fmt.Sprintf("Error storing PID: %s", err))
		return 1
	}

	defer func() {
		if err := c.removePidFile(config.PidFile); err != nil {
			c.UI.Error(fmt.Sprintf("Error deleting the PID file: %s", err))
		}
	}()

	// If the template server is running and we've assinged the Unblock channel,
	// wait for the template to render
	if unblockCh != nil {
		select {
		case <-ctx.Done():
		case <-ts.UnblockCh:
		}
	}

	select {
	case <-ssDoneCh:
		// This will happen if we exit-on-auth
		c.logger.Info("sinks finished, exiting")
	case <-c.ShutdownCh:
		c.UI.Output("==> Vault agent shutdown triggered")
		cancelFunc()
		if ahDoneCh != nil {
			<-ahDoneCh
		}
		if ssDoneCh != nil {
			<-ssDoneCh
		}

		if tsDoneCh != nil {
			<-tsDoneCh
		}
	}

	return 0
}

// verifyRequestHeader wraps an http.Handler inside a Handler that checks for
// the request header that is used for SSRF protection.
func verifyRequestHeader(handler http.Handler) http.Handler {
	return http.HandlerFunc(func(w http.ResponseWriter, r *http.Request) {

		if val, ok := r.Header[consts.RequestHeaderName]; !ok || len(val) != 1 || val[0] != "true" {
			logical.RespondError(w,
				http.StatusPreconditionFailed,
				errors.New(fmt.Sprintf("missing '%s' header", consts.RequestHeaderName)))
			return
		}

		handler.ServeHTTP(w, r)
	})
}

func (c *AgentCommand) setStringFlag(f *FlagSets, configVal string, fVar *StringVar) {
	var isFlagSet bool
	f.Visit(func(f *flag.Flag) {
		if f.Name == fVar.Name {
			isFlagSet = true
		}
	})

	flagEnvValue, flagEnvSet := os.LookupEnv(fVar.EnvVar)
	switch {
	case isFlagSet:
		// Don't do anything as the flag is already set from the command line
	case flagEnvSet:
		// Use value from env var
		*fVar.Target = flagEnvValue
	case configVal != "":
		// Use value from config
		*fVar.Target = configVal
	default:
		// Use the default value
		*fVar.Target = fVar.Default
	}
}

func (c *AgentCommand) setBoolFlag(f *FlagSets, configVal bool, fVar *BoolVar) {
	var isFlagSet bool
	f.Visit(func(f *flag.Flag) {
		if f.Name == fVar.Name {
			isFlagSet = true
		}
	})

	flagEnvValue, flagEnvSet := os.LookupEnv(fVar.EnvVar)
	switch {
	case isFlagSet:
		// Don't do anything as the flag is already set from the command line
	case flagEnvSet:
		// Use value from env var
		*fVar.Target = flagEnvValue != ""
	case configVal == true:
		// Use value from config
		*fVar.Target = configVal
	default:
		// Use the default value
		*fVar.Target = fVar.Default
	}
}

// storePidFile is used to write out our PID to a file if necessary
func (c *AgentCommand) storePidFile(pidPath string) error {
	// Quit fast if no pidfile
	if pidPath == "" {
		return nil
	}

	// Open the PID file
	pidFile, err := os.OpenFile(pidPath, os.O_CREATE|os.O_WRONLY|os.O_TRUNC, 0644)
	if err != nil {
		return errwrap.Wrapf("could not open pid file: {{err}}", err)
	}
	defer pidFile.Close()

	// Write out the PID
	pid := os.Getpid()
	_, err = pidFile.WriteString(fmt.Sprintf("%d", pid))
	if err != nil {
		return errwrap.Wrapf("could not write to pid file: {{err}}", err)
	}
	return nil
}

// removePidFile is used to cleanup the PID file if necessary
func (c *AgentCommand) removePidFile(pidPath string) error {
	if pidPath == "" {
		return nil
	}
	return os.Remove(pidPath)
}

// setupTemplateConfig creates a config.Vault struct for use by Consul Template.
// Consul Template does not currently allow us to pass in a configured API
// client, unlike the AuthHandler and SinkServer that reuse the client created
// in this Run() method. Here we build a config.Vault struct for use by the
// Template Server that matches the configuration used to create the client
// (c.client), but in a struct of type config.Vault so that Consul Template can
// create it's own api client internally.
func (c *AgentCommand) setupTemplateConfig() *config.Vault {
	return &config.Vault{
		Address:       c.flagAddress,
		CACert:        c.flagCACert,
		CAPath:        c.flagCAPath,
		ClientCert:    c.flagClientCert,
		ClientKey:     c.flagClientKey,
		TLSSkipVerify: c.flagTLSSkipVerify,
	}
}<|MERGE_RESOLUTION|>--- conflicted
+++ resolved
@@ -217,7 +217,12 @@
 		c.UI.Info("No auto_auth block found in config file, not starting automatic authentication feature")
 	}
 
-<<<<<<< HEAD
+	// create an empty Vault configuration if none was loaded from file. The
+	// follow-up setStringFlag calls will populate with defaults if otherwise
+	// omitted
+	if config.Vault == nil {
+		config.Vault = new(agentConfig.Vault)
+	}
 	if config.Vault != nil {
 		c.setStringFlag(f, config.Vault.Address, &StringVar{
 			Name:    flagNameAddress,
@@ -261,13 +266,6 @@
 			Default: "",
 			EnvVar:  api.EnvVaultTLSServerName,
 		})
-=======
-	// create an empty Vault configuration if none was loaded from file. The
-	// follow-up setStringFlag calls will populate with defaults if otherwise
-	// omitted
-	if config.Vault == nil {
-		config.Vault = new(agentConfig.Vault)
->>>>>>> 25c2042a
 	}
 	c.setStringFlag(f, config.Vault.Address, &StringVar{
 		Name:    flagNameAddress,
