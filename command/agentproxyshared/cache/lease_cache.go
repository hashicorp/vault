// Copyright (c) HashiCorp, Inc.
// SPDX-License-Identifier: BUSL-1.1

package cache

import (
	"bufio"
	"bytes"
	"context"
	"encoding/hex"
	"encoding/json"
	"errors"
	"fmt"
	"io"
	"net/http"
	"net/url"
	"strings"
	"sync"
	"time"

	"github.com/hashicorp/go-hclog"
	"github.com/hashicorp/go-multierror"
	"github.com/hashicorp/go-secure-stdlib/base62"
	"github.com/hashicorp/vault/api"
	"github.com/hashicorp/vault/command/agentproxyshared/cache/cacheboltdb"
	"github.com/hashicorp/vault/command/agentproxyshared/cache/cachememdb"
	"github.com/hashicorp/vault/helper/namespace"
	nshelper "github.com/hashicorp/vault/helper/namespace"
	"github.com/hashicorp/vault/helper/useragent"
	vaulthttp "github.com/hashicorp/vault/http"
	"github.com/hashicorp/vault/sdk/helper/consts"
	"github.com/hashicorp/vault/sdk/helper/cryptoutil"
	"github.com/hashicorp/vault/sdk/helper/jsonutil"
	"github.com/hashicorp/vault/sdk/helper/locksutil"
	"github.com/hashicorp/vault/sdk/logical"
	gocache "github.com/patrickmn/go-cache"
	"go.uber.org/atomic"
)

const (
	vaultPathTokenCreate         = "/v1/auth/token/create"
	vaultPathTokenRevoke         = "/v1/auth/token/revoke"
	vaultPathTokenRevokeSelf     = "/v1/auth/token/revoke-self"
	vaultPathTokenRevokeAccessor = "/v1/auth/token/revoke-accessor"
	vaultPathTokenRevokeOrphan   = "/v1/auth/token/revoke-orphan"
	vaultPathTokenLookup         = "/v1/auth/token/lookup"
	vaultPathTokenLookupSelf     = "/v1/auth/token/lookup-self"
	vaultPathTokenRenew          = "/v1/auth/token/renew"
	vaultPathTokenRenewSelf      = "/v1/auth/token/renew-self"
	vaultPathLeaseRevoke         = "/v1/sys/leases/revoke"
	vaultPathLeaseRevokeForce    = "/v1/sys/leases/revoke-force"
	vaultPathLeaseRevokePrefix   = "/v1/sys/leases/revoke-prefix"
)

var (
	contextIndexID  = contextIndex{}
	errInvalidType  = errors.New("invalid type provided")
	revocationPaths = []string{
		strings.TrimPrefix(vaultPathTokenRevoke, "/v1"),
		strings.TrimPrefix(vaultPathTokenRevokeSelf, "/v1"),
		strings.TrimPrefix(vaultPathTokenRevokeAccessor, "/v1"),
		strings.TrimPrefix(vaultPathTokenRevokeOrphan, "/v1"),
		strings.TrimPrefix(vaultPathLeaseRevoke, "/v1"),
		strings.TrimPrefix(vaultPathLeaseRevokeForce, "/v1"),
		strings.TrimPrefix(vaultPathLeaseRevokePrefix, "/v1"),
	}
)

type contextIndex struct{}

type cacheClearRequest struct {
	Type      string `json:"type"`
	Value     string `json:"value"`
	Namespace string `json:"namespace"`
}

// LeaseCache is an implementation of Proxier that handles
// the caching of responses. It passes the incoming request
// to an underlying Proxier implementation.
type LeaseCache struct {
	client      *api.Client
	proxier     Proxier
	logger      hclog.Logger
	db          *cachememdb.CacheMemDB
	baseCtxInfo *cachememdb.ContextInfo
	l           *sync.RWMutex

	// idLocks is used during cache lookup to ensure that identical requests made
	// in parallel won't trigger multiple renewal goroutines.
	idLocks []*locksutil.LockEntry

	// inflightCache keeps track of inflight requests
	inflightCache *gocache.Cache

	// ps is the persistent storage for tokens and leases
	ps *cacheboltdb.BoltStorage

	// shuttingDown is used to determine if cache needs to be evicted or not
	// when the context is cancelled
	shuttingDown atomic.Bool

	// cacheStaticSecrets is used to determine if the cache should also
	// cache static secrets, as well as dynamic secrets.
	cacheStaticSecrets bool

<<<<<<< HEAD
	// cacheDynamicSecrets is used to determine if the cache should
	// cache dynamic secrets
	cacheDynamicSecrets bool
=======
	// capabilityManager is used when static secrets are enabled to
	// manage the capabilities of cached tokens.
	capabilityManager *StaticSecretCapabilityManager
>>>>>>> 548b7a09
}

// LeaseCacheConfig is the configuration for initializing a new
// LeaseCache.
type LeaseCacheConfig struct {
	Client              *api.Client
	BaseContext         context.Context
	Proxier             Proxier
	Logger              hclog.Logger
	Storage             *cacheboltdb.BoltStorage
	CacheStaticSecrets  bool
	CacheDynamicSecrets bool
}

type inflightRequest struct {
	// ch is closed by the request that ends up processing the set of
	// parallel request
	ch chan struct{}

	// remaining is the number of remaining inflight request that needs to
	// be processed before this object can be cleaned up
	remaining *atomic.Uint64
}

func newInflightRequest() *inflightRequest {
	return &inflightRequest{
		ch:        make(chan struct{}),
		remaining: atomic.NewUint64(0),
	}
}

// NewLeaseCache creates a new instance of a LeaseCache.
func NewLeaseCache(conf *LeaseCacheConfig) (*LeaseCache, error) {
	if conf == nil {
		return nil, errors.New("nil configuration provided")
	}

	if conf.Proxier == nil || conf.Logger == nil {
		return nil, fmt.Errorf("missing configuration required params: %v", conf)
	}

	if conf.Client == nil {
		return nil, fmt.Errorf("nil API client")
	}

	db, err := cachememdb.New()
	if err != nil {
		return nil, err
	}

	// Create a base context for the lease cache layer
	baseCtxInfo := cachememdb.NewContextInfo(conf.BaseContext)

	return &LeaseCache{
		client:              conf.Client,
		proxier:             conf.Proxier,
		logger:              conf.Logger,
		db:                  db,
		baseCtxInfo:         baseCtxInfo,
		l:                   &sync.RWMutex{},
		idLocks:             locksutil.CreateLocks(),
		inflightCache:       gocache.New(gocache.NoExpiration, gocache.NoExpiration),
		ps:                  conf.Storage,
		cacheStaticSecrets:  conf.CacheStaticSecrets,
		cacheDynamicSecrets: conf.CacheDynamicSecrets,
	}, nil
}

// SetCapabilityManager is a setter for CapabilityManager. If set, will manage capabilities
// for capability indexes.
func (c *LeaseCache) SetCapabilityManager(capabilityManager *StaticSecretCapabilityManager) {
	c.capabilityManager = capabilityManager
}

// SetShuttingDown is a setter for the shuttingDown field
func (c *LeaseCache) SetShuttingDown(in bool) {
	c.shuttingDown.Store(in)

	// Since we're shutting down, also stop the capability manager's jobs.
	// We can do this forcibly since no there's no reason to update
	// the cache when we're shutting down.
	if c.capabilityManager != nil {
		c.capabilityManager.Stop()
	}
}

// SetPersistentStorage is a setter for the persistent storage field in
// LeaseCache
func (c *LeaseCache) SetPersistentStorage(storageIn *cacheboltdb.BoltStorage) {
	c.ps = storageIn
}

// PersistentStorage is a getter for the persistent storage field in
// LeaseCache
func (c *LeaseCache) PersistentStorage() *cacheboltdb.BoltStorage {
	return c.ps
}

// checkCacheForDynamicSecretRequest checks the cache for a particular request based on its
// computed ID. It returns a non-nil *SendResponse if an entry is found.
func (c *LeaseCache) checkCacheForDynamicSecretRequest(id string) (*SendResponse, error) {
	return c.checkCacheForRequest(id, nil)
}

// checkCacheForStaticSecretRequest checks the cache for a particular request based on its
// computed ID. It returns a non-nil *SendResponse if an entry is found.
// If a request is provided, it will validate that the token is allowed to retrieve this
// cache entry, and return nil if it isn't. It will also evict the cache if this is a non-GET
// request.
func (c *LeaseCache) checkCacheForStaticSecretRequest(id string, req *SendRequest) (*SendResponse, error) {
	return c.checkCacheForRequest(id, req)
}

// checkCacheForRequest checks the cache for a particular request based on its
// computed ID. It returns a non-nil *SendResponse if an entry is found.
// If a token is provided, it will validate that the token is allowed to retrieve this
// cache entry, and return nil if it isn't.
func (c *LeaseCache) checkCacheForRequest(id string, req *SendRequest) (*SendResponse, error) {
	index, err := c.db.Get(cachememdb.IndexNameID, id)
	if errors.Is(err, cachememdb.ErrCacheItemNotFound) {
		return nil, nil
	}
	if err != nil {
		return nil, err
	}

	index.IndexLock.RLock()
	defer index.IndexLock.RUnlock()

	var token string
	if req != nil {
		// Req will be non-nil if we're checking for a static secret.
		// Token might still be "" if it's going to an unauthenticated
		// endpoint, or similar. For static secrets, we only care about
		// requests with tokens attached, as KV is authenticated.
		token = req.Token
	}

	if token != "" {
		// We are checking for a static secret. We need to ensure that this token
		// has previously demonstrated access to this static secret.
		// We could check the capabilities cache here, but since these
		// indexes should be in sync, this saves us an extra cache get.
		if _, ok := index.Tokens[token]; !ok {
			// We don't have access to this static secret, so
			// we do not return the cached response.
			return nil, nil
		}
	}

	// Cached request is found, deserialize the response
	reader := bufio.NewReader(bytes.NewReader(index.Response))
	resp, err := http.ReadResponse(reader, nil)
	if err != nil {
		c.logger.Error("failed to deserialize response", "error", err)
		return nil, err
	}

	sendResp, err := NewSendResponse(&api.Response{Response: resp}, index.Response)
	if err != nil {
		c.logger.Error("failed to create new send response", "error", err)
		return nil, err
	}
	sendResp.CacheMeta.Hit = true

	respTime, err := http.ParseTime(resp.Header.Get("Date"))
	if err != nil {
		c.logger.Error("failed to parse cached response date", "error", err)
		return nil, err
	}
	sendResp.CacheMeta.Age = time.Now().Sub(respTime)

	return sendResp, nil
}

// Send performs a cache lookup on the incoming request. If it's a cache hit,
// it will return the cached response, otherwise it will delegate to the
// underlying Proxier and cache the received response.
func (c *LeaseCache) Send(ctx context.Context, req *SendRequest) (*SendResponse, error) {
	// Compute the index ID for both static and dynamic secrets.
	// The primary difference is that for dynamic secrets, the
	// Vault token forms part of the index.
	dynamicSecretCacheId, err := computeIndexID(req)
	if err != nil {
		c.logger.Error("failed to compute cache key", "error", err)
		return nil, err
	}
	staticSecretCacheId := computeStaticSecretCacheIndex(req)

	// Check the inflight cache to see if there are other inflight requests
	// of the same kind, based on the computed ID. If so, we increment a counter

	// Note: we lock both the dynamic secret cache ID and the static secret cache ID
	// as at this stage, we don't know what kind of secret it is.
	var inflight *inflightRequest

	defer func() {
		// Cleanup on the cache if there are no remaining inflight requests.
		// This is the last step, so we defer the call first
		if inflight != nil && inflight.remaining.Load() == 0 {
			c.inflightCache.Delete(dynamicSecretCacheId)
			if staticSecretCacheId != "" {
				c.inflightCache.Delete(staticSecretCacheId)
			}
		}
	}()

	idLockDynamicSecret := locksutil.LockForKey(c.idLocks, dynamicSecretCacheId)

	// Briefly grab an ID-based lock in here to emulate a load-or-store behavior
	// and prevent concurrent cacheable requests from being proxied twice if
	// they both miss the cache due to it being clean when peeking the cache
	// entry.
	idLockDynamicSecret.Lock()
	inflightRaw, found := c.inflightCache.Get(dynamicSecretCacheId)
	if found {
		idLockDynamicSecret.Unlock()
		inflight = inflightRaw.(*inflightRequest)
		inflight.remaining.Inc()
		defer inflight.remaining.Dec()

		// If found it means that there's an inflight request being processed.
		// We wait until that's finished before proceeding further.
		select {
		case <-ctx.Done():
			return nil, ctx.Err()
		case <-inflight.ch:
		}
	} else {
		if inflight == nil {
			inflight = newInflightRequest()
			inflight.remaining.Inc()
			defer inflight.remaining.Dec()
			defer close(inflight.ch)
		}

		c.inflightCache.Set(dynamicSecretCacheId, inflight, gocache.NoExpiration)
		idLockDynamicSecret.Unlock()
	}

	if staticSecretCacheId != "" {
		idLockStaticSecret := locksutil.LockForKey(c.idLocks, staticSecretCacheId)

		// Briefly grab an ID-based lock in here to emulate a load-or-store behavior
		// and prevent concurrent cacheable requests from being proxied twice if
		// they both miss the cache due to it being clean when peeking the cache
		// entry.
		idLockStaticSecret.Lock()
		inflightRaw, found = c.inflightCache.Get(staticSecretCacheId)
		if found {
			idLockStaticSecret.Unlock()
			inflight = inflightRaw.(*inflightRequest)
			inflight.remaining.Inc()
			defer inflight.remaining.Dec()

			// If found it means that there's an inflight request being processed.
			// We wait until that's finished before proceeding further.
			select {
			case <-ctx.Done():
				return nil, ctx.Err()
			case <-inflight.ch:
			}
		} else {
			if inflight == nil {
				inflight = newInflightRequest()
				inflight.remaining.Inc()
				defer inflight.remaining.Dec()
				defer close(inflight.ch)
			}

			c.inflightCache.Set(staticSecretCacheId, inflight, gocache.NoExpiration)
			idLockStaticSecret.Unlock()
		}
	}

	// Check if the response for this request is already in the dynamic secret cache
	cachedResp, err := c.checkCacheForDynamicSecretRequest(dynamicSecretCacheId)
	if err != nil {
		return nil, err
	}
	if cachedResp != nil {
		c.logger.Debug("returning cached response", "path", req.Request.URL.Path)
		return cachedResp, nil
	}

	// Check if the response for this request is already in the static secret cache
	if staticSecretCacheId != "" && req.Request.Method == http.MethodGet {
		cachedResp, err = c.checkCacheForStaticSecretRequest(staticSecretCacheId, req)
		if err != nil {
			return nil, err
		}
		if cachedResp != nil {
			c.logger.Debug("returning cached response", "id", staticSecretCacheId, "path", req.Request.URL.Path)
			return cachedResp, nil
		}
	}

	c.logger.Debug("forwarding request from cache", "method", req.Request.Method, "path", req.Request.URL.Path)

	// Pass the request down and get a response
	resp, err := c.proxier.Send(ctx, req)
	if err != nil {
		return resp, err
	}

	// If this is a non-2xx or if the returned response does not contain JSON payload,
	// we skip caching
	if resp.Response.StatusCode >= 300 || resp.Response.Header.Get("Content-Type") != "application/json" {
		return resp, err
	}

	// Get the namespace from the request header
	namespace := req.Request.Header.Get(consts.NamespaceHeaderName)
	// We need to populate an empty value since go-memdb will skip over indexes
	// that contain empty values.
	if namespace == "" {
		namespace = "root/"
	}

	// Build the index to cache based on the response received
	index := &cachememdb.Index{
		Namespace:   namespace,
		RequestPath: req.Request.URL.Path,
		LastRenewed: time.Now().UTC(),
	}

	secret, err := api.ParseSecret(bytes.NewReader(resp.ResponseBody))
	if err != nil {
		c.logger.Error("failed to parse response as secret", "error", err)
		return nil, err
	}

	isRevocation, err := c.handleRevocationRequest(ctx, req, resp)
	if err != nil {
		c.logger.Error("failed to process the response", "error", err)
		return nil, err
	}

	// If this is a revocation request, do not go through cache logic.
	if isRevocation {
		return resp, nil
	}

	// Fast path for responses with no secrets
	if secret == nil {
		c.logger.Debug("pass-through response; no secret in response", "method", req.Request.Method, "path", req.Request.URL.Path)
		return resp, nil
	}

	// There shouldn't be a situation where secret.MountType == "kv" and
	// staticSecretCacheId == "", but just in case.
	// We restrict this to GETs as those are all we want to cache.
	if c.cacheStaticSecrets && secret.MountType == "kv" &&
		staticSecretCacheId != "" && req.Request.Method == http.MethodGet {
		index.Type = cacheboltdb.StaticSecretType
		index.ID = staticSecretCacheId
		err := c.cacheStaticSecret(ctx, req, resp, index)
		if err != nil {
			return nil, err
		}
		return resp, nil
	} else {
		// Since it's not a static secret, set the ID to be the dynamic id
		index.ID = dynamicSecretCacheId
	}

	// Short-circuit if we've been configured to not cache dynamic secrets
	if !c.cacheDynamicSecrets {
		return resp, nil
	}

	// Short-circuit if the secret is not renewable
	tokenRenewable, err := secret.TokenIsRenewable()
	if err != nil {
		c.logger.Error("failed to parse renewable param", "error", err)
		return nil, err
	}
	if !secret.Renewable && !tokenRenewable {
		c.logger.Debug("pass-through response; secret not renewable", "method", req.Request.Method, "path", req.Request.URL.Path)
		return resp, nil
	}

	var renewCtxInfo *cachememdb.ContextInfo
	switch {
	case secret.LeaseID != "":
		c.logger.Debug("processing lease response", "method", req.Request.Method, "path", req.Request.URL.Path)
		entry, err := c.db.Get(cachememdb.IndexNameToken, req.Token)
		if errors.Is(err, cachememdb.ErrCacheItemNotFound) {
			// If the lease belongs to a token that is not managed by the lease cache,
			// return the response without caching it.
			c.logger.Debug("pass-through lease response; token not managed by lease cache", "method", req.Request.Method, "path", req.Request.URL.Path)
			return resp, nil
		}
		if err != nil {
			return nil, err
		}

		// Derive a context for renewal using the token's context
		renewCtxInfo = cachememdb.NewContextInfo(entry.RenewCtxInfo.Ctx)

		index.Lease = secret.LeaseID
		index.LeaseToken = req.Token

		index.Type = cacheboltdb.LeaseType

	case secret.Auth != nil:
		c.logger.Debug("processing auth response", "method", req.Request.Method, "path", req.Request.URL.Path)

		// Check if this token creation request resulted in a non-orphan token, and if so
		// correctly set the parentCtx to the request's token context.
		var parentCtx context.Context
		if !secret.Auth.Orphan {
			entry, err := c.db.Get(cachememdb.IndexNameToken, req.Token)
			if errors.Is(err, cachememdb.ErrCacheItemNotFound) {
				// If the lease belongs to a token that is not managed by the lease cache,
				// return the response without caching it.
				c.logger.Debug("pass-through lease response; parent token not managed by lease cache", "method", req.Request.Method, "path", req.Request.URL.Path)
				return resp, nil
			}
			if err != nil {
				return nil, err
			}

			c.logger.Debug("setting parent context", "method", req.Request.Method, "path", req.Request.URL.Path)
			parentCtx = entry.RenewCtxInfo.Ctx

			index.TokenParent = req.Token
		}

		renewCtxInfo = c.createCtxInfo(parentCtx)
		index.Token = secret.Auth.ClientToken
		index.TokenAccessor = secret.Auth.Accessor

		index.Type = cacheboltdb.LeaseType

	default:
		// We shouldn't be hitting this, but will err on the side of caution and
		// simply proxy.
		c.logger.Debug("pass-through response; secret without lease and token", "method", req.Request.Method, "path", req.Request.URL.Path)
		return resp, nil
	}

	// Serialize the response to store it in the cached index
	var respBytes bytes.Buffer
	err = resp.Response.Write(&respBytes)
	if err != nil {
		c.logger.Error("failed to serialize response", "error", err)
		return nil, err
	}

	// Reset the response body for upper layers to read
	if resp.Response.Body != nil {
		resp.Response.Body.Close()
	}
	resp.Response.Body = io.NopCloser(bytes.NewReader(resp.ResponseBody))

	// Set the index's Response
	index.Response = respBytes.Bytes()

	// Store the index ID in the lifetimewatcher context
	renewCtx := context.WithValue(renewCtxInfo.Ctx, contextIndexID, index.ID)

	// Store the lifetime watcher context in the index
	index.RenewCtxInfo = &cachememdb.ContextInfo{
		Ctx:        renewCtx,
		CancelFunc: renewCtxInfo.CancelFunc,
		DoneCh:     renewCtxInfo.DoneCh,
	}

	// Add extra information necessary for restoring from persisted cache
	index.RequestMethod = req.Request.Method
	index.RequestToken = req.Token
	index.RequestHeader = req.Request.Header

	if index.Type != cacheboltdb.StaticSecretType {
		// Store the index in the cache
		c.logger.Debug("storing dynamic secret response into the cache", "method", req.Request.Method, "path", req.Request.URL.Path, "id", index.ID)
		err = c.Set(ctx, index)
		if err != nil {
			c.logger.Error("failed to cache the proxied response", "error", err)
			return nil, err
		}

		// Start renewing the secret in the response
		go c.startRenewing(renewCtx, index, req, secret)
	}

	return resp, nil
}

func (c *LeaseCache) cacheStaticSecret(ctx context.Context, req *SendRequest, resp *SendResponse, index *cachememdb.Index) error {
	// If a cached version of this secret exists, we now have access, so
	// we don't need to re-cache, just update index.Tokens
	indexFromCache, err := c.db.Get(cachememdb.IndexNameID, index.ID)
	if err != nil && err != cachememdb.ErrCacheItemNotFound {
		return err
	}

	// The index already exists, so all we need to do is add our token
	// to the index's allowed token list, then re-store it.
	if indexFromCache != nil {
		// We must hold a lock for the index while it's being updated.
		// We keep the two locking mechanisms distinct, so that it's only writes
		// that have to be serial.
		indexFromCache.IndexLock.Lock()
		defer indexFromCache.IndexLock.Unlock()
		indexFromCache.Tokens[req.Token] = struct{}{}

		return c.storeStaticSecretIndex(ctx, req, indexFromCache)
	}

	// Serialize the response to store it in the cached index
	var respBytes bytes.Buffer
	err = resp.Response.Write(&respBytes)
	if err != nil {
		c.logger.Error("failed to serialize response", "error", err)
		return err
	}

	// Reset the response body for upper layers to read
	if resp.Response.Body != nil {
		resp.Response.Body.Close()
	}
	resp.Response.Body = io.NopCloser(bytes.NewReader(resp.ResponseBody))

	// Set the index's Response
	index.Response = respBytes.Bytes()

	// Initialize the token map and add this token to it.
	index.Tokens = map[string]struct{}{req.Token: {}}

	// Set the index type
	index.Type = cacheboltdb.StaticSecretType

	return c.storeStaticSecretIndex(ctx, req, index)
}

func (c *LeaseCache) storeStaticSecretIndex(ctx context.Context, req *SendRequest, index *cachememdb.Index) error {
	// Store the index in the cache
	c.logger.Debug("storing static secret response into the cache", "method", req.Request.Method, "path", req.Request.URL.Path, "id", index.ID)
	err := c.Set(ctx, index)
	if err != nil {
		c.logger.Error("failed to cache the proxied response", "error", err)
		return err
	}

	capabilitiesIndex, created, err := c.retrieveOrCreateTokenCapabilitiesEntry(req.Token)
	if err != nil {
		c.logger.Error("failed to cache the proxied response", "error", err)
		return err
	}

	path := getStaticSecretPathFromRequest(req)

	// Extra caution -- avoid potential nil
	if capabilitiesIndex.ReadablePaths == nil {
		capabilitiesIndex.ReadablePaths = make(map[string]struct{})
	}

	// update the index with the new capability:
	capabilitiesIndex.ReadablePaths[path] = struct{}{}

	err = c.SetCapabilitiesIndex(ctx, capabilitiesIndex)
	if err != nil {
		c.logger.Error("failed to cache token capabilities as part of caching the proxied response", "error", err)
		return err
	}

	// Lastly, ensure that we start renewing this index, if it's  new.
	// We require the 'created' check so that we don't renew the same
	// index multiple times.
	if c.capabilityManager != nil && created {
		c.capabilityManager.StartRenewingCapabilities(capabilitiesIndex)
	}

	return nil
}

// retrieveOrCreateTokenCapabilitiesEntry will either retrieve the token
// capabilities entry from the cache, or create a new, empty one.
// The bool represents if a new token capability has been created.
func (c *LeaseCache) retrieveOrCreateTokenCapabilitiesEntry(token string) (*cachememdb.CapabilitiesIndex, bool, error) {
	// The index ID is a hash of the token.
	indexId := hashStaticSecretIndex(token)
	indexFromCache, err := c.db.GetCapabilitiesIndex(cachememdb.IndexNameID, indexId)
	if err != nil && err != cachememdb.ErrCacheItemNotFound {
		return nil, false, err
	}

	if indexFromCache != nil {
		return indexFromCache, false, nil
	}

	// Build the index to cache based on the response received
	index := &cachememdb.CapabilitiesIndex{
		ID:            indexId,
		Token:         token,
		ReadablePaths: make(map[string]struct{}),
	}

	return index, true, nil
}

func (c *LeaseCache) createCtxInfo(ctx context.Context) *cachememdb.ContextInfo {
	if ctx == nil {
		c.l.RLock()
		ctx = c.baseCtxInfo.Ctx
		c.l.RUnlock()
	}
	return cachememdb.NewContextInfo(ctx)
}

func (c *LeaseCache) startRenewing(ctx context.Context, index *cachememdb.Index, req *SendRequest, secret *api.Secret) {
	defer func() {
		id := ctx.Value(contextIndexID).(string)
		if c.shuttingDown.Load() {
			c.logger.Trace("not evicting index from cache during shutdown", "id", id, "method", req.Request.Method, "path", req.Request.URL.Path)
			return
		}
		c.logger.Debug("evicting index from cache", "id", id, "method", req.Request.Method, "path", req.Request.URL.Path)
		err := c.Evict(index)
		if err != nil {
			c.logger.Error("failed to evict index", "id", id, "error", err)
			return
		}
	}()

	client, err := c.client.Clone()
	if err != nil {
		c.logger.Error("failed to create API client in the lifetime watcher", "error", err)
		return
	}
	client.SetToken(req.Token)

	headers := client.Headers()
	if headers == nil {
		headers = make(http.Header)
	}

	// We do not preserve the initial User-Agent here (i.e. use
	// AgentProxyStringWithProxiedUserAgent) since these requests are from
	// the proxy subsystem, but are made by Agent's lifetime watcher,
	// not triggered by a specific request.
	headers.Set("User-Agent", useragent.AgentProxyString())
	client.SetHeaders(headers)

	watcher, err := client.NewLifetimeWatcher(&api.LifetimeWatcherInput{
		Secret: secret,
	})
	if err != nil {
		c.logger.Error("failed to create secret lifetime watcher", "error", err)
		return
	}

	c.logger.Debug("initiating renewal", "method", req.Request.Method, "path", req.Request.URL.Path)
	go watcher.Start()
	defer watcher.Stop()

	for {
		select {
		case <-ctx.Done():
			// This is the case which captures context cancellations from token
			// and leases. Since all the contexts are derived from the agent's
			// context, this will also cover the shutdown scenario.
			c.logger.Debug("context cancelled; stopping lifetime watcher", "path", req.Request.URL.Path)
			return
		case err := <-watcher.DoneCh():
			// This case covers renewal completion and renewal errors
			if err != nil {
				c.logger.Error("failed to renew secret", "error", err)
				return
			}
			c.logger.Debug("renewal halted; evicting from cache", "path", req.Request.URL.Path)
			return
		case <-watcher.RenewCh():
			c.logger.Debug("secret renewed", "path", req.Request.URL.Path)
			if c.ps != nil {
				if err := c.updateLastRenewed(ctx, index, time.Now().UTC()); err != nil {
					c.logger.Warn("not able to update lastRenewed time for cached index", "id", index.ID)
				}
			}
		case <-index.RenewCtxInfo.DoneCh:
			// This case indicates the renewal process to shutdown and evict
			// the cache entry. This is triggered when a specific secret
			// renewal needs to be killed without affecting any of the derived
			// context renewals.
			c.logger.Debug("done channel closed")
			return
		}
	}
}

func (c *LeaseCache) updateLastRenewed(ctx context.Context, index *cachememdb.Index, t time.Time) error {
	idLock := locksutil.LockForKey(c.idLocks, index.ID)
	idLock.Lock()
	defer idLock.Unlock()

	getIndex, err := c.db.Get(cachememdb.IndexNameID, index.ID)
	if err != nil && err != cachememdb.ErrCacheItemNotFound {
		return err
	}
	index.LastRenewed = t
	if err := c.Set(ctx, getIndex); err != nil {
		return err
	}
	return nil
}

// computeIndexID results in a value that uniquely identifies a request
// received by the agent. It does so by SHA256 hashing the serialized request
// object containing the request path, query parameters and body parameters.
func computeIndexID(req *SendRequest) (string, error) {
	var b bytes.Buffer

	cloned := req.Request.Clone(context.Background())
	cloned.Header.Del(vaulthttp.VaultIndexHeaderName)
	cloned.Header.Del(vaulthttp.VaultForwardHeaderName)
	cloned.Header.Del(vaulthttp.VaultInconsistentHeaderName)
	// Serialize the request
	if err := cloned.Write(&b); err != nil {
		return "", fmt.Errorf("failed to serialize request: %v", err)
	}

	// Reset the request body after it has been closed by Write
	req.Request.Body = io.NopCloser(bytes.NewReader(req.RequestBody))

	// Append req.Token into the byte slice. This is needed since auto-auth'ed
	// requests sets the token directly into SendRequest.Token
	if _, err := b.WriteString(req.Token); err != nil {
		return "", fmt.Errorf("failed to write token to hash input: %w", err)
	}

	return hex.EncodeToString(cryptoutil.Blake2b256Hash(string(b.Bytes()))), nil
}

// canonicalizeStaticSecretPath takes an API request path such as
// /v1/foo/bar and a namespace, and turns it into a canonical representation
// of the secret's path in Vault.
// We opt for this form as namespace.Canonicalize returns a namespace in the
// form of "ns1/", so we keep consistent with path canonicalization.
func canonicalizeStaticSecretPath(requestPath string, ns string) string {
	// /sys/capabilities accepts both requests that look like foo/bar
	// and /foo/bar but not /v1/foo/bar.
	// We trim the /v1/ from the start of the URL to get the foo/bar form.
	// This means that we can use the paths we retrieve from the
	// /sys/capabilities endpoint to access this index
	// without having to re-add the /v1/
	path := strings.TrimPrefix(requestPath, "/v1/")
	// Trim any leading slashes, as we never want those.
	// This ensures /foo/bar gets turned to foo/bar
	path = strings.TrimPrefix(path, "/")

	// If a namespace was provided in a way that wasn't directly in the path,
	// it must be added to the path.
	path = namespace.Canonicalize(ns) + path

	return path
}

// getStaticSecretPathFromRequest gets the canonical path for a
// request, taking into account intricacies relating to /v1/ and namespaces
// in the header.
// Returns a path like foo/bar or ns1/foo/bar.
// We opt for this form as namespace.Canonicalize returns a namespace in the
// form of "ns1/", so we keep consistent with path canonicalization.
func getStaticSecretPathFromRequest(req *SendRequest) string {
	path := req.Request.URL.Path
	// Static secrets always have /v1 as a prefix. This enables us to
	// enable a pass-through and never attempt to cache or view-from-cache
	// any request without the /v1 prefix.
	if !strings.HasPrefix(path, "/v1") {
		return ""
	}
	var namespace string
	if header := req.Request.Header; header != nil {
		namespace = header.Get(api.NamespaceHeaderName)
	}
	return canonicalizeStaticSecretPath(path, namespace)
}

// hashStaticSecretIndex is a simple function that hashes the path into
// a function. This is kept as a helper function for ease of use by downstream functions.
func hashStaticSecretIndex(unhashedIndex string) string {
	return hex.EncodeToString(cryptoutil.Blake2b256Hash(unhashedIndex))
}

// computeStaticSecretCacheIndex results in a value that uniquely identifies a static
// secret's cached ID. Notably, we intentionally ignore headers (for example,
// the X-Vault-Token header) to remain agnostic to which token is being
// used in the request. We care only about the path.
// This will return "" if the index does not have a /v1 prefix, and therefore
// cannot be a static secret.
func computeStaticSecretCacheIndex(req *SendRequest) string {
	path := getStaticSecretPathFromRequest(req)
	if path == "" {
		return path
	}
	return hashStaticSecretIndex(path)
}

// HandleCacheClear returns a handlerFunc that can perform cache clearing operations.
func (c *LeaseCache) HandleCacheClear(ctx context.Context) http.Handler {
	return http.HandlerFunc(func(w http.ResponseWriter, r *http.Request) {
		// If the cache is not enabled, return a 200
		if c == nil {
			return
		}

		// Only handle POST/PUT requests
		switch r.Method {
		case http.MethodPost:
		case http.MethodPut:
		default:
			return
		}

		req := new(cacheClearRequest)
		if err := jsonutil.DecodeJSONFromReader(r.Body, req); err != nil {
			if err == io.EOF {
				err = errors.New("empty JSON provided")
			}
			logical.RespondError(w, http.StatusBadRequest, fmt.Errorf("failed to parse JSON input: %w", err))
			return
		}

		c.logger.Debug("received cache-clear request", "type", req.Type, "namespace", req.Namespace, "value", req.Value)

		in, err := parseCacheClearInput(req)
		if err != nil {
			c.logger.Error("unable to parse clear input", "error", err)
			logical.RespondError(w, http.StatusBadRequest, fmt.Errorf("failed to parse clear input: %w", err))
			return
		}

		if err := c.handleCacheClear(ctx, in); err != nil {
			// Default to 500 on error, unless the user provided an invalid type,
			// which would then be a 400.
			httpStatus := http.StatusInternalServerError
			if err == errInvalidType {
				httpStatus = http.StatusBadRequest
			}
			logical.RespondError(w, httpStatus, fmt.Errorf("failed to clear cache: %w", err))
			return
		}

		return
	})
}

func (c *LeaseCache) handleCacheClear(ctx context.Context, in *cacheClearInput) error {
	if in == nil {
		return errors.New("no value(s) provided to clear corresponding cache entries")
	}

	switch in.Type {
	case "request_path":
		// For this particular case, we need to ensure that there are 2 provided
		// indexers for the proper lookup.
		if in.RequestPath == "" {
			return errors.New("request path not provided")
		}

		// The first value provided for this case will be the namespace, but if it's
		// an empty value we need to overwrite it with "root/" to ensure proper
		// cache lookup.
		if in.Namespace == "" {
			in.Namespace = "root/"
		}

		// Find all the cached entries which has the given request path and
		// cancel the contexts of all the respective lifetime watchers
		indexes, err := c.db.GetByPrefix(cachememdb.IndexNameRequestPath, in.Namespace, in.RequestPath)
		if err != nil {
			return err
		}
		for _, index := range indexes {
			// If it's a static secret, we must remove directly, as there
			// is no renew func to cancel.
			if index.Type == cacheboltdb.StaticSecretType {
				err = c.db.Evict(cachememdb.IndexNameID, index.ID)
				if err != nil {
					return err
				}
			} else {
				if index.RenewCtxInfo != nil {
					if index.RenewCtxInfo.CancelFunc != nil {
						index.RenewCtxInfo.CancelFunc()
					}
				}
			}
		}

	case "token":
		if in.Token == "" {
			return errors.New("token not provided")
		}

		// Get the context for the given token and cancel its context
		index, err := c.db.Get(cachememdb.IndexNameToken, in.Token)
		if errors.Is(err, cachememdb.ErrCacheItemNotFound) {
			return nil
		}
		if err != nil {
			return err
		}

		c.logger.Debug("canceling context of index attached to token")

		index.RenewCtxInfo.CancelFunc()

	case "token_accessor":
		if in.TokenAccessor == "" && in.Type != cacheboltdb.StaticSecretType {
			return errors.New("token accessor not provided")
		}

		// Get the cached index and cancel the corresponding lifetime watcher
		// context
		index, err := c.db.Get(cachememdb.IndexNameTokenAccessor, in.TokenAccessor)
		if errors.Is(err, cachememdb.ErrCacheItemNotFound) {
			return nil
		}
		if err != nil {
			return err
		}

		c.logger.Debug("canceling context of index attached to accessor")

		index.RenewCtxInfo.CancelFunc()

	case "lease":
		if in.Lease == "" {
			return errors.New("lease not provided")
		}

		// Get the cached index and cancel the corresponding lifetime watcher
		// context
		index, err := c.db.Get(cachememdb.IndexNameLease, in.Lease)
		if errors.Is(err, cachememdb.ErrCacheItemNotFound) {
			return nil
		}
		if err != nil {
			return err
		}

		c.logger.Debug("canceling context of index attached to accessor")

		index.RenewCtxInfo.CancelFunc()

	case "all":
		// Cancel the base context which triggers all the goroutines to
		// stop and evict entries from cache.
		c.logger.Debug("canceling base context")
		c.l.Lock()
		c.baseCtxInfo.CancelFunc()
		// Reset the base context
		baseCtx, baseCancel := context.WithCancel(ctx)
		c.baseCtxInfo = &cachememdb.ContextInfo{
			Ctx:        baseCtx,
			CancelFunc: baseCancel,
		}
		c.l.Unlock()

		// Reset the memdb instance (and persistent storage if enabled)
		if err := c.Flush(); err != nil {
			return err
		}

	default:
		return errInvalidType
	}

	c.logger.Debug("successfully cleared matching cache entries")

	return nil
}

// handleRevocationRequest checks whether the originating request is a
// revocation request, and if so perform applicable cache cleanups.
// Returns true is this is a revocation request.
func (c *LeaseCache) handleRevocationRequest(ctx context.Context, req *SendRequest, resp *SendResponse) (bool, error) {
	// Lease and token revocations return 204's on success. Fast-path if that's
	// not the case.
	if resp.Response.StatusCode != http.StatusNoContent {
		return false, nil
	}

	_, path := deriveNamespaceAndRevocationPath(req)

	switch {
	case path == vaultPathTokenRevoke:
		// Get the token from the request body
		jsonBody := map[string]interface{}{}
		if err := json.Unmarshal(req.RequestBody, &jsonBody); err != nil {
			return false, err
		}
		tokenRaw, ok := jsonBody["token"]
		if !ok {
			return false, fmt.Errorf("failed to get token from request body")
		}
		token, ok := tokenRaw.(string)
		if !ok {
			return false, fmt.Errorf("expected token in the request body to be string")
		}

		// Clear the cache entry associated with the token and all the other
		// entries belonging to the leases derived from this token.
		in := &cacheClearInput{
			Type:  "token",
			Token: token,
		}
		if err := c.handleCacheClear(ctx, in); err != nil {
			return false, err
		}

	case path == vaultPathTokenRevokeSelf:
		// Clear the cache entry associated with the token and all the other
		// entries belonging to the leases derived from this token.
		in := &cacheClearInput{
			Type:  "token",
			Token: req.Token,
		}
		if err := c.handleCacheClear(ctx, in); err != nil {
			return false, err
		}

	case path == vaultPathTokenRevokeAccessor:
		jsonBody := map[string]interface{}{}
		if err := json.Unmarshal(req.RequestBody, &jsonBody); err != nil {
			return false, err
		}
		accessorRaw, ok := jsonBody["accessor"]
		if !ok {
			return false, fmt.Errorf("failed to get accessor from request body")
		}
		accessor, ok := accessorRaw.(string)
		if !ok {
			return false, fmt.Errorf("expected accessor in the request body to be string")
		}

		in := &cacheClearInput{
			Type:          "token_accessor",
			TokenAccessor: accessor,
		}
		if err := c.handleCacheClear(ctx, in); err != nil {
			return false, err
		}

	case path == vaultPathTokenRevokeOrphan:
		jsonBody := map[string]interface{}{}
		if err := json.Unmarshal(req.RequestBody, &jsonBody); err != nil {
			return false, err
		}
		tokenRaw, ok := jsonBody["token"]
		if !ok {
			return false, fmt.Errorf("failed to get token from request body")
		}
		token, ok := tokenRaw.(string)
		if !ok {
			return false, fmt.Errorf("expected token in the request body to be string")
		}

		// Kill the lifetime watchers of all the leases attached to the revoked
		// token
		indexes, err := c.db.GetByPrefix(cachememdb.IndexNameLeaseToken, token)
		if err != nil {
			return false, err
		}
		for _, index := range indexes {
			index.RenewCtxInfo.CancelFunc()
		}

		// Kill the lifetime watchers of the revoked token
		index, err := c.db.Get(cachememdb.IndexNameToken, token)
		if errors.Is(err, cachememdb.ErrCacheItemNotFound) {
			return true, nil
		}
		if err != nil {
			return false, err
		}

		// Indicate the lifetime watcher goroutine for this index to return.
		// This will not affect the child tokens because the context is not
		// getting cancelled.
		close(index.RenewCtxInfo.DoneCh)

		// Clear the parent references of the revoked token in the entries
		// belonging to the child tokens of the revoked token.
		indexes, err = c.db.GetByPrefix(cachememdb.IndexNameTokenParent, token)
		if err != nil {
			return false, err
		}
		for _, index := range indexes {
			index.TokenParent = ""
			err = c.db.Set(index)
			if err != nil {
				c.logger.Error("failed to persist index", "error", err)
				return false, err
			}
		}

	case path == vaultPathLeaseRevoke:
		// TODO: Should lease present in the URL itself be considered here?
		// Get the lease from the request body
		jsonBody := map[string]interface{}{}
		if err := json.Unmarshal(req.RequestBody, &jsonBody); err != nil {
			return false, err
		}
		leaseIDRaw, ok := jsonBody["lease_id"]
		if !ok {
			return false, fmt.Errorf("failed to get lease_id from request body")
		}
		leaseID, ok := leaseIDRaw.(string)
		if !ok {
			return false, fmt.Errorf("expected lease_id the request body to be string")
		}
		in := &cacheClearInput{
			Type:  "lease",
			Lease: leaseID,
		}
		if err := c.handleCacheClear(ctx, in); err != nil {
			return false, err
		}

	case strings.HasPrefix(path, vaultPathLeaseRevokeForce):
		// Trim the URL path to get the request path prefix
		prefix := strings.TrimPrefix(path, vaultPathLeaseRevokeForce)
		// Get all the cache indexes that use the request path containing the
		// prefix and cancel the lifetime watcher context of each.
		indexes, err := c.db.GetByPrefix(cachememdb.IndexNameLease, prefix)
		if err != nil {
			return false, err
		}

		_, tokenNSID := namespace.SplitIDFromString(req.Token)
		for _, index := range indexes {
			_, leaseNSID := namespace.SplitIDFromString(index.Lease)
			// Only evict leases that match the token's namespace
			if tokenNSID == leaseNSID {
				index.RenewCtxInfo.CancelFunc()
			}
		}

	case strings.HasPrefix(path, vaultPathLeaseRevokePrefix):
		// Trim the URL path to get the request path prefix
		prefix := strings.TrimPrefix(path, vaultPathLeaseRevokePrefix)
		// Get all the cache indexes that use the request path containing the
		// prefix and cancel the lifetime watcher context of each.
		indexes, err := c.db.GetByPrefix(cachememdb.IndexNameLease, prefix)
		if err != nil {
			return false, err
		}

		_, tokenNSID := namespace.SplitIDFromString(req.Token)
		for _, index := range indexes {
			_, leaseNSID := namespace.SplitIDFromString(index.Lease)
			// Only evict leases that match the token's namespace
			if tokenNSID == leaseNSID {
				index.RenewCtxInfo.CancelFunc()
			}
		}

	default:
		return false, nil
	}

	c.logger.Debug("triggered caching eviction from revocation request")

	return true, nil
}

// Set stores the index in the cachememdb, and also stores it in the persistent
// cache (if enabled)
func (c *LeaseCache) Set(ctx context.Context, index *cachememdb.Index) error {
	if err := c.db.Set(index); err != nil {
		return err
	}

	if c.ps != nil {
		plaintext, err := index.Serialize()
		if err != nil {
			return err
		}

		if err := c.ps.Set(ctx, index.ID, plaintext, index.Type); err != nil {
			return err
		}
		c.logger.Trace("set entry in persistent storage", "type", index.Type, "path", index.RequestPath, "id", index.ID)
	}

	return nil
}

// SetCapabilitiesIndex stores the capabilities index in the cachememdb, and also stores it in the persistent
// cache (if enabled)
func (c *LeaseCache) SetCapabilitiesIndex(ctx context.Context, index *cachememdb.CapabilitiesIndex) error {
	if err := c.db.SetCapabilitiesIndex(index); err != nil {
		return err
	}

	if c.ps != nil {
		plaintext, err := index.SerializeCapabilitiesIndex()
		if err != nil {
			return err
		}

		if err := c.ps.Set(ctx, index.ID, plaintext, cacheboltdb.TokenCapabilitiesType); err != nil {
			return err
		}
		c.logger.Trace("set entry in persistent storage", "type", cacheboltdb.TokenCapabilitiesType, "id", index.ID)
	}

	return nil
}

// Evict removes an Index from the cachememdb, and also removes it from the
// persistent cache (if enabled)
func (c *LeaseCache) Evict(index *cachememdb.Index) error {
	if err := c.db.Evict(cachememdb.IndexNameID, index.ID); err != nil {
		return err
	}

	if c.ps != nil {
		if err := c.ps.Delete(index.ID, index.Type); err != nil {
			return err
		}
		c.logger.Trace("deleted item from persistent storage", "id", index.ID)
	}

	return nil
}

// Flush the cachememdb and persistent cache (if enabled)
func (c *LeaseCache) Flush() error {
	if err := c.db.Flush(); err != nil {
		return err
	}

	if c.ps != nil {
		c.logger.Trace("clearing persistent storage")
		return c.ps.Clear()
	}

	return nil
}

// Restore loads the cachememdb from the persistent storage passed in. Loads
// tokens first, since restoring a lease's renewal context and watcher requires
// looking up the token in the cachememdb.
// Restore also restarts any capability management for managed static secret
// tokens.
func (c *LeaseCache) Restore(ctx context.Context, storage *cacheboltdb.BoltStorage) error {
	var errs *multierror.Error

	// Process tokens first
	tokens, err := storage.GetByType(ctx, cacheboltdb.TokenType)
	if err != nil {
		errs = multierror.Append(errs, err)
	} else {
		if err := c.restoreTokens(tokens); err != nil {
			errs = multierror.Append(errs, err)
		}
	}

	// Then process leases
	leases, err := storage.GetByType(ctx, cacheboltdb.LeaseType)
	if err != nil {
		errs = multierror.Append(errs, err)
	} else {
		for _, lease := range leases {
			newIndex, err := cachememdb.Deserialize(lease)
			if err != nil {
				errs = multierror.Append(errs, err)
				continue
			}

			c.logger.Trace("restoring lease", "id", newIndex.ID, "path", newIndex.RequestPath)

			// Check if this lease has already expired
			expired, err := c.hasExpired(time.Now().UTC(), newIndex)
			if err != nil {
				c.logger.Warn("failed to check if lease is expired", "id", newIndex.ID, "error", err)
			}
			if expired {
				continue
			}

			if err := c.restoreLeaseRenewCtx(newIndex); err != nil {
				errs = multierror.Append(errs, err)
				continue
			}
			if err := c.db.Set(newIndex); err != nil {
				errs = multierror.Append(errs, err)
				continue
			}
			c.logger.Trace("restored lease", "id", newIndex.ID, "path", newIndex.RequestPath)
		}
	}

	// Then process static secrets and their capabilities
	if c.cacheStaticSecrets {
		staticSecrets, err := storage.GetByType(ctx, cacheboltdb.StaticSecretType)
		if err != nil {
			errs = multierror.Append(errs, err)
		} else {
			for _, staticSecret := range staticSecrets {
				newIndex, err := cachememdb.Deserialize(staticSecret)
				if err != nil {
					errs = multierror.Append(errs, err)
					continue
				}

				c.logger.Trace("restoring static secret index", "id", newIndex.ID, "path", newIndex.RequestPath)
				if err := c.db.Set(newIndex); err != nil {
					errs = multierror.Append(errs, err)
					continue
				}
			}
		}

		capabilityIndexes, err := storage.GetByType(ctx, cacheboltdb.TokenCapabilitiesType)
		if err != nil {
			errs = multierror.Append(errs, err)
		} else {
			for _, capabilityIndex := range capabilityIndexes {
				newIndex, err := cachememdb.DeserializeCapabilitiesIndex(capabilityIndex)
				if err != nil {
					errs = multierror.Append(errs, err)
					continue
				}

				c.logger.Trace("restoring capability index", "id", newIndex.ID)
				if err := c.db.SetCapabilitiesIndex(newIndex); err != nil {
					errs = multierror.Append(errs, err)
					continue
				}

				if c.capabilityManager != nil {
					c.capabilityManager.StartRenewingCapabilities(newIndex)
				}
			}
		}
	}

	return errs.ErrorOrNil()
}

func (c *LeaseCache) restoreTokens(tokens [][]byte) error {
	var errors *multierror.Error

	for _, token := range tokens {
		newIndex, err := cachememdb.Deserialize(token)
		if err != nil {
			errors = multierror.Append(errors, err)
			continue
		}
		newIndex.RenewCtxInfo = c.createCtxInfo(nil)
		if err := c.db.Set(newIndex); err != nil {
			errors = multierror.Append(errors, err)
			continue
		}
		c.logger.Trace("restored token", "id", newIndex.ID)
	}

	return errors.ErrorOrNil()
}

// restoreLeaseRenewCtx re-creates a RenewCtx for an index object and starts
// the watcher go routine
func (c *LeaseCache) restoreLeaseRenewCtx(index *cachememdb.Index) error {
	if index.Response == nil {
		return fmt.Errorf("cached response was nil for %s", index.ID)
	}

	// Parse the secret to determine which type it is
	reader := bufio.NewReader(bytes.NewReader(index.Response))
	resp, err := http.ReadResponse(reader, nil)
	if err != nil {
		c.logger.Error("failed to deserialize response", "error", err)
		return err
	}
	secret, err := api.ParseSecret(resp.Body)
	if err != nil {
		c.logger.Error("failed to parse response as secret", "error", err)
		return err
	}

	var renewCtxInfo *cachememdb.ContextInfo
	switch {
	case secret.LeaseID != "":
		entry, err := c.db.Get(cachememdb.IndexNameToken, index.RequestToken)
		if errors.Is(err, cachememdb.ErrCacheItemNotFound) {
			return fmt.Errorf("could not find parent Token %s for req path %s", index.RequestToken, index.RequestPath)
		}
		if err != nil {
			return err
		}

		// Derive a context for renewal using the token's context
		renewCtxInfo = cachememdb.NewContextInfo(entry.RenewCtxInfo.Ctx)

	case secret.Auth != nil:
		var parentCtx context.Context
		if !secret.Auth.Orphan {
			entry, err := c.db.Get(cachememdb.IndexNameToken, index.RequestToken)
			if errors.Is(err, cachememdb.ErrCacheItemNotFound) {
				// If parent token is not managed by the cache, child shouldn't be
				// either.
				if entry == nil {
					return fmt.Errorf("could not find parent Token %s for req path %s", index.RequestToken, index.RequestPath)
				}
			}
			if err != nil {
				return err
			}

			c.logger.Debug("setting parent context", "method", index.RequestMethod, "path", index.RequestPath)
			parentCtx = entry.RenewCtxInfo.Ctx
		}
		renewCtxInfo = c.createCtxInfo(parentCtx)
	default:
		// This isn't a renewable cache entry, i.e. a static secret cache entry.
		// We return, because there's nothing to do.
		return nil
	}

	renewCtx := context.WithValue(renewCtxInfo.Ctx, contextIndexID, index.ID)
	index.RenewCtxInfo = &cachememdb.ContextInfo{
		Ctx:        renewCtx,
		CancelFunc: renewCtxInfo.CancelFunc,
		DoneCh:     renewCtxInfo.DoneCh,
	}

	sendReq := &SendRequest{
		Token: index.RequestToken,
		Request: &http.Request{
			Header: index.RequestHeader,
			Method: index.RequestMethod,
			URL: &url.URL{
				Path: index.RequestPath,
			},
		},
	}
	go c.startRenewing(renewCtx, index, sendReq, secret)

	return nil
}

// deriveNamespaceAndRevocationPath returns the namespace and relative path for
// revocation paths.
//
// If the path contains a namespace, but it's not a revocation path, it will be
// returned as-is, since there's no way to tell where the namespace ends and
// where the request path begins purely based off a string.
//
// Case 1: /v1/ns1/leases/revoke  -> ns1/, /v1/leases/revoke
// Case 2: ns1/ /v1/leases/revoke -> ns1/, /v1/leases/revoke
// Case 3: /v1/ns1/foo/bar  -> root/, /v1/ns1/foo/bar
// Case 4: ns1/ /v1/foo/bar -> ns1/, /v1/foo/bar
func deriveNamespaceAndRevocationPath(req *SendRequest) (string, string) {
	namespace := "root/"
	nsHeader := req.Request.Header.Get(consts.NamespaceHeaderName)
	if nsHeader != "" {
		namespace = nsHeader
	}

	fullPath := req.Request.URL.Path
	nonVersionedPath := strings.TrimPrefix(fullPath, "/v1")

	for _, pathToCheck := range revocationPaths {
		// We use strings.Contains here for paths that can contain
		// vars in the path, e.g. /v1/lease/revoke-prefix/:prefix
		i := strings.Index(nonVersionedPath, pathToCheck)
		// If there's no match, move on to the next check
		if i == -1 {
			continue
		}

		// If the index is 0, this is a relative path with no namespace preppended,
		// so we can break early
		if i == 0 {
			break
		}

		// We need to turn /ns1 into ns1/, this makes it easy
		namespaceInPath := nshelper.Canonicalize(nonVersionedPath[:i])

		// If it's root, we replace, otherwise we join
		if namespace == "root/" {
			namespace = namespaceInPath
		} else {
			namespace = namespace + namespaceInPath
		}

		return namespace, fmt.Sprintf("/v1%s", nonVersionedPath[i:])
	}

	return namespace, fmt.Sprintf("/v1%s", nonVersionedPath)
}

// RegisterAutoAuthToken adds the provided auto-token into the cache. This is
// primarily used to register the auto-auth token and should only be called
// within a sink's WriteToken func.
func (c *LeaseCache) RegisterAutoAuthToken(token string) error {
	// Get the token from the cache
	oldIndex, err := c.db.Get(cachememdb.IndexNameToken, token)
	if err != nil && err != cachememdb.ErrCacheItemNotFound {
		return err
	}

	// If the index is found, just keep it in the cache and ignore the incoming
	// token (since they're the same)
	if oldIndex != nil {
		c.logger.Trace("auto-auth token already exists in cache; no need to store it again")
		return nil
	}

	// The following randomly generated values are required for index stored by
	// the cache, but are not actually used. We use random values to prevent
	// accidental access.
	id, err := base62.Random(5)
	if err != nil {
		return err
	}
	namespace, err := base62.Random(5)
	if err != nil {
		return err
	}
	requestPath, err := base62.Random(5)
	if err != nil {
		return err
	}

	index := &cachememdb.Index{
		ID:          id,
		Token:       token,
		Namespace:   namespace,
		RequestPath: requestPath,
		Type:        cacheboltdb.TokenType,
	}

	// Derive a context off of the lease cache's base context
	ctxInfo := c.createCtxInfo(nil)

	index.RenewCtxInfo = &cachememdb.ContextInfo{
		Ctx:        ctxInfo.Ctx,
		CancelFunc: ctxInfo.CancelFunc,
		DoneCh:     ctxInfo.DoneCh,
	}

	// Store the index in the cache
	c.logger.Debug("storing auto-auth token into the cache")
	err = c.Set(c.baseCtxInfo.Ctx, index)
	if err != nil {
		c.logger.Error("failed to cache the auto-auth token", "error", err)
		return err
	}

	return nil
}

type cacheClearInput struct {
	Type string

	RequestPath   string
	Namespace     string
	Token         string
	TokenAccessor string
	Lease         string
}

func parseCacheClearInput(req *cacheClearRequest) (*cacheClearInput, error) {
	if req == nil {
		return nil, errors.New("nil request options provided")
	}

	if req.Type == "" {
		return nil, errors.New("no type provided")
	}

	in := &cacheClearInput{
		Type:      req.Type,
		Namespace: req.Namespace,
	}

	switch req.Type {
	case "request_path":
		in.RequestPath = req.Value
	case "token":
		in.Token = req.Value
	case "token_accessor":
		in.TokenAccessor = req.Value
	case "lease":
		in.Lease = req.Value
	}

	return in, nil
}

func (c *LeaseCache) hasExpired(currentTime time.Time, index *cachememdb.Index) (bool, error) {
	reader := bufio.NewReader(bytes.NewReader(index.Response))
	resp, err := http.ReadResponse(reader, nil)
	if err != nil {
		return false, fmt.Errorf("failed to deserialize response: %w", err)
	}
	secret, err := api.ParseSecret(resp.Body)
	if err != nil {
		return false, fmt.Errorf("failed to parse response as secret: %w", err)
	}

	elapsed := currentTime.Sub(index.LastRenewed)
	var leaseDuration int
	switch {
	case secret.LeaseID != "":
		leaseDuration = secret.LeaseDuration
	case secret.Auth != nil:
		leaseDuration = secret.Auth.LeaseDuration
	default:
		return false, errors.New("secret without lease encountered in expiration check")
	}

	if int(elapsed.Seconds()) > leaseDuration {
		c.logger.Trace("secret has expired", "id", index.ID, "elapsed", elapsed, "lease duration", leaseDuration)
		return true, nil
	}
	return false, nil
}<|MERGE_RESOLUTION|>--- conflicted
+++ resolved
@@ -103,15 +103,13 @@
 	// cache static secrets, as well as dynamic secrets.
 	cacheStaticSecrets bool
 
-<<<<<<< HEAD
 	// cacheDynamicSecrets is used to determine if the cache should
 	// cache dynamic secrets
 	cacheDynamicSecrets bool
-=======
+
 	// capabilityManager is used when static secrets are enabled to
 	// manage the capabilities of cached tokens.
 	capabilityManager *StaticSecretCapabilityManager
->>>>>>> 548b7a09
 }
 
 // LeaseCacheConfig is the configuration for initializing a new
