// Copyright (c) HashiCorp, Inc.
// SPDX-License-Identifier: BUSL-1.1

package auth

import (
	"context"
	"encoding/json"
	"errors"
	"fmt"
	"math"
	"math/rand"
	"net/http"
	"sync/atomic"
	"time"

	"github.com/armon/go-metrics"
	"github.com/hashicorp/go-hclog"
	"github.com/hashicorp/vault/api"
	"github.com/hashicorp/vault/sdk/helper/backoff"
	"github.com/hashicorp/vault/sdk/helper/consts"
	"github.com/hashicorp/vault/sdk/helper/jsonutil"
)

// AuthMethod is the interface that auto-auth methods implement for the agent/proxy
// to use.
type AuthMethod interface {
	// Authenticate returns a mount path, header, request body, and error.
	// The header may be nil if no special header is needed.
	Authenticate(context.Context, *api.Client) (string, http.Header, map[string]interface{}, error)
	NewCreds() chan struct{}
	CredSuccess()
	Shutdown()
}

// AuthMethodWithClient is an extended interface that can return an API client
// for use during the authentication call.
type AuthMethodWithClient interface {
	AuthMethod
	AuthClient(client *api.Client) (*api.Client, error)
}

type AuthConfig struct {
	Logger    hclog.Logger
	MountPath string
	WrapTTL   time.Duration
	Config    map[string]interface{}
}

// AuthHandler is responsible for keeping a token alive and renewed and passing
// new tokens to the sink server
type AuthHandler struct {
	OutputCh                     chan string
	TemplateTokenCh              chan string
	ExecTokenCh                  chan string
	AuthInProgress               *atomic.Bool
	InvalidToken                 chan error
	token                        string
	userAgent                    string
	metricsSignifier             string
	logger                       hclog.Logger
	client                       *api.Client
	random                       *rand.Rand
	wrapTTL                      time.Duration
	maxBackoff                   time.Duration
	minBackoff                   time.Duration
	enableReauthOnNewCredentials bool
	enableTemplateTokenCh        bool
	enableExecTokenCh            bool
	exitOnError                  bool
}

type AuthHandlerConfig struct {
	Logger     hclog.Logger
	Client     *api.Client
	WrapTTL    time.Duration
	MaxBackoff time.Duration
	MinBackoff time.Duration
	Token      string
	// UserAgent is the HTTP UserAgent header auto-auth will use when
	// communicating with Vault.
	UserAgent string
	// MetricsSignifier is the first argument we will give to
	// metrics.IncrCounter, signifying what the name of the application is
	MetricsSignifier             string
	EnableReauthOnNewCredentials bool
	EnableTemplateTokenCh        bool
	EnableExecTokenCh            bool
	ExitOnError                  bool
}

func NewAuthHandler(conf *AuthHandlerConfig) *AuthHandler {
	ah := &AuthHandler{
		// This is buffered so that if we try to output after the sink server
		// has been shut down, during agent/proxy shutdown, we won't block
		OutputCh:                     make(chan string, 1),
		TemplateTokenCh:              make(chan string, 1),
		ExecTokenCh:                  make(chan string, 1),
		InvalidToken:                 make(chan error, 1),
		AuthInProgress:               &atomic.Bool{},
		token:                        conf.Token,
		logger:                       conf.Logger,
		client:                       conf.Client,
		random:                       rand.New(rand.NewSource(int64(time.Now().Nanosecond()))),
		wrapTTL:                      conf.WrapTTL,
		minBackoff:                   conf.MinBackoff,
		maxBackoff:                   conf.MaxBackoff,
		enableReauthOnNewCredentials: conf.EnableReauthOnNewCredentials,
		enableTemplateTokenCh:        conf.EnableTemplateTokenCh,
		enableExecTokenCh:            conf.EnableExecTokenCh,
		exitOnError:                  conf.ExitOnError,
		userAgent:                    conf.UserAgent,
		metricsSignifier:             conf.MetricsSignifier,
	}

	return ah
}

func backoffSleep(ctx context.Context, backoff *autoAuthBackoff) bool {
	nextSleep, err := backoff.backoff.Next()
	if err != nil {
		return false
	}
	select {
	case <-time.After(nextSleep):
	case <-ctx.Done():
	}
	return true
}

func (ah *AuthHandler) Run(ctx context.Context, am AuthMethod) error {
	if am == nil {
		return errors.New("auth handler: nil auth method")
	}

	if ah.minBackoff <= 0 {
		ah.minBackoff = consts.DefaultMinBackoff
	}
	if ah.maxBackoff <= 0 {
		ah.maxBackoff = consts.DefaultMaxBackoff
	}
	if ah.minBackoff > ah.maxBackoff {
		return errors.New("auth handler: min_backoff cannot be greater than max_backoff")
	}
	backoffCfg := newAutoAuthBackoff(ah.minBackoff, ah.maxBackoff, ah.exitOnError)

	ah.logger.Info("starting auth handler")

	// Set unauthenticated when starting up
	metrics.SetGauge([]string{ah.metricsSignifier, "authenticated"}, 0)

	defer func() {
		am.Shutdown()
		close(ah.OutputCh)
		close(ah.TemplateTokenCh)
		close(ah.ExecTokenCh)
		ah.logger.Info("auth handler stopped")
		// Set unauthenticated when shutting down
		metrics.SetGauge([]string{ah.metricsSignifier, "authenticated"}, 0)
	}()

	credCh := am.NewCreds()
	if !ah.enableReauthOnNewCredentials {
		realCredCh := credCh
		credCh = nil
		if realCredCh != nil {
			go func() {
				for {
					select {
					case <-ctx.Done():
						return
					case <-realCredCh:
					}
				}
			}()
		}
	}
	if credCh == nil {
		credCh = make(chan struct{})
	}

	if ah.client != nil {
		headers := ah.client.Headers()
		if headers == nil {
			headers = make(http.Header)
		}
		headers.Set("User-Agent", ah.userAgent)
		ah.client.SetHeaders(headers)
	}

	var watcher *api.LifetimeWatcher
	first := true

	for {
		// We will unset this bool in sink.go once the token has been written to
		// any sinks, or the sink server stops
		ah.AuthInProgress.Store(true)
		// Drain any Invalid Token errors from the channel that could have been sent before AuthInProgress
		// was set to true
		select {
		case <-ah.InvalidToken:
			ah.logger.Info("renewal already in progress, draining extra auth renewal triggers")
		default:
			// Do nothing, keep going
		}
		select {
		case <-ctx.Done():
			return nil

		default:
		}

		var clientToUse *api.Client
		var err error
		var path string
		var data map[string]interface{}
		var header http.Header
		var isTokenFileMethod bool

		switch am.(type) {
		case AuthMethodWithClient:
			clientToUse, err = am.(AuthMethodWithClient).AuthClient(ah.client)
			if err != nil {
				ah.logger.Error("error creating client for authentication call", "error", err, "backoff", backoffCfg)
				metrics.IncrCounter([]string{ah.metricsSignifier, "auth", "failure"}, 1)
				// Set unauthenticated when authentication fails
				metrics.SetGauge([]string{ah.metricsSignifier, "authenticated"}, 0)

				if backoffSleep(ctx, backoffCfg) {
					continue
				}

				return err
			}
		default:
			clientToUse = ah.client
		}

		// Disable retry on the client to ensure our backoffOrQuit function is
		// the only source of retry/backoff.
		clientToUse.SetMaxRetries(0)

		var secret *api.Secret = new(api.Secret)
		if first && ah.token != "" {
			ah.logger.Debug("using preloaded token")

			first = false
			ah.logger.Debug("lookup-self with preloaded token")
			clientToUse.SetToken(ah.token)

			secret, err = clientToUse.Auth().Token().LookupSelfWithContext(ctx)
			if err != nil {
				ah.logger.Error("could not look up token", "err", err, "backoff", backoffCfg)
				metrics.IncrCounter([]string{ah.metricsSignifier, "auth", "failure"}, 1)
				// Set unauthenticated when authentication fails
				metrics.SetGauge([]string{ah.metricsSignifier, "authenticated"}, 0)

				if backoffSleep(ctx, backoffCfg) {
					continue
				}
				return err
			}

			duration, _ := secret.Data["ttl"].(json.Number).Int64()
			secret.Auth = &api.SecretAuth{
				ClientToken:   secret.Data["id"].(string),
				LeaseDuration: int(duration),
				Renewable:     secret.Data["renewable"].(bool),
			}
		} else {
			ah.logger.Info("authenticating")

			path, header, data, err = am.Authenticate(ctx, ah.client)
			if err != nil {
				ah.logger.Error("error getting path or data from method", "error", err, "backoff", backoffCfg)
				metrics.IncrCounter([]string{ah.metricsSignifier, "auth", "failure"}, 1)
				// Set unauthenticated when authentication fails
				metrics.SetGauge([]string{ah.metricsSignifier, "authenticated"}, 0)

				if backoffSleep(ctx, backoffCfg) {
					continue
				}
				return err
			}
		}

		if ah.wrapTTL > 0 {
			wrapClient, err := clientToUse.CloneWithHeaders()
			if err != nil {
				ah.logger.Error("error creating client for wrapped call", "error", err, "backoff", backoffCfg)
				metrics.IncrCounter([]string{ah.metricsSignifier, "auth", "failure"}, 1)
				metrics.SetGauge([]string{ah.metricsSignifier, "authenticated"}, 0)

				if backoffSleep(ctx, backoffCfg) {
					continue
				}
				return err
			}
			wrapClient.SetWrappingLookupFunc(func(string, string) string {
				return ah.wrapTTL.String()
			})
			clientToUse = wrapClient
		}
		for key, values := range header {
			for _, value := range values {
				clientToUse.AddHeader(key, value)
			}
		}

		// This should only happen if there's no preloaded token (regular auto-auth login)
		// or if a preloaded token has expired and is now switching to auto-auth.
		if secret.Auth == nil {
			isTokenFileMethod = path == "auth/token/lookup-self"
			if isTokenFileMethod {
				token, _ := data["token"].(string)
				lookupSelfClient, err := clientToUse.CloneWithHeaders()
				if err != nil {
					ah.logger.Error("failed to clone client to perform token lookup")
					return err
				}
				lookupSelfClient.SetToken(token)
				secret, err = lookupSelfClient.Auth().Token().LookupSelf()
			} else {
				secret, err = clientToUse.Logical().WriteWithContext(ctx, path, data)
			}

			// Check errors/sanity
			if err != nil {
				ah.logger.Error("error authenticating", "error", err, "backoff", backoffCfg)
				metrics.IncrCounter([]string{ah.metricsSignifier, "auth", "failure"}, 1)
				// Set unauthenticated when authentication fails
				metrics.SetGauge([]string{ah.metricsSignifier, "authenticated"}, 0)

				if backoffSleep(ctx, backoffCfg) {
					continue
				}
				return err
			}
		}

		var leaseDuration int

		switch {
		case ah.wrapTTL > 0:
			if secret.WrapInfo == nil {
				ah.logger.Error("authentication returned nil wrap info", "backoff", backoffCfg)
				metrics.IncrCounter([]string{ah.metricsSignifier, "auth", "failure"}, 1)
				// Set unauthenticated when authentication fails
				metrics.SetGauge([]string{ah.metricsSignifier, "authenticated"}, 0)

				if backoffSleep(ctx, backoffCfg) {
					continue
				}
				return err
			}
			if secret.WrapInfo.Token == "" {
				ah.logger.Error("authentication returned empty wrapped client token", "backoff", backoffCfg)
				metrics.IncrCounter([]string{ah.metricsSignifier, "auth", "failure"}, 1)
				// Set unauthenticated when authentication fails
				metrics.SetGauge([]string{ah.metricsSignifier, "authenticated"}, 0)

				if backoffSleep(ctx, backoffCfg) {
					continue
				}
				return err
			}
			wrappedResp, err := jsonutil.EncodeJSON(secret.WrapInfo)
			if err != nil {
				ah.logger.Error("failed to encode wrapinfo", "error", err, "backoff", backoffCfg)
				metrics.IncrCounter([]string{ah.metricsSignifier, "auth", "failure"}, 1)
				// Set unauthenticated when authentication fails
				metrics.SetGauge([]string{ah.metricsSignifier, "authenticated"}, 0)

				if backoffSleep(ctx, backoffCfg) {
					continue
				}
				return err
			}
			ah.logger.Info("authentication successful, sending wrapped token to sinks and pausing")
			ah.OutputCh <- string(wrappedResp)
			if ah.enableTemplateTokenCh {
				ah.TemplateTokenCh <- string(wrappedResp)
			}
			if ah.enableExecTokenCh {
				ah.ExecTokenCh <- string(wrappedResp)
			}

			am.CredSuccess()
			backoffCfg.backoff.Reset()

			select {
			case <-ctx.Done():
				ah.logger.Info("shutdown triggered")
				continue

			case <-credCh:
				ah.logger.Info("auth method found new credentials, re-authenticating")
				continue
			}

		default:
			// We handle the token_file method specially, as it's the only
			// auth method that isn't actually authenticating, i.e. the secret
			// returned does not have an Auth struct attached
			isTokenFileMethod := path == "auth/token/lookup-self"
			if isTokenFileMethod {
				// We still check the response of the request to ensure the token is valid
				// i.e. if the token is invalid, we will fail in the authentication step
				if secret == nil || secret.Data == nil {
					ah.logger.Error("token file validation failed, token may be invalid", "backoff", backoffCfg)
					metrics.IncrCounter([]string{ah.metricsSignifier, "auth", "failure"}, 1)
					// Set unauthenticated when authentication fails
					metrics.SetGauge([]string{ah.metricsSignifier, "authenticated"}, 0)

					if backoffSleep(ctx, backoffCfg) {
						continue
					}
					return err
				}
				token, ok := secret.Data["id"].(string)
				if !ok || token == "" {
					ah.logger.Error("token file validation returned empty client token", "backoff", backoffCfg)
					metrics.IncrCounter([]string{ah.metricsSignifier, "auth", "failure"}, 1)
					// Set unauthenticated when authentication fails
					metrics.SetGauge([]string{ah.metricsSignifier, "authenticated"}, 0)

					if backoffSleep(ctx, backoffCfg) {
						continue
					}
					return err
				}

				duration, _ := secret.Data["ttl"].(json.Number).Int64()
				leaseDuration = int(duration)
				renewable, _ := secret.Data["renewable"].(bool)
				secret.Auth = &api.SecretAuth{
					ClientToken:   token,
					LeaseDuration: int(duration),
					Renewable:     renewable,
				}
				ah.logger.Info("authentication successful, sending token to sinks")

				ah.OutputCh <- token
				if ah.enableTemplateTokenCh {
					ah.TemplateTokenCh <- token
				}
				if ah.enableExecTokenCh {
					ah.ExecTokenCh <- token
				}

				tokenType := secret.Data["type"].(string)
				if tokenType == "batch" {
					ah.logger.Info("note that this token type is batch, and batch tokens cannot be renewed", "ttl", leaseDuration)
				}
			} else {
				if secret == nil || secret.Auth == nil {
					ah.logger.Error("authentication returned nil auth info", "backoff", backoffCfg)
					metrics.IncrCounter([]string{ah.metricsSignifier, "auth", "failure"}, 1)
					// Set unauthenticated when authentication fails
					metrics.SetGauge([]string{ah.metricsSignifier, "authenticated"}, 0)

					if backoffSleep(ctx, backoffCfg) {
						continue
					}
					return err
				}
				if secret.Auth.ClientToken == "" {
					ah.logger.Error("authentication returned empty client token", "backoff", backoffCfg)
					metrics.IncrCounter([]string{ah.metricsSignifier, "auth", "failure"}, 1)
					// Set unauthenticated when authentication fails
					metrics.SetGauge([]string{ah.metricsSignifier, "authenticated"}, 0)

					if backoffSleep(ctx, backoffCfg) {
						continue
					}
					return err
				}

				leaseDuration = secret.LeaseDuration
				ah.logger.Info("authentication successful, sending token to sinks")
				ah.OutputCh <- secret.Auth.ClientToken
				if ah.enableTemplateTokenCh {
					ah.TemplateTokenCh <- secret.Auth.ClientToken
				}
				if ah.enableExecTokenCh {
					ah.ExecTokenCh <- secret.Auth.ClientToken
				}
			}

			am.CredSuccess()
			backoffCfg.backoff.Reset()
		}

		if watcher != nil {
			watcher.Stop()
		}

		watcher, err = clientToUse.NewLifetimeWatcher(&api.LifetimeWatcherInput{
			Secret: secret,
		})
		if err != nil {
			ah.logger.Error("error creating lifetime watcher", "error", err, "backoff", backoffCfg)
			metrics.IncrCounter([]string{ah.metricsSignifier, "auth", "failure"}, 1)
			// Set unauthenticated when authentication fails
			metrics.SetGauge([]string{ah.metricsSignifier, "authenticated"}, 0)

			if backoffSleep(ctx, backoffCfg) {
				continue
			}
			return err
		}

		metrics.IncrCounter([]string{ah.metricsSignifier, "auth", "success"}, 1)
<<<<<<< HEAD
		metrics.SetGauge([]string{ah.metricsSignifier, "authenticated"}, 1)
		// We don't want to trigger the renewal process for tokens with
		// unlimited TTL, such as the root token.
		if leaseDuration == 0 && isTokenFileMethod {
			ah.logger.Info("not starting token renewal process, as token has unlimited TTL")
=======
		// We don't want to trigger the renewal process for the root token
		if isRootToken(leaseDuration, isTokenFileMethod, secret) {
			ah.logger.Info("not starting token renewal process, as token is root token")
>>>>>>> 990a25ae
		} else {
			ah.logger.Info("starting renewal process")
			go watcher.Renew()
		}

	LifetimeWatcherLoop:
		for {
			select {
			case <-ctx.Done():
				ah.logger.Info("shutdown triggered, stopping lifetime watcher")
				watcher.Stop()
				break LifetimeWatcherLoop

			case err := <-watcher.DoneCh():
				ah.logger.Info("lifetime watcher done channel triggered, re-authenticating")
				if err != nil {
					ah.logger.Error("error renewing token", "error", err, "backoff", backoffCfg)
					metrics.IncrCounter([]string{ah.metricsSignifier, "auth", "failure"}, 1)
<<<<<<< HEAD
					// Set unauthenticated when authentication fails
					metrics.SetGauge([]string{ah.metricsSignifier, "authenticated"}, 0)
					ah.logger.Error("error renewing token", "error", err)
=======

					// Add some exponential backoff so that if auth is successful
					// but the watcher errors, we won't go into an immediate
					// aggressive retry loop.
					// This might be quite a small sleep, since if we have a successful
					// auth, we reset the backoff. Still, some backoff is important, and
					// ensuring we follow the normal flow is important:
					// auth -> try to renew
					if !backoffSleep(ctx, backoffCfg) {
						// We're at max retries. Return an error.
						return fmt.Errorf("exceeded max retries failing to renew auth token")
					}
				}

				// If the lease duration is 0, wait a second before re-authenticating
				// so that we don't go into a loop, as the LifetimeWatcher will immediately
				// return for tokens like this.
				if leaseDuration == 0 {
					time.Sleep(1 * time.Second)
>>>>>>> 990a25ae
				}

				break LifetimeWatcherLoop

			case <-watcher.RenewCh():
				metrics.IncrCounter([]string{ah.metricsSignifier, "auth", "success"}, 1)
				// Set authenticated when authentication succeeds
				metrics.SetGauge([]string{ah.metricsSignifier, "authenticated"}, 1)
				ah.logger.Info("renewed auth token")

			case <-credCh:
				ah.logger.Info("auth method found new credentials, re-authenticating")
				break LifetimeWatcherLoop
			default:
				select {
				case <-ah.InvalidToken:
					ah.logger.Info("invalid token found, re-authenticating")
					break LifetimeWatcherLoop
				default:
					continue
				}
			}
		}
	}
}

// isRootToken checks if the secret in the argument is the root token
// This is determinable without leaseDuration and isTokenFileMethod,
// but those make it easier to rule out other tokens cheaply.
func isRootToken(leaseDuration int, isTokenFileMethod bool, secret *api.Secret) bool {
	// This check is cheaper than the others, so we do this first.
	if leaseDuration == 0 && isTokenFileMethod && !secret.Renewable {
		if secret != nil {
			policies, err := secret.TokenPolicies()
			if err == nil {
				if len(policies) == 1 && policies[0] == "root" {
					return true
				}
			}
		}
	}
	return false
}

// autoAuthBackoff tracks exponential backoff state.
type autoAuthBackoff struct {
	backoff *backoff.Backoff
}

func newAutoAuthBackoff(min, max time.Duration, exitErr bool) *autoAuthBackoff {
	if max <= 0 {
		max = consts.DefaultMaxBackoff
	}

	if min <= 0 {
		min = consts.DefaultMinBackoff
	}

	retries := math.MaxInt
	if exitErr {
		retries = 0
	}

	b := backoff.NewBackoff(retries, min, max)

	return &autoAuthBackoff{
		backoff: b,
	}
}

func (b autoAuthBackoff) String() string {
	return b.backoff.Current().Truncate(10 * time.Millisecond).String()
}<|MERGE_RESOLUTION|>--- conflicted
+++ resolved
@@ -511,17 +511,10 @@
 		}
 
 		metrics.IncrCounter([]string{ah.metricsSignifier, "auth", "success"}, 1)
-<<<<<<< HEAD
 		metrics.SetGauge([]string{ah.metricsSignifier, "authenticated"}, 1)
-		// We don't want to trigger the renewal process for tokens with
-		// unlimited TTL, such as the root token.
-		if leaseDuration == 0 && isTokenFileMethod {
-			ah.logger.Info("not starting token renewal process, as token has unlimited TTL")
-=======
 		// We don't want to trigger the renewal process for the root token
 		if isRootToken(leaseDuration, isTokenFileMethod, secret) {
 			ah.logger.Info("not starting token renewal process, as token is root token")
->>>>>>> 990a25ae
 		} else {
 			ah.logger.Info("starting renewal process")
 			go watcher.Renew()
@@ -540,11 +533,9 @@
 				if err != nil {
 					ah.logger.Error("error renewing token", "error", err, "backoff", backoffCfg)
 					metrics.IncrCounter([]string{ah.metricsSignifier, "auth", "failure"}, 1)
-<<<<<<< HEAD
 					// Set unauthenticated when authentication fails
 					metrics.SetGauge([]string{ah.metricsSignifier, "authenticated"}, 0)
 					ah.logger.Error("error renewing token", "error", err)
-=======
 
 					// Add some exponential backoff so that if auth is successful
 					// but the watcher errors, we won't go into an immediate
@@ -564,7 +555,6 @@
 				// return for tokens like this.
 				if leaseDuration == 0 {
 					time.Sleep(1 * time.Second)
->>>>>>> 990a25ae
 				}
 
 				break LifetimeWatcherLoop
