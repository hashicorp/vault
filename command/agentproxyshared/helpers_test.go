// Copyright (c) HashiCorp, Inc.
// SPDX-License-Identifier: BUSL-1.1

package agentproxyshared

import (
	"context"
	"os"
	"testing"

	hclog "github.com/hashicorp/go-hclog"
	"github.com/hashicorp/vault/api"
	"github.com/hashicorp/vault/command/agentproxyshared/cache"
	"github.com/hashicorp/vault/sdk/helper/logging"
)

func testNewLeaseCache(t *testing.T, responses []*cache.SendResponse) *cache.LeaseCache {
	t.Helper()

	client, err := api.NewClient(api.DefaultConfig())
	if err != nil {
		t.Fatal(err)
	}
	lc, err := cache.NewLeaseCache(&cache.LeaseCacheConfig{
<<<<<<< HEAD
		Client:              client,
		BaseContext:         context.Background(),
		Proxier:             cache.NewMockProxier(responses),
		Logger:              logging.NewVaultLogger(hclog.Trace).Named("cache.leasecache"),
		CacheDynamicSecrets: true,
=======
		Client:         client,
		BaseContext:    context.Background(),
		Proxier:        cache.NewMockProxier(responses),
		Logger:         logging.NewVaultLogger(hclog.Trace).Named("cache.leasecache"),
		UserAgentToUse: "test",
>>>>>>> fd2c737c
	})
	if err != nil {
		t.Fatal(err)
	}
	return lc
}

func populateTempFile(t *testing.T, name, contents string) *os.File {
	t.Helper()

	file, err := os.CreateTemp(t.TempDir(), name)
	if err != nil {
		t.Fatal(err)
	}

	_, err = file.WriteString(contents)
	if err != nil {
		t.Fatal(err)
	}

	err = file.Close()
	if err != nil {
		t.Fatal(err)
	}

	return file
}

// Test_AddPersistentStorageToLeaseCache Tests that AddPersistentStorageToLeaseCache() correctly
// adds persistent storage to a lease cache
func Test_AddPersistentStorageToLeaseCache(t *testing.T) {
	tempDir := t.TempDir()
	serviceAccountTokenFile := populateTempFile(t, "proxy-config.hcl", "token")

	persistConfig := &PersistConfig{
		Type:                    "kubernetes",
		Path:                    tempDir,
		KeepAfterImport:         false,
		ExitOnErr:               false,
		ServiceAccountTokenFile: serviceAccountTokenFile.Name(),
	}

	leaseCache := testNewLeaseCache(t, nil)
	if leaseCache.PersistentStorage() != nil {
		t.Fatal("persistent storage was available before ours was added")
	}

	deferFunc, token, err := AddPersistentStorageToLeaseCache(context.Background(), leaseCache, persistConfig, logging.NewVaultLogger(hclog.Info))
	if err != nil {
		t.Fatal(err)
	}

	if leaseCache.PersistentStorage() == nil {
		t.Fatal("persistent storage was not added")
	}

	if token != "" {
		t.Fatal("expected token to be empty")
	}

	if deferFunc == nil {
		t.Fatal("expected deferFunc to not be nil")
	}
}<|MERGE_RESOLUTION|>--- conflicted
+++ resolved
@@ -22,19 +22,12 @@
 		t.Fatal(err)
 	}
 	lc, err := cache.NewLeaseCache(&cache.LeaseCacheConfig{
-<<<<<<< HEAD
 		Client:              client,
 		BaseContext:         context.Background(),
 		Proxier:             cache.NewMockProxier(responses),
 		Logger:              logging.NewVaultLogger(hclog.Trace).Named("cache.leasecache"),
 		CacheDynamicSecrets: true,
-=======
-		Client:         client,
-		BaseContext:    context.Background(),
-		Proxier:        cache.NewMockProxier(responses),
-		Logger:         logging.NewVaultLogger(hclog.Trace).Named("cache.leasecache"),
-		UserAgentToUse: "test",
->>>>>>> fd2c737c
+		UserAgentToUse:      "test",
 	})
 	if err != nil {
 		t.Fatal(err)
