package jwt

import (
	"bytes"
	"os"
	"path"
	"strings"
	"sync/atomic"
	"testing"

	"github.com/hashicorp/go-hclog"
	"github.com/hashicorp/vault/command/agent/auth"
)

func TestIngressToken(t *testing.T) {
	const (
		dir       = "dir"
		file      = "file"
		empty     = "empty"
		missing   = "missing"
		symlinked = "symlinked"
	)

	rootDir, err := os.MkdirTemp("", "vault-agent-jwt-auth-test")
	if err != nil {
		t.Fatalf("failed to create temp dir: %s", err)
	}
	defer os.RemoveAll(rootDir)

	setupTestDir := func() string {
		testDir, err := os.MkdirTemp(rootDir, "")
		if err != nil {
			t.Fatal(err)
		}
<<<<<<< HEAD
		err = os.WriteFile(path.Join(testDir, file), []byte("test"), 0644)
=======
		err = ioutil.WriteFile(path.Join(testDir, file), []byte("test"), 0o644)
>>>>>>> cec1245c
		if err != nil {
			t.Fatal(err)
		}
		_, err = os.Create(path.Join(testDir, empty))
		if err != nil {
			t.Fatal(err)
		}
		err = os.Mkdir(path.Join(testDir, dir), 0o755)
		if err != nil {
			t.Fatal(err)
		}
		err = os.Symlink(path.Join(testDir, file), path.Join(testDir, symlinked))
		if err != nil {
			t.Fatal(err)
		}

		return testDir
	}

	for _, tc := range []struct {
		name      string
		path      string
		errString string
	}{
		{
			"happy path",
			file,
			"",
		},
		{
			"path is directory",
			dir,
			"[ERROR] jwt file is not a regular file or symlink",
		},
		{
			"path is symlink",
			symlinked,
			"",
		},
		{
			"path is missing (implies nothing for ingressToken to do)",
			missing,
			"",
		},
		{
			"path is empty file",
			empty,
			"[WARN]  empty jwt file read",
		},
	} {
		testDir := setupTestDir()
		logBuffer := bytes.Buffer{}
		jwtAuth := &jwtMethod{
			logger: hclog.New(&hclog.LoggerOptions{
				Output: &logBuffer,
			}),
			latestToken: new(atomic.Value),
			path:        path.Join(testDir, tc.path),
		}

		jwtAuth.ingressToken()

		if tc.errString != "" {
			if !strings.Contains(logBuffer.String(), tc.errString) {
				t.Fatal("logs did no contain expected error", tc.errString, logBuffer.String())
			}
		} else {
			if strings.Contains(logBuffer.String(), "[ERROR]") || strings.Contains(logBuffer.String(), "[WARN]") {
				t.Fatal("logs contained unexpected error", logBuffer.String())
			}
		}
	}
}

func TestDeleteAfterReading(t *testing.T) {
	for _, tc := range map[string]struct {
		configValue  string
		shouldDelete bool
	}{
		"default": {
			"",
			true,
		},
		"explicit true": {
			"true",
			true,
		},
		"false": {
			"false",
			false,
		},
	} {
		rootDir, err := os.MkdirTemp("", "vault-agent-jwt-auth-test")
		if err != nil {
			t.Fatalf("failed to create temp dir: %s", err)
		}
		defer os.RemoveAll(rootDir)
		tokenPath := path.Join(rootDir, "token")
		err = os.WriteFile(tokenPath, []byte("test"), 0644)
		if err != nil {
			t.Fatal(err)
		}

		config := &auth.AuthConfig{
			Config: map[string]interface{}{
				"path": tokenPath,
				"role": "unusedrole",
			},
			Logger: hclog.Default(),
		}
		if tc.configValue != "" {
			config.Config["remove_jwt_after_reading"] = tc.configValue
		}

		jwtAuth, err := NewJWTAuthMethod(config)
		if err != nil {
			t.Fatal(err)
		}

		jwtAuth.(*jwtMethod).ingressToken()

		if _, err := os.Lstat(tokenPath); tc.shouldDelete {
			if err == nil || !os.IsNotExist(err) {
				t.Fatal(err)
			}
		} else {
			if err != nil {
				t.Fatal(err)
			}
		}
	}
}<|MERGE_RESOLUTION|>--- conflicted
+++ resolved
@@ -32,11 +32,7 @@
 		if err != nil {
 			t.Fatal(err)
 		}
-<<<<<<< HEAD
-		err = os.WriteFile(path.Join(testDir, file), []byte("test"), 0644)
-=======
-		err = ioutil.WriteFile(path.Join(testDir, file), []byte("test"), 0o644)
->>>>>>> cec1245c
+		err = os.WriteFile(path.Join(testDir, file), []byte("test"), 0o644)
 		if err != nil {
 			t.Fatal(err)
 		}
@@ -135,7 +131,7 @@
 		}
 		defer os.RemoveAll(rootDir)
 		tokenPath := path.Join(rootDir, "token")
-		err = os.WriteFile(tokenPath, []byte("test"), 0644)
+		err = os.WriteFile(tokenPath, []byte("test"), 0o644)
 		if err != nil {
 			t.Fatal(err)
 		}
