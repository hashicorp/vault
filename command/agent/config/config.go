// Copyright (c) HashiCorp, Inc.
// SPDX-License-Identifier: MPL-2.0

package config

import (
	"context"
	"errors"
	"fmt"
	"io"
	"net"
	"os"
	"path/filepath"
	"strings"
	"syscall"
	"time"

	ctconfig "github.com/hashicorp/consul-template/config"
	ctsignals "github.com/hashicorp/consul-template/signals"
	"github.com/hashicorp/go-multierror"
	"github.com/hashicorp/go-secure-stdlib/parseutil"
	"github.com/hashicorp/hcl"
	"github.com/hashicorp/hcl/hcl/ast"
	"github.com/mitchellh/mapstructure"

<<<<<<< HEAD
=======
	"github.com/hashicorp/vault/command/agentproxyshared"
>>>>>>> 476bec10
	"github.com/hashicorp/vault/helper/namespace"
	"github.com/hashicorp/vault/internalshared/configutil"
	"github.com/hashicorp/vault/sdk/helper/pointerutil"
)

// Config is the configuration for Vault Agent.
type Config struct {
	*configutil.SharedConfig `hcl:"-"`

	AutoAuth                    *AutoAuth                  `hcl:"auto_auth"`
	ExitAfterAuth               bool                       `hcl:"exit_after_auth"`
	Cache                       *Cache                     `hcl:"cache"`
	APIProxy                    *APIProxy                  `hcl:"api_proxy"`
	Vault                       *Vault                     `hcl:"vault"`
	TemplateConfig              *TemplateConfig            `hcl:"template_config"`
	Templates                   []*ctconfig.TemplateConfig `hcl:"templates"`
	DisableIdleConns            []string                   `hcl:"disable_idle_connections"`
	DisableIdleConnsAPIProxy    bool                       `hcl:"-"`
	DisableIdleConnsTemplating  bool                       `hcl:"-"`
	DisableIdleConnsAutoAuth    bool                       `hcl:"-"`
	DisableKeepAlives           []string                   `hcl:"disable_keep_alives"`
	DisableKeepAlivesAPIProxy   bool                       `hcl:"-"`
	DisableKeepAlivesTemplating bool                       `hcl:"-"`
	DisableKeepAlivesAutoAuth   bool                       `hcl:"-"`
	Exec                        *ExecConfig                `hcl:"exec,optional"`
	EnvTemplates                []*ctconfig.TemplateConfig `hcl:"env_template,optional"`
}

const (
	DisableIdleConnsEnv  = "VAULT_AGENT_DISABLE_IDLE_CONNECTIONS"
	DisableKeepAlivesEnv = "VAULT_AGENT_DISABLE_KEEP_ALIVES"
)

func (c *Config) Prune() {
	for _, l := range c.Listeners {
		l.RawConfig = nil
		l.Profiling.UnusedKeys = nil
		l.Telemetry.UnusedKeys = nil
		l.CustomResponseHeaders = nil
	}
	c.FoundKeys = nil
	c.UnusedKeys = nil
	c.SharedConfig.FoundKeys = nil
	c.SharedConfig.UnusedKeys = nil
	if c.Telemetry != nil {
		c.Telemetry.FoundKeys = nil
		c.Telemetry.UnusedKeys = nil
	}
}

type Retry struct {
	NumRetries int `hcl:"num_retries"`
}

// Vault contains configuration for connecting to Vault servers
type Vault struct {
	Address          string      `hcl:"address"`
	CACert           string      `hcl:"ca_cert"`
	CAPath           string      `hcl:"ca_path"`
	TLSSkipVerify    bool        `hcl:"-"`
	TLSSkipVerifyRaw interface{} `hcl:"tls_skip_verify"`
	ClientCert       string      `hcl:"client_cert"`
	ClientKey        string      `hcl:"client_key"`
	TLSServerName    string      `hcl:"tls_server_name"`
	Retry            *Retry      `hcl:"retry"`
}

// transportDialer is an interface that allows passing a custom dialer function
// to an HTTP client's transport config
type transportDialer interface {
	// Dial is intended to match https://pkg.go.dev/net#Dialer.Dial
	Dial(network, address string) (net.Conn, error)

	// DialContext is intended to match https://pkg.go.dev/net#Dialer.DialContext
	DialContext(ctx context.Context, network, address string) (net.Conn, error)
}

// APIProxy contains any configuration needed for proxy mode
type APIProxy struct {
	UseAutoAuthTokenRaw interface{} `hcl:"use_auto_auth_token"`
	UseAutoAuthToken    bool        `hcl:"-"`
	ForceAutoAuthToken  bool        `hcl:"-"`
	EnforceConsistency  string      `hcl:"enforce_consistency"`
	WhenInconsistent    string      `hcl:"when_inconsistent"`
}

// Cache contains any configuration needed for Cache mode
type Cache struct {
	UseAutoAuthTokenRaw interface{}                     `hcl:"use_auto_auth_token"`
	UseAutoAuthToken    bool                            `hcl:"-"`
	ForceAutoAuthToken  bool                            `hcl:"-"`
	EnforceConsistency  string                          `hcl:"enforce_consistency"`
	WhenInconsistent    string                          `hcl:"when_inconsistent"`
	Persist             *agentproxyshared.PersistConfig `hcl:"persist"`
	InProcDialer        transportDialer                 `hcl:"-"`
}

// AutoAuth is the configured authentication method and sinks
type AutoAuth struct {
	Method *Method `hcl:"-"`
	Sinks  []*Sink `hcl:"sinks"`

	// NOTE: This is unsupported outside of testing and may disappear at any
	// time.
	EnableReauthOnNewCredentials bool `hcl:"enable_reauth_on_new_credentials"`
}

// Method represents the configuration for the authentication backend
type Method struct {
	Type          string
	MountPath     string        `hcl:"mount_path"`
	WrapTTLRaw    interface{}   `hcl:"wrap_ttl"`
	WrapTTL       time.Duration `hcl:"-"`
	MinBackoffRaw interface{}   `hcl:"min_backoff"`
	MinBackoff    time.Duration `hcl:"-"`
	MaxBackoffRaw interface{}   `hcl:"max_backoff"`
	MaxBackoff    time.Duration `hcl:"-"`
	Namespace     string        `hcl:"namespace"`
	ExitOnError   bool          `hcl:"exit_on_err"`
	Config        map[string]interface{}
}

// Sink defines a location to write the authenticated token
type Sink struct {
	Type       string
	WrapTTLRaw interface{}   `hcl:"wrap_ttl"`
	WrapTTL    time.Duration `hcl:"-"`
	DHType     string        `hcl:"dh_type"`
	DeriveKey  bool          `hcl:"derive_key"`
	DHPath     string        `hcl:"dh_path"`
	AAD        string        `hcl:"aad"`
	AADEnvVar  string        `hcl:"aad_env_var"`
	Config     map[string]interface{}
}

// TemplateConfig defines global behaviors around template
type TemplateConfig struct {
	ExitOnRetryFailure       bool          `hcl:"exit_on_retry_failure"`
	StaticSecretRenderIntRaw interface{}   `hcl:"static_secret_render_interval"`
	StaticSecretRenderInt    time.Duration `hcl:"-"`
}

type ExecConfig struct {
	Command                []string  `hcl:"command,attr" mapstructure:"command"`
	RestartOnSecretChanges string    `hcl:"restart_on_secret_changes,optional" mapstructure:"restart_on_secret_changes"`
<<<<<<< HEAD
	RestartKillSignal      os.Signal `hcl:"-" mapstructure:"restart_kill_signal"`
=======
	RestartStopSignal      os.Signal `hcl:"-" mapstructure:"restart_stop_signal"`
>>>>>>> 476bec10
}

func NewConfig() *Config {
	return &Config{
		SharedConfig: new(configutil.SharedConfig),
	}
}

// Merge merges two Agent configurations.
func (c *Config) Merge(c2 *Config) *Config {
	if c2 == nil {
		return c
	}

	result := NewConfig()

	result.SharedConfig = c.SharedConfig
	if c2.SharedConfig != nil {
		result.SharedConfig = c.SharedConfig.Merge(c2.SharedConfig)
	}

	result.AutoAuth = c.AutoAuth
	if c2.AutoAuth != nil {
		result.AutoAuth = c2.AutoAuth
	}

	result.Cache = c.Cache
	if c2.Cache != nil {
		result.Cache = c2.Cache
	}

	result.APIProxy = c.APIProxy
	if c2.APIProxy != nil {
		result.APIProxy = c2.APIProxy
	}

	result.DisableMlock = c.DisableMlock
	if c2.DisableMlock {
		result.DisableMlock = c2.DisableMlock
	}

	// For these, ignore the non-specific one and overwrite them all
	result.DisableIdleConnsAutoAuth = c.DisableIdleConnsAutoAuth
	if c2.DisableIdleConnsAutoAuth {
		result.DisableIdleConnsAutoAuth = c2.DisableIdleConnsAutoAuth
	}

	result.DisableIdleConnsAPIProxy = c.DisableIdleConnsAPIProxy
	if c2.DisableIdleConnsAPIProxy {
		result.DisableIdleConnsAPIProxy = c2.DisableIdleConnsAPIProxy
	}

	result.DisableIdleConnsTemplating = c.DisableIdleConnsTemplating
	if c2.DisableIdleConnsTemplating {
		result.DisableIdleConnsTemplating = c2.DisableIdleConnsTemplating
	}

	result.DisableKeepAlivesAutoAuth = c.DisableKeepAlivesAutoAuth
	if c2.DisableKeepAlivesAutoAuth {
		result.DisableKeepAlivesAutoAuth = c2.DisableKeepAlivesAutoAuth
	}

	result.DisableKeepAlivesAPIProxy = c.DisableKeepAlivesAPIProxy
	if c2.DisableKeepAlivesAPIProxy {
		result.DisableKeepAlivesAPIProxy = c2.DisableKeepAlivesAPIProxy
	}

	result.DisableKeepAlivesTemplating = c.DisableKeepAlivesTemplating
	if c2.DisableKeepAlivesTemplating {
		result.DisableKeepAlivesTemplating = c2.DisableKeepAlivesTemplating
	}

	result.TemplateConfig = c.TemplateConfig
	if c2.TemplateConfig != nil {
		result.TemplateConfig = c2.TemplateConfig
	}

	for _, l := range c.Templates {
		result.Templates = append(result.Templates, l)
	}
	for _, l := range c2.Templates {
		result.Templates = append(result.Templates, l)
	}

	result.ExitAfterAuth = c.ExitAfterAuth
	if c2.ExitAfterAuth {
		result.ExitAfterAuth = c2.ExitAfterAuth
	}

	result.Vault = c.Vault
	if c2.Vault != nil {
		result.Vault = c2.Vault
	}

	result.PidFile = c.PidFile
	if c2.PidFile != "" {
		result.PidFile = c2.PidFile
	}

	result.Exec = c.Exec
	if c2.Exec != nil {
		result.Exec = c2.Exec
	}

	for _, envTmpl := range c.EnvTemplates {
		result.EnvTemplates = append(result.EnvTemplates, envTmpl)
	}

	for _, envTmpl := range c2.EnvTemplates {
		result.EnvTemplates = append(result.EnvTemplates, envTmpl)
	}

	return result
}

// IsDefaultListerDefined returns true if a default listener has been defined
// in this config
func (c *Config) IsDefaultListerDefined() bool {
	for _, l := range c.Listeners {
		if l.Role != "metrics_only" {
			return true
		}
	}
	return false
}

// ValidateConfig validates an Agent configuration after it has been fully merged together, to
// ensure that required combinations of configs are there
func (c *Config) ValidateConfig() error {
	if c.APIProxy != nil && c.Cache != nil {
		if c.Cache.UseAutoAuthTokenRaw != nil {
			if c.APIProxy.UseAutoAuthTokenRaw != nil {
				return fmt.Errorf("use_auto_auth_token defined in both api_proxy and cache config. Please remove this configuration from the cache block")
			} else {
				c.APIProxy.ForceAutoAuthToken = c.Cache.ForceAutoAuthToken
			}
		}
	}

	if c.Cache != nil {
		if len(c.Listeners) < 1 && len(c.Templates) < 1 {
			return fmt.Errorf("enabling the cache requires at least 1 template or 1 listener to be defined")
		}

		if c.Cache.UseAutoAuthToken {
			if c.AutoAuth == nil {
				return fmt.Errorf("cache.use_auto_auth_token is true but auto_auth not configured")
			}
			if c.AutoAuth != nil && c.AutoAuth.Method != nil && c.AutoAuth.Method.WrapTTL > 0 {
				return fmt.Errorf("cache.use_auto_auth_token is true and auto_auth uses wrapping")
			}
		}
	}

	if c.APIProxy != nil {
		if len(c.Listeners) < 1 {
			return fmt.Errorf("configuring the api_proxy requires at least 1 listener to be defined")
		}

		if c.APIProxy.UseAutoAuthToken {
			if c.AutoAuth == nil {
				return fmt.Errorf("api_proxy.use_auto_auth_token is true but auto_auth not configured")
			}
			if c.AutoAuth != nil && c.AutoAuth.Method != nil && c.AutoAuth.Method.WrapTTL > 0 {
				return fmt.Errorf("api_proxy.use_auto_auth_token is true and auto_auth uses wrapping")
			}
		}
	}

	if c.AutoAuth != nil {
		if len(c.AutoAuth.Sinks) == 0 &&
			(c.APIProxy == nil || !c.APIProxy.UseAutoAuthToken) &&
			len(c.Templates) == 0 {
			return fmt.Errorf("auto_auth requires at least one sink or at least one template or api_proxy.use_auto_auth_token=true")
		}
	}

	if c.AutoAuth == nil && c.Cache == nil && len(c.Listeners) == 0 {
		return fmt.Errorf("no auto_auth, cache, or listener block found in config")
	}

	return nil
}

// LoadConfig loads the configuration at the given path, regardless if
// it's a file or directory.
func LoadConfig(path string) (*Config, error) {
	fi, err := os.Stat(path)
	if err != nil {
		return nil, err
	}

	if fi.IsDir() {
		return LoadConfigDir(path)
	}
	return LoadConfigFile(path)
}

// LoadConfigDir loads the configuration at the given path if it's a directory
func LoadConfigDir(dir string) (*Config, error) {
	f, err := os.Open(dir)
	if err != nil {
		return nil, err
	}
	defer f.Close()

	fi, err := f.Stat()
	if err != nil {
		return nil, err
	}
	if !fi.IsDir() {
		return nil, fmt.Errorf("configuration path must be a directory: %q", dir)
	}

	var files []string
	err = nil
	for err != io.EOF {
		var fis []os.FileInfo
		fis, err = f.Readdir(128)
		if err != nil && err != io.EOF {
			return nil, err
		}

		for _, fi := range fis {
			// Ignore directories
			if fi.IsDir() {
				continue
			}

			// Only care about files that are valid to load.
			name := fi.Name()
			skip := true
			if strings.HasSuffix(name, ".hcl") {
				skip = false
			} else if strings.HasSuffix(name, ".json") {
				skip = false
			}
			if skip || isTemporaryFile(name) {
				continue
			}

			path := filepath.Join(dir, name)
			files = append(files, path)
		}
	}

	result := NewConfig()
	for _, f := range files {
		config, err := LoadConfigFile(f)
		if err != nil {
			return nil, fmt.Errorf("error loading %q: %w", f, err)
		}

		if result == nil {
			result = config
		} else {
			result = result.Merge(config)
		}
	}

	return result, nil
}

// isTemporaryFile returns true or false depending on whether the
// provided file name is a temporary file for the following editors:
// emacs or vim.
func isTemporaryFile(name string) bool {
	return strings.HasSuffix(name, "~") || // vim
		strings.HasPrefix(name, ".#") || // emacs
		(strings.HasPrefix(name, "#") && strings.HasSuffix(name, "#")) // emacs
}

// LoadConfigFile loads the configuration at the given path if it's a file
func LoadConfigFile(path string) (*Config, error) {
	fi, err := os.Stat(path)
	if err != nil {
		return nil, err
	}

	if fi.IsDir() {
		return nil, fmt.Errorf("location is a directory, not a file")
	}

	// Read the file
	d, err := os.ReadFile(path)
	if err != nil {
		return nil, err
	}

	// Parse!
	obj, err := hcl.Parse(string(d))
	if err != nil {
		return nil, err
	}

	// Attribute
	ast.Walk(obj, func(n ast.Node) (ast.Node, bool) {
		if k, ok := n.(*ast.ObjectKey); ok {
			k.Token.Pos.Filename = path
		}
		return n, true
	})

	// Start building the result
	result := NewConfig()
	if err := hcl.DecodeObject(result, obj); err != nil {
		return nil, err
	}

	sharedConfig, err := configutil.ParseConfig(string(d))
	if err != nil {
		return nil, err
	}

	// Pruning custom headers for Agent for now
	for _, ln := range sharedConfig.Listeners {
		ln.CustomResponseHeaders = nil
	}

	result.SharedConfig = sharedConfig

	list, ok := obj.Node.(*ast.ObjectList)
	if !ok {
		return nil, fmt.Errorf("error parsing: file doesn't contain a root object")
	}

	if err := parseAutoAuth(result, list); err != nil {
		return nil, fmt.Errorf("error parsing 'auto_auth': %w", err)
	}

	if err := parseCache(result, list); err != nil {
		return nil, fmt.Errorf("error parsing 'cache':%w", err)
	}

	if err := parseAPIProxy(result, list); err != nil {
		return nil, fmt.Errorf("error parsing 'api_proxy':%w", err)
	}

	if err := parseTemplateConfig(result, list); err != nil {
		return nil, fmt.Errorf("error parsing 'template_config': %w", err)
	}

	if err := parseTemplates(result, list); err != nil {
		return nil, fmt.Errorf("error parsing 'template': %w", err)
	}

	if err := parseExec(result, list); err != nil {
		return nil, fmt.Errorf("error parsing 'exec': %w", err)
	}

	if err := parseEnvTemplates(result, list); err != nil {
		return nil, fmt.Errorf("error parsing 'env_template': %w", err)
	}

	if result.Cache != nil && result.APIProxy == nil {
		result.APIProxy = &APIProxy{
			UseAutoAuthToken:   result.Cache.UseAutoAuthToken,
			ForceAutoAuthToken: result.Cache.ForceAutoAuthToken,
		}
	}

	err = parseVault(result, list)
	if err != nil {
		return nil, fmt.Errorf("error parsing 'vault':%w", err)
	}

	if result.Vault != nil {
		// Set defaults
		if result.Vault.Retry == nil {
			result.Vault.Retry = &Retry{}
		}
		switch result.Vault.Retry.NumRetries {
		case 0:
			result.Vault.Retry.NumRetries = ctconfig.DefaultRetryAttempts
		case -1:
			result.Vault.Retry.NumRetries = 0
		}
	}

	if disableIdleConnsEnv := os.Getenv(DisableIdleConnsEnv); disableIdleConnsEnv != "" {
		result.DisableIdleConns, err = parseutil.ParseCommaStringSlice(strings.ToLower(disableIdleConnsEnv))
		if err != nil {
			return nil, fmt.Errorf("error parsing environment variable %s: %v", DisableIdleConnsEnv, err)
		}
	}

	for _, subsystem := range result.DisableIdleConns {
		switch subsystem {
		case "auto-auth":
			result.DisableIdleConnsAutoAuth = true
		case "caching", "proxying":
			result.DisableIdleConnsAPIProxy = true
		case "templating":
			result.DisableIdleConnsTemplating = true
		case "":
			continue
		default:
			return nil, fmt.Errorf("unknown disable_idle_connections value: %s", subsystem)
		}
	}

	if disableKeepAlivesEnv := os.Getenv(DisableKeepAlivesEnv); disableKeepAlivesEnv != "" {
		result.DisableKeepAlives, err = parseutil.ParseCommaStringSlice(strings.ToLower(disableKeepAlivesEnv))
		if err != nil {
			return nil, fmt.Errorf("error parsing environment variable %s: %v", DisableKeepAlivesEnv, err)
		}
	}

	for _, subsystem := range result.DisableKeepAlives {
		switch subsystem {
		case "auto-auth":
			result.DisableKeepAlivesAutoAuth = true
		case "caching", "proxying":
			result.DisableKeepAlivesAPIProxy = true
		case "templating":
			result.DisableKeepAlivesTemplating = true
		case "":
			continue
		default:
			return nil, fmt.Errorf("unknown disable_keep_alives value: %s", subsystem)
		}
	}

	return result, nil
}

func parseVault(result *Config, list *ast.ObjectList) error {
	name := "vault"

	vaultList := list.Filter(name)
	if len(vaultList.Items) == 0 {
		return nil
	}

	if len(vaultList.Items) > 1 {
		return fmt.Errorf("one and only one %q block is required", name)
	}

	item := vaultList.Items[0]

	var v Vault
	err := hcl.DecodeObject(&v, item.Val)
	if err != nil {
		return err
	}

	if v.TLSSkipVerifyRaw != nil {
		v.TLSSkipVerify, err = parseutil.ParseBool(v.TLSSkipVerifyRaw)
		if err != nil {
			return err
		}
	}

	result.Vault = &v

	subs, ok := item.Val.(*ast.ObjectType)
	if !ok {
		return fmt.Errorf("could not parse %q as an object", name)
	}

	if err := parseRetry(result, subs.List); err != nil {
		return fmt.Errorf("error parsing 'retry': %w", err)
	}

	return nil
}

func parseRetry(result *Config, list *ast.ObjectList) error {
	name := "retry"

	retryList := list.Filter(name)
	if len(retryList.Items) == 0 {
		return nil
	}

	if len(retryList.Items) > 1 {
		return fmt.Errorf("one and only one %q block is required", name)
	}

	item := retryList.Items[0]

	var r Retry
	err := hcl.DecodeObject(&r, item.Val)
	if err != nil {
		return err
	}

	result.Vault.Retry = &r

	return nil
}

func parseAPIProxy(result *Config, list *ast.ObjectList) error {
	name := "api_proxy"

	apiProxyList := list.Filter(name)
	if len(apiProxyList.Items) == 0 {
		return nil
	}

	if len(apiProxyList.Items) > 1 {
		return fmt.Errorf("one and only one %q block is required", name)
	}

	item := apiProxyList.Items[0]

	var apiProxy APIProxy
	err := hcl.DecodeObject(&apiProxy, item.Val)
	if err != nil {
		return err
	}

	if apiProxy.UseAutoAuthTokenRaw != nil {
		apiProxy.UseAutoAuthToken, err = parseutil.ParseBool(apiProxy.UseAutoAuthTokenRaw)
		if err != nil {
			// Could be a value of "force" instead of "true"/"false"
			switch apiProxy.UseAutoAuthTokenRaw.(type) {
			case string:
				v := apiProxy.UseAutoAuthTokenRaw.(string)

				if !strings.EqualFold(v, "force") {
					return fmt.Errorf("value of 'use_auto_auth_token' can be either true/false/force, %q is an invalid option", apiProxy.UseAutoAuthTokenRaw)
				}
				apiProxy.UseAutoAuthToken = true
				apiProxy.ForceAutoAuthToken = true

			default:
				return err
			}
		}
	}
	result.APIProxy = &apiProxy

	return nil
}

func parseCache(result *Config, list *ast.ObjectList) error {
	name := "cache"

	cacheList := list.Filter(name)
	if len(cacheList.Items) == 0 {
		return nil
	}

	if len(cacheList.Items) > 1 {
		return fmt.Errorf("one and only one %q block is required", name)
	}

	item := cacheList.Items[0]

	var c Cache
	err := hcl.DecodeObject(&c, item.Val)
	if err != nil {
		return err
	}

	if c.UseAutoAuthTokenRaw != nil {
		c.UseAutoAuthToken, err = parseutil.ParseBool(c.UseAutoAuthTokenRaw)
		if err != nil {
			// Could be a value of "force" instead of "true"/"false"
			switch c.UseAutoAuthTokenRaw.(type) {
			case string:
				v := c.UseAutoAuthTokenRaw.(string)

				if !strings.EqualFold(v, "force") {
					return fmt.Errorf("value of 'use_auto_auth_token' can be either true/false/force, %q is an invalid option", c.UseAutoAuthTokenRaw)
				}
				c.UseAutoAuthToken = true
				c.ForceAutoAuthToken = true

			default:
				return err
			}
		}
	}
	result.Cache = &c

	subs, ok := item.Val.(*ast.ObjectType)
	if !ok {
		return fmt.Errorf("could not parse %q as an object", name)
	}
	subList := subs.List
	if err := parsePersist(result, subList); err != nil {
		return fmt.Errorf("error parsing persist: %w", err)
	}

	return nil
}

func parsePersist(result *Config, list *ast.ObjectList) error {
	name := "persist"

	persistList := list.Filter(name)
	if len(persistList.Items) == 0 {
		return nil
	}

	if len(persistList.Items) > 1 {
		return fmt.Errorf("only one %q block is required", name)
	}

	item := persistList.Items[0]

	var p agentproxyshared.PersistConfig
	err := hcl.DecodeObject(&p, item.Val)
	if err != nil {
		return err
	}

	if p.Type == "" {
		if len(item.Keys) == 1 {
			p.Type = strings.ToLower(item.Keys[0].Token.Value().(string))
		}
		if p.Type == "" {
			return errors.New("persist type must be specified")
		}
	}

	result.Cache.Persist = &p

	return nil
}

func parseAutoAuth(result *Config, list *ast.ObjectList) error {
	name := "auto_auth"

	autoAuthList := list.Filter(name)
	if len(autoAuthList.Items) == 0 {
		return nil
	}
	if len(autoAuthList.Items) > 1 {
		return fmt.Errorf("at most one %q block is allowed", name)
	}

	// Get our item
	item := autoAuthList.Items[0]

	var a AutoAuth
	if err := hcl.DecodeObject(&a, item.Val); err != nil {
		return err
	}

	result.AutoAuth = &a

	subs, ok := item.Val.(*ast.ObjectType)
	if !ok {
		return fmt.Errorf("could not parse %q as an object", name)
	}
	subList := subs.List

	if err := parseMethod(result, subList); err != nil {
		return fmt.Errorf("error parsing 'method': %w", err)
	}
	if a.Method == nil {
		return fmt.Errorf("no 'method' block found")
	}

	if err := parseSinks(result, subList); err != nil {
		return fmt.Errorf("error parsing 'sink' stanzas: %w", err)
	}

	if result.AutoAuth.Method.WrapTTL > 0 {
		if len(result.AutoAuth.Sinks) != 1 {
			return fmt.Errorf("error parsing auto_auth: wrapping enabled on auth method and 0 or many sinks defined")
		}

		if result.AutoAuth.Sinks[0].WrapTTL > 0 {
			return fmt.Errorf("error parsing auto_auth: wrapping enabled both on auth method and sink")
		}
	}

	if result.AutoAuth.Method.MaxBackoffRaw != nil {
		var err error
		if result.AutoAuth.Method.MaxBackoff, err = parseutil.ParseDurationSecond(result.AutoAuth.Method.MaxBackoffRaw); err != nil {
			return err
		}
		result.AutoAuth.Method.MaxBackoffRaw = nil
	}

	if result.AutoAuth.Method.MinBackoffRaw != nil {
		var err error
		if result.AutoAuth.Method.MinBackoff, err = parseutil.ParseDurationSecond(result.AutoAuth.Method.MinBackoffRaw); err != nil {
			return err
		}
		result.AutoAuth.Method.MinBackoffRaw = nil
	}

	return nil
}

func parseMethod(result *Config, list *ast.ObjectList) error {
	name := "method"

	methodList := list.Filter(name)
	if len(methodList.Items) != 1 {
		return fmt.Errorf("one and only one %q block is required", name)
	}

	// Get our item
	item := methodList.Items[0]

	var m Method
	if err := hcl.DecodeObject(&m, item.Val); err != nil {
		return err
	}

	if m.Type == "" {
		if len(item.Keys) == 1 {
			m.Type = strings.ToLower(item.Keys[0].Token.Value().(string))
		}
		if m.Type == "" {
			return errors.New("method type must be specified")
		}
	}

	// Default to Vault's default
	if m.MountPath == "" {
		m.MountPath = fmt.Sprintf("auth/%s", m.Type)
	}
	// Standardize on no trailing slash
	m.MountPath = strings.TrimSuffix(m.MountPath, "/")

	if m.WrapTTLRaw != nil {
		var err error
		if m.WrapTTL, err = parseutil.ParseDurationSecond(m.WrapTTLRaw); err != nil {
			return err
		}
		m.WrapTTLRaw = nil
	}

	// Canonicalize namespace path if provided
	m.Namespace = namespace.Canonicalize(m.Namespace)

	result.AutoAuth.Method = &m
	return nil
}

func parseSinks(result *Config, list *ast.ObjectList) error {
	name := "sink"

	sinkList := list.Filter(name)
	if len(sinkList.Items) < 1 {
		return nil
	}

	var ts []*Sink

	for _, item := range sinkList.Items {
		var s Sink
		if err := hcl.DecodeObject(&s, item.Val); err != nil {
			return err
		}

		if s.Type == "" {
			if len(item.Keys) == 1 {
				s.Type = strings.ToLower(item.Keys[0].Token.Value().(string))
			}
			if s.Type == "" {
				return errors.New("sink type must be specified")
			}
		}

		if s.WrapTTLRaw != nil {
			var err error
			if s.WrapTTL, err = parseutil.ParseDurationSecond(s.WrapTTLRaw); err != nil {
				return multierror.Prefix(err, fmt.Sprintf("sink.%s", s.Type))
			}
			s.WrapTTLRaw = nil
		}

		switch s.DHType {
		case "":
		case "curve25519":
		default:
			return multierror.Prefix(errors.New("invalid value for 'dh_type'"), fmt.Sprintf("sink.%s", s.Type))
		}

		if s.AADEnvVar != "" {
			s.AAD = os.Getenv(s.AADEnvVar)
			s.AADEnvVar = ""
		}

		switch {
		case s.DHPath == "" && s.DHType == "":
			if s.AAD != "" {
				return multierror.Prefix(errors.New("specifying AAD data without 'dh_type' does not make sense"), fmt.Sprintf("sink.%s", s.Type))
			}
			if s.DeriveKey {
				return multierror.Prefix(errors.New("specifying 'derive_key' data without 'dh_type' does not make sense"), fmt.Sprintf("sink.%s", s.Type))
			}
		case s.DHPath != "" && s.DHType != "":
		default:
			return multierror.Prefix(errors.New("'dh_type' and 'dh_path' must be specified together"), fmt.Sprintf("sink.%s", s.Type))
		}

		ts = append(ts, &s)
	}

	result.AutoAuth.Sinks = ts
	return nil
}

func parseTemplateConfig(result *Config, list *ast.ObjectList) error {
	name := "template_config"

	templateConfigList := list.Filter(name)
	if len(templateConfigList.Items) == 0 {
		return nil
	}

	if len(templateConfigList.Items) > 1 {
		return fmt.Errorf("at most one %q block is allowed", name)
	}

	// Get our item
	item := templateConfigList.Items[0]

	var cfg TemplateConfig
	if err := hcl.DecodeObject(&cfg, item.Val); err != nil {
		return err
	}

	result.TemplateConfig = &cfg

	if result.TemplateConfig.StaticSecretRenderIntRaw != nil {
		var err error
		if result.TemplateConfig.StaticSecretRenderInt, err = parseutil.ParseDurationSecond(result.TemplateConfig.StaticSecretRenderIntRaw); err != nil {
			return err
		}
		result.TemplateConfig.StaticSecretRenderIntRaw = nil
	}

	return nil
}

func parseTemplates(result *Config, list *ast.ObjectList) error {
	name := "template"

	templateList := list.Filter(name)
	if len(templateList.Items) < 1 {
		return nil
	}

	var tcs []*ctconfig.TemplateConfig

	for _, item := range templateList.Items {
		var shadow interface{}
		if err := hcl.DecodeObject(&shadow, item.Val); err != nil {
			return fmt.Errorf("error decoding config: %s", err)
		}

		// Convert to a map and flatten the keys we want to flatten
		parsed, ok := shadow.(map[string]interface{})
		if !ok {
			return errors.New("error converting config")
		}

		// flatten the wait or exec fields. The initial "wait" or "exec" value, if given, is a
		// []map[string]interface{}, but we need it to be map[string]interface{}.
		// Consul Template has a method flattenKeys that walks all of parsed and
		// flattens every key. For Vault Agent, we only care about the wait input.
		// Only one wait/exec stanza is supported, however Consul Template does not error
		// with multiple instead it flattens them down, with last value winning.
		// Here we take the last element of the parsed["wait"] or parsed["exec"] slice to keep
		// consistency with Consul Template behavior.
		wait, ok := parsed["wait"].([]map[string]interface{})
		if ok {
			parsed["wait"] = wait[len(wait)-1]
		}

		exec, ok := parsed["exec"].([]map[string]interface{})
		if ok {
			parsed["exec"] = exec[len(exec)-1]
		}

		var tc ctconfig.TemplateConfig

		// Use mapstructure to populate the basic config fields
		var md mapstructure.Metadata
		decoder, err := mapstructure.NewDecoder(&mapstructure.DecoderConfig{
			DecodeHook: mapstructure.ComposeDecodeHookFunc(
				ctconfig.StringToFileModeFunc(),
				ctconfig.StringToWaitDurationHookFunc(),
				mapstructure.StringToSliceHookFunc(","),
				mapstructure.StringToTimeDurationHookFunc(),
			),
			ErrorUnused: true,
			Metadata:    &md,
			Result:      &tc,
		})
		if err != nil {
			return errors.New("mapstructure decoder creation failed")
		}
		if err := decoder.Decode(parsed); err != nil {
			return err
		}
		tcs = append(tcs, &tc)
	}
	result.Templates = tcs
	return nil
}

func parseExec(result *Config, list *ast.ObjectList) error {
	name := "exec"

	execList := list.Filter(name)
	if len(execList.Items) == 0 {
		return nil
	}

	if len(execList.Items) > 1 {
		return fmt.Errorf("at most one %q block is allowed", name)
	}

	item := execList.Items[0]
	var shadow interface{}
	if err := hcl.DecodeObject(&shadow, item.Val); err != nil {
		return fmt.Errorf("error decoding config: %s", err)
	}

	parsed, ok := shadow.(map[string]interface{})
	if !ok {
		return errors.New("error converting config")
	}

<<<<<<< HEAD
	var ec ExecConfig
=======
	var execConfig ExecConfig
>>>>>>> 476bec10
	var md mapstructure.Metadata
	decoder, err := mapstructure.NewDecoder(&mapstructure.DecoderConfig{
		DecodeHook: mapstructure.ComposeDecodeHookFunc(
			ctconfig.StringToFileModeFunc(),
			ctconfig.StringToWaitDurationHookFunc(),
			mapstructure.StringToSliceHookFunc(","),
			mapstructure.StringToTimeDurationHookFunc(),
			ctsignals.StringToSignalFunc(),
		),
		ErrorUnused: true,
		Metadata:    &md,
<<<<<<< HEAD
		Result:      &ec,
=======
		Result:      &execConfig,
>>>>>>> 476bec10
	})
	if err != nil {
		return errors.New("mapstructure decoder creation failed")
	}
	if err := decoder.Decode(parsed); err != nil {
		return err
	}

<<<<<<< HEAD
	// if user does not specify a restart signal, use a default
	if ec.RestartKillSignal == nil {
		ec.RestartKillSignal = os.Interrupt
	}

	if ec.RestartOnSecretChanges == "" {
		// TODO: do we want to enum this?
		ec.RestartOnSecretChanges = "always"
	}

	result.Exec = &ec
=======
	// if the user does not specify a restart signal, default to SIGTERM
	if execConfig.RestartStopSignal == nil {
		execConfig.RestartStopSignal = syscall.SIGTERM
	}

	if execConfig.RestartOnSecretChanges == "" {
		execConfig.RestartOnSecretChanges = "always"
	}

	result.Exec = &execConfig
>>>>>>> 476bec10
	return nil
}

func parseEnvTemplates(result *Config, list *ast.ObjectList) error {
	name := "env_template"

	envTemplateList := list.Filter(name)

	if len(envTemplateList.Items) < 1 {
		return nil
	}

	envTemplates := make([]*ctconfig.TemplateConfig, 0, len(envTemplateList.Items))
<<<<<<< HEAD
	envKeys := make(map[string]struct{})
=======
>>>>>>> 476bec10

	for _, item := range envTemplateList.Items {
		var shadow interface{}
		if err := hcl.DecodeObject(&shadow, item.Val); err != nil {
			return fmt.Errorf("error decoding config: %s", err)
		}

		// Convert to a map and flatten the keys we want to flatten
		parsed, ok := shadow.(map[string]any)
		if !ok {
			return errors.New("error converting config")
		}

<<<<<<< HEAD
		var et ctconfig.TemplateConfig
=======
		var templateConfig ctconfig.TemplateConfig
>>>>>>> 476bec10
		var md mapstructure.Metadata
		decoder, err := mapstructure.NewDecoder(&mapstructure.DecoderConfig{
			DecodeHook: mapstructure.ComposeDecodeHookFunc(
				ctconfig.StringToFileModeFunc(),
				ctconfig.StringToWaitDurationHookFunc(),
				mapstructure.StringToSliceHookFunc(","),
				mapstructure.StringToTimeDurationHookFunc(),
				ctsignals.StringToSignalFunc(),
			),
			ErrorUnused: true,
			Metadata:    &md,
<<<<<<< HEAD
			Result:      &et,
=======
			Result:      &templateConfig,
>>>>>>> 476bec10
		})
		if err != nil {
			return errors.New("mapstructure decoder creation failed")
		}
		if err := decoder.Decode(parsed); err != nil {
			return err
		}

<<<<<<< HEAD
		// parse the keys in the item for the env var name
		if numberOfKeys := len(item.Keys); numberOfKeys != 1 {
			return fmt.Errorf("expected one and only one env var name, got %d", numberOfKeys)
		}

		// hcl parses this with extra quotes if quoted in config file
		envName := strings.Trim(item.Keys[0].Token.Text, `"`)

		et.MapToEnvironmentVariable = pointerutil.StringPtr(envName)

		if _, exists := envKeys[envName]; exists {
			return fmt.Errorf("duplicate environment %q variable detected", envName)
		}

		envTemplates = append(envTemplates, &et)
		envKeys[envName] = struct{}{}
=======
		// parse the keys in the item for the environment variable name
		if numberOfKeys := len(item.Keys); numberOfKeys != 1 {
			return fmt.Errorf("expected one and only one environment variable name, got %d", numberOfKeys)
		}

		// hcl parses this with extra quotes if quoted in config file
		environmentVariableName := strings.Trim(item.Keys[0].Token.Text, `"`)

		templateConfig.MapToEnvironmentVariable = pointerutil.StringPtr(environmentVariableName)

		envTemplates = append(envTemplates, &templateConfig)
>>>>>>> 476bec10
	}

	result.EnvTemplates = envTemplates
	return nil
}<|MERGE_RESOLUTION|>--- conflicted
+++ resolved
@@ -23,10 +23,7 @@
 	"github.com/hashicorp/hcl/hcl/ast"
 	"github.com/mitchellh/mapstructure"
 
-<<<<<<< HEAD
-=======
 	"github.com/hashicorp/vault/command/agentproxyshared"
->>>>>>> 476bec10
 	"github.com/hashicorp/vault/helper/namespace"
 	"github.com/hashicorp/vault/internalshared/configutil"
 	"github.com/hashicorp/vault/sdk/helper/pointerutil"
@@ -124,6 +121,15 @@
 	InProcDialer        transportDialer                 `hcl:"-"`
 }
 
+// Persist contains configuration needed for persistent caching
+type Persist struct {
+	Type                    string
+	Path                    string `hcl:"path"`
+	KeepAfterImport         bool   `hcl:"keep_after_import"`
+	ExitOnErr               bool   `hcl:"exit_on_err"`
+	ServiceAccountTokenFile string `hcl:"service_account_token_file"`
+}
+
 // AutoAuth is the configured authentication method and sinks
 type AutoAuth struct {
 	Method *Method `hcl:"-"`
@@ -172,11 +178,7 @@
 type ExecConfig struct {
 	Command                []string  `hcl:"command,attr" mapstructure:"command"`
 	RestartOnSecretChanges string    `hcl:"restart_on_secret_changes,optional" mapstructure:"restart_on_secret_changes"`
-<<<<<<< HEAD
-	RestartKillSignal      os.Signal `hcl:"-" mapstructure:"restart_kill_signal"`
-=======
 	RestartStopSignal      os.Signal `hcl:"-" mapstructure:"restart_stop_signal"`
->>>>>>> 476bec10
 }
 
 func NewConfig() *Config {
@@ -1102,11 +1104,7 @@
 		return errors.New("error converting config")
 	}
 
-<<<<<<< HEAD
-	var ec ExecConfig
-=======
 	var execConfig ExecConfig
->>>>>>> 476bec10
 	var md mapstructure.Metadata
 	decoder, err := mapstructure.NewDecoder(&mapstructure.DecoderConfig{
 		DecodeHook: mapstructure.ComposeDecodeHookFunc(
@@ -1118,11 +1116,7 @@
 		),
 		ErrorUnused: true,
 		Metadata:    &md,
-<<<<<<< HEAD
-		Result:      &ec,
-=======
 		Result:      &execConfig,
->>>>>>> 476bec10
 	})
 	if err != nil {
 		return errors.New("mapstructure decoder creation failed")
@@ -1131,19 +1125,6 @@
 		return err
 	}
 
-<<<<<<< HEAD
-	// if user does not specify a restart signal, use a default
-	if ec.RestartKillSignal == nil {
-		ec.RestartKillSignal = os.Interrupt
-	}
-
-	if ec.RestartOnSecretChanges == "" {
-		// TODO: do we want to enum this?
-		ec.RestartOnSecretChanges = "always"
-	}
-
-	result.Exec = &ec
-=======
 	// if the user does not specify a restart signal, default to SIGTERM
 	if execConfig.RestartStopSignal == nil {
 		execConfig.RestartStopSignal = syscall.SIGTERM
@@ -1154,7 +1135,6 @@
 	}
 
 	result.Exec = &execConfig
->>>>>>> 476bec10
 	return nil
 }
 
@@ -1168,10 +1148,6 @@
 	}
 
 	envTemplates := make([]*ctconfig.TemplateConfig, 0, len(envTemplateList.Items))
-<<<<<<< HEAD
-	envKeys := make(map[string]struct{})
-=======
->>>>>>> 476bec10
 
 	for _, item := range envTemplateList.Items {
 		var shadow interface{}
@@ -1185,11 +1161,7 @@
 			return errors.New("error converting config")
 		}
 
-<<<<<<< HEAD
-		var et ctconfig.TemplateConfig
-=======
 		var templateConfig ctconfig.TemplateConfig
->>>>>>> 476bec10
 		var md mapstructure.Metadata
 		decoder, err := mapstructure.NewDecoder(&mapstructure.DecoderConfig{
 			DecodeHook: mapstructure.ComposeDecodeHookFunc(
@@ -1201,11 +1173,7 @@
 			),
 			ErrorUnused: true,
 			Metadata:    &md,
-<<<<<<< HEAD
-			Result:      &et,
-=======
 			Result:      &templateConfig,
->>>>>>> 476bec10
 		})
 		if err != nil {
 			return errors.New("mapstructure decoder creation failed")
@@ -1214,24 +1182,6 @@
 			return err
 		}
 
-<<<<<<< HEAD
-		// parse the keys in the item for the env var name
-		if numberOfKeys := len(item.Keys); numberOfKeys != 1 {
-			return fmt.Errorf("expected one and only one env var name, got %d", numberOfKeys)
-		}
-
-		// hcl parses this with extra quotes if quoted in config file
-		envName := strings.Trim(item.Keys[0].Token.Text, `"`)
-
-		et.MapToEnvironmentVariable = pointerutil.StringPtr(envName)
-
-		if _, exists := envKeys[envName]; exists {
-			return fmt.Errorf("duplicate environment %q variable detected", envName)
-		}
-
-		envTemplates = append(envTemplates, &et)
-		envKeys[envName] = struct{}{}
-=======
 		// parse the keys in the item for the environment variable name
 		if numberOfKeys := len(item.Keys); numberOfKeys != 1 {
 			return fmt.Errorf("expected one and only one environment variable name, got %d", numberOfKeys)
@@ -1243,7 +1193,6 @@
 		templateConfig.MapToEnvironmentVariable = pointerutil.StringPtr(environmentVariableName)
 
 		envTemplates = append(envTemplates, &templateConfig)
->>>>>>> 476bec10
 	}
 
 	result.EnvTemplates = envTemplates
