// Copyright (c) HashiCorp, Inc.
// SPDX-License-Identifier: MPL-2.0

package config

import (
	"context"
	"errors"
	"fmt"
	"io"
	"net"
	"os"
	"path/filepath"
	"strings"
	"time"

	ctconfig "github.com/hashicorp/consul-template/config"
	ctsignals "github.com/hashicorp/consul-template/signals"
	"github.com/hashicorp/go-multierror"
	"github.com/hashicorp/go-secure-stdlib/parseutil"
	"github.com/hashicorp/hcl"
	"github.com/hashicorp/hcl/hcl/ast"
	"github.com/mitchellh/mapstructure"

	"github.com/hashicorp/vault/helper/namespace"
	"github.com/hashicorp/vault/internalshared/configutil"
	"github.com/hashicorp/vault/sdk/helper/pointerutil"
)

// Config is the configuration for Vault Agent.
type Config struct {
	*configutil.SharedConfig `hcl:"-"`

	AutoAuth                    *AutoAuth                  `hcl:"auto_auth"`
	ExitAfterAuth               bool                       `hcl:"exit_after_auth"`
	Cache                       *Cache                     `hcl:"cache"`
	APIProxy                    *APIProxy                  `hcl:"api_proxy""`
	Vault                       *Vault                     `hcl:"vault"`
	TemplateConfig              *TemplateConfig            `hcl:"template_config"`
	Templates                   []*ctconfig.TemplateConfig `hcl:"templates"`
	DisableIdleConns            []string                   `hcl:"disable_idle_connections"`
	DisableIdleConnsAPIProxy    bool                       `hcl:"-"`
	DisableIdleConnsTemplating  bool                       `hcl:"-"`
	DisableIdleConnsAutoAuth    bool                       `hcl:"-"`
	DisableKeepAlives           []string                   `hcl:"disable_keep_alives"`
	DisableKeepAlivesAPIProxy   bool                       `hcl:"-"`
	DisableKeepAlivesTemplating bool                       `hcl:"-"`
	DisableKeepAlivesAutoAuth   bool                       `hcl:"-"`
	Exec                        *ExecConfig                `hcl:"exec,optional"`
	EnvTemplates                []*ctconfig.TemplateConfig `hcl:"env_template,optional"`
}

const (
	DisableIdleConnsEnv  = "VAULT_AGENT_DISABLE_IDLE_CONNECTIONS"
	DisableKeepAlivesEnv = "VAULT_AGENT_DISABLE_KEEP_ALIVES"
)

func (c *Config) Prune() {
	for _, l := range c.Listeners {
		l.RawConfig = nil
		l.Profiling.UnusedKeys = nil
		l.Telemetry.UnusedKeys = nil
		l.CustomResponseHeaders = nil
	}
	c.FoundKeys = nil
	c.UnusedKeys = nil
	c.SharedConfig.FoundKeys = nil
	c.SharedConfig.UnusedKeys = nil
	if c.Telemetry != nil {
		c.Telemetry.FoundKeys = nil
		c.Telemetry.UnusedKeys = nil
	}
}

type Retry struct {
	NumRetries int `hcl:"num_retries"`
}

// Vault contains configuration for connecting to Vault servers
type Vault struct {
	Address          string      `hcl:"address"`
	CACert           string      `hcl:"ca_cert"`
	CAPath           string      `hcl:"ca_path"`
	TLSSkipVerify    bool        `hcl:"-"`
	TLSSkipVerifyRaw interface{} `hcl:"tls_skip_verify"`
	ClientCert       string      `hcl:"client_cert"`
	ClientKey        string      `hcl:"client_key"`
	TLSServerName    string      `hcl:"tls_server_name"`
	Retry            *Retry      `hcl:"retry"`
}

// transportDialer is an interface that allows passing a custom dialer function
// to an HTTP client's transport config
type transportDialer interface {
	// Dial is intended to match https://pkg.go.dev/net#Dialer.Dial
	Dial(network, address string) (net.Conn, error)

	// DialContext is intended to match https://pkg.go.dev/net#Dialer.DialContext
	DialContext(ctx context.Context, network, address string) (net.Conn, error)
}

// APIProxy contains any configuration needed for proxy mode
type APIProxy struct {
	UseAutoAuthTokenRaw interface{} `hcl:"use_auto_auth_token"`
	UseAutoAuthToken    bool        `hcl:"-"`
	ForceAutoAuthToken  bool        `hcl:"-"`
	EnforceConsistency  string      `hcl:"enforce_consistency"`
	WhenInconsistent    string      `hcl:"when_inconsistent"`
}

// Cache contains any configuration needed for Cache mode
type Cache struct {
	UseAutoAuthTokenRaw interface{}     `hcl:"use_auto_auth_token"`
	UseAutoAuthToken    bool            `hcl:"-"`
	ForceAutoAuthToken  bool            `hcl:"-"`
	EnforceConsistency  string          `hcl:"enforce_consistency"`
	WhenInconsistent    string          `hcl:"when_inconsistent"`
	Persist             *Persist        `hcl:"persist"`
	InProcDialer        transportDialer `hcl:"-"`
}

// Persist contains configuration needed for persistent caching
type Persist struct {
	Type                    string
	Path                    string `hcl:"path"`
	KeepAfterImport         bool   `hcl:"keep_after_import"`
	ExitOnErr               bool   `hcl:"exit_on_err"`
	ServiceAccountTokenFile string `hcl:"service_account_token_file"`
}

// AutoAuth is the configured authentication method and sinks
type AutoAuth struct {
	Method *Method `hcl:"-"`
	Sinks  []*Sink `hcl:"sinks"`

	// NOTE: This is unsupported outside of testing and may disappear at any
	// time.
	EnableReauthOnNewCredentials bool `hcl:"enable_reauth_on_new_credentials"`
}

// Method represents the configuration for the authentication backend
type Method struct {
	Type          string
	MountPath     string        `hcl:"mount_path"`
	WrapTTLRaw    interface{}   `hcl:"wrap_ttl"`
	WrapTTL       time.Duration `hcl:"-"`
	MinBackoffRaw interface{}   `hcl:"min_backoff"`
	MinBackoff    time.Duration `hcl:"-"`
	MaxBackoffRaw interface{}   `hcl:"max_backoff"`
	MaxBackoff    time.Duration `hcl:"-"`
	Namespace     string        `hcl:"namespace"`
	ExitOnError   bool          `hcl:"exit_on_err"`
	Config        map[string]interface{}
}

// Sink defines a location to write the authenticated token
type Sink struct {
	Type       string
	WrapTTLRaw interface{}   `hcl:"wrap_ttl"`
	WrapTTL    time.Duration `hcl:"-"`
	DHType     string        `hcl:"dh_type"`
	DeriveKey  bool          `hcl:"derive_key"`
	DHPath     string        `hcl:"dh_path"`
	AAD        string        `hcl:"aad"`
	AADEnvVar  string        `hcl:"aad_env_var"`
	Config     map[string]interface{}
}

// TemplateConfig defines global behaviors around template
type TemplateConfig struct {
	ExitOnRetryFailure       bool          `hcl:"exit_on_retry_failure"`
	StaticSecretRenderIntRaw interface{}   `hcl:"static_secret_render_interval"`
	StaticSecretRenderInt    time.Duration `hcl:"-"`
}

type ExecConfig struct {
<<<<<<< HEAD
	Command            []string  `hcl:"command,attr" mapstructure:"command"`
	RestartOnNewSecret string    `hcl:"restart_on_new_secret,optional" mapstructure:"restart_on_new_secret"`
	RestartKillSignal  os.Signal `hcl:"-" mapstructure:"restart_kill_signal"`
=======
	Command                []string  `hcl:"command,attr" mapstructure:"command"`
	RestartOnSecretChanges string    `hcl:"restart_on_secret_changes,optional" mapstructure:"restart_on_secret_changes"`
	RestartKillSignal      os.Signal `hcl:"-" mapstructure:"restart_kill_signal"`
>>>>>>> a83a3ab2
}

func NewConfig() *Config {
	return &Config{
		SharedConfig: new(configutil.SharedConfig),
	}
}

// Merge merges two Agent configurations.
func (c *Config) Merge(c2 *Config) *Config {
	if c2 == nil {
		return c
	}

	result := NewConfig()

	result.SharedConfig = c.SharedConfig
	if c2.SharedConfig != nil {
		result.SharedConfig = c.SharedConfig.Merge(c2.SharedConfig)
	}

	result.AutoAuth = c.AutoAuth
	if c2.AutoAuth != nil {
		result.AutoAuth = c2.AutoAuth
	}

	result.Cache = c.Cache
	if c2.Cache != nil {
		result.Cache = c2.Cache
	}

	result.APIProxy = c.APIProxy
	if c2.APIProxy != nil {
		result.APIProxy = c2.APIProxy
	}

	result.DisableMlock = c.DisableMlock
	if c2.DisableMlock {
		result.DisableMlock = c2.DisableMlock
	}

	// For these, ignore the non-specific one and overwrite them all
	result.DisableIdleConnsAutoAuth = c.DisableIdleConnsAutoAuth
	if c2.DisableIdleConnsAutoAuth {
		result.DisableIdleConnsAutoAuth = c2.DisableIdleConnsAutoAuth
	}

	result.DisableIdleConnsAPIProxy = c.DisableIdleConnsAPIProxy
	if c2.DisableIdleConnsAPIProxy {
		result.DisableIdleConnsAPIProxy = c2.DisableIdleConnsAPIProxy
	}

	result.DisableIdleConnsTemplating = c.DisableIdleConnsTemplating
	if c2.DisableIdleConnsTemplating {
		result.DisableIdleConnsTemplating = c2.DisableIdleConnsTemplating
	}

	result.DisableKeepAlivesAutoAuth = c.DisableKeepAlivesAutoAuth
	if c2.DisableKeepAlivesAutoAuth {
		result.DisableKeepAlivesAutoAuth = c2.DisableKeepAlivesAutoAuth
	}

	result.DisableKeepAlivesAPIProxy = c.DisableKeepAlivesAPIProxy
	if c2.DisableKeepAlivesAPIProxy {
		result.DisableKeepAlivesAPIProxy = c2.DisableKeepAlivesAPIProxy
	}

	result.DisableKeepAlivesTemplating = c.DisableKeepAlivesTemplating
	if c2.DisableKeepAlivesTemplating {
		result.DisableKeepAlivesTemplating = c2.DisableKeepAlivesTemplating
	}

	result.TemplateConfig = c.TemplateConfig
	if c2.TemplateConfig != nil {
		result.TemplateConfig = c2.TemplateConfig
	}

	for _, l := range c.Templates {
		result.Templates = append(result.Templates, l)
	}
	for _, l := range c2.Templates {
		result.Templates = append(result.Templates, l)
	}

	result.ExitAfterAuth = c.ExitAfterAuth
	if c2.ExitAfterAuth {
		result.ExitAfterAuth = c2.ExitAfterAuth
	}

	result.Vault = c.Vault
	if c2.Vault != nil {
		result.Vault = c2.Vault
	}

	result.PidFile = c.PidFile
	if c2.PidFile != "" {
		result.PidFile = c2.PidFile
	}

	result.Exec = c.Exec
	if c2.Exec != nil {
		result.Exec = c2.Exec
	}

	for _, envTmpl := range c.EnvTemplates {
		result.EnvTemplates = append(result.EnvTemplates, envTmpl)
	}

	for _, envTmpl := range c2.EnvTemplates {
		result.EnvTemplates = append(result.EnvTemplates, envTmpl)
	}

	return result
}

// ValidateConfig validates an Agent configuration after it has been fully merged together, to
// ensure that required combinations of configs are there
func (c *Config) ValidateConfig() error {
	if c.APIProxy != nil && c.Cache != nil {
		if c.Cache.UseAutoAuthTokenRaw != nil {
			if c.APIProxy.UseAutoAuthTokenRaw != nil {
				return fmt.Errorf("use_auto_auth_token defined in both api_proxy and cache config. Please remove this configuration from the cache block")
			} else {
				c.APIProxy.ForceAutoAuthToken = c.Cache.ForceAutoAuthToken
			}
		}
	}

	if c.Cache != nil {
		if len(c.Listeners) < 1 && len(c.Templates) < 1 {
			return fmt.Errorf("enabling the cache requires at least 1 template or 1 listener to be defined")
		}

		if c.Cache.UseAutoAuthToken {
			if c.AutoAuth == nil {
				return fmt.Errorf("cache.use_auto_auth_token is true but auto_auth not configured")
			}
			if c.AutoAuth != nil && c.AutoAuth.Method != nil && c.AutoAuth.Method.WrapTTL > 0 {
				return fmt.Errorf("cache.use_auto_auth_token is true and auto_auth uses wrapping")
			}
		}
	}

	if c.APIProxy != nil {
		if len(c.Listeners) < 1 {
			return fmt.Errorf("configuring the api_proxy requires at least 1 listener to be defined")
		}

		if c.APIProxy.UseAutoAuthToken {
			if c.AutoAuth == nil {
				return fmt.Errorf("api_proxy.use_auto_auth_token is true but auto_auth not configured")
			}
			if c.AutoAuth != nil && c.AutoAuth.Method != nil && c.AutoAuth.Method.WrapTTL > 0 {
				return fmt.Errorf("api_proxy.use_auto_auth_token is true and auto_auth uses wrapping")
			}
		}
	}

	if c.AutoAuth != nil {
		if len(c.AutoAuth.Sinks) == 0 &&
			(c.APIProxy == nil || !c.APIProxy.UseAutoAuthToken) &&
			len(c.Templates) == 0 &&
			len(c.EnvTemplates) == 0 {
			return fmt.Errorf("auto_auth requires at least one sink or at least one template or api_proxy.use_auto_auth_token=true")
		}
	}

	if c.AutoAuth == nil && c.Cache == nil && len(c.Listeners) == 0 {
		return fmt.Errorf("no auto_auth, cache, or listener block found in config")
	}

	return c.validateEnvTemplateConfig()
}

func (c *Config) validateEnvTemplateConfig() error {
	// if we are not in env-template mode, exit early
	if c.Exec == nil && len(c.EnvTemplates) == 0 {
		return nil
	}

	if c.Exec == nil {
		return fmt.Errorf("'exec' element must be specified with 'env_template' entries")
	}

	if len(c.EnvTemplates) == 0 {
		return fmt.Errorf("must specify at least one 'env_template' element with a top-level 'exec' element")
	}

	if c.ExitAfterAuth {
		return fmt.Errorf("'exit_after_auth' cannot be specified with 'env_template' entries")
	}

	if c.APIProxy != nil {
		return fmt.Errorf("'api_proxy' cannot be specified with 'env_template' entries")
	}

	if len(c.Templates) > 0 {
		return fmt.Errorf("'template' cannot be specified with 'env_template' entries")
	}

	if c.Exec == nil || len(c.Exec.Command) == 0 {
		return fmt.Errorf("'exec' requires non-empty 'command' field")
	}

	for key, template := range c.EnvTemplates {
		// only two fields are currently required (name & contents)
		if template.MapToEnvironmentVariable == nil {
			return fmt.Errorf("env_template[%s]: an environment variable name is required", key)
		}

		if template.Contents == nil {
			return fmt.Errorf("env_template[%s]: 'contents' is required", key)
		}

		if template.Backup != nil {
			return fmt.Errorf("env_template[%s]: 'backup' is not allowed", key)
		}

		if template.Command != nil {
			return fmt.Errorf("env_template[%s]: 'command' is not allowed", key)
		}

		if template.CommandTimeout != nil {
			return fmt.Errorf("env_template[%s]: 'command_timeout' is not allowed", key)
		}

		if template.CreateDestDirs != nil {
			return fmt.Errorf("env_template[%s]: 'create_dest_dirs' is not allowed", key)
		}

		if template.Destination != nil {
			return fmt.Errorf("env_template[%s]: 'destination' is not allowed", key)
		}

		if template.ErrFatal != nil {
			return fmt.Errorf("env_template[%s]: 'error_fatal' is not allowed", key)
		}

		if template.Exec != nil {
			return fmt.Errorf("env_template[%s]: 'exec' is not allowed", key)
		}

		if template.Perms != nil {
			return fmt.Errorf("env_template[%s]: 'perms' is not allowed", key)
		}

		if template.User != nil {
			return fmt.Errorf("env_template[%s]: 'user' is not allowed", key)
		}

		if template.Uid != nil {
			return fmt.Errorf("env_template[%s]: 'uid' is not allowed", key)
		}

		if template.Group != nil {
			return fmt.Errorf("env_template[%s]: 'group' is not allowed", key)
		}

		if template.Gid != nil {
			return fmt.Errorf("env_template[%s]: 'gid' is not allowed", key)
		}

		if template.Source != nil {
			return fmt.Errorf("env_template[%s]: 'source' is not allowed", key)
		}

		if template.Wait != nil {
			return fmt.Errorf("env_template[%s]: 'wait' is not allowed", key)
		}

		if template.LeftDelim != nil {
			return fmt.Errorf("env_template[%s]: 'left_delimiter' is not allowed", key)
		}

		if template.RightDelim != nil {
			return fmt.Errorf("env_template[%s]: 'right_delimiter' is not allowed", key)
		}

		if template.ExtFuncMap != nil {
			return fmt.Errorf("env_template[%s]: 'right_delimiter' is not allowed", key)
		}

		if len(template.FunctionDenylist) != 0 {
			return fmt.Errorf("env_template[%s]: 'function_denylist' is not allowed", key)
		}

		if len(template.FunctionDenylistDeprecated) != 0 {
			return fmt.Errorf("env_template[%s]: 'function_blacklist' is not allowed", key)
		}

		if template.SandboxPath != nil {
			return fmt.Errorf("env_template[%s]: 'sandbox_path' is not allowed", key)
		}
	}

	return nil
}

// LoadConfig loads the configuration at the given path, regardless if
// it's a file or directory.
func LoadConfig(path string) (*Config, error) {
	fi, err := os.Stat(path)
	if err != nil {
		return nil, err
	}

	if fi.IsDir() {
		return LoadConfigDir(path)
	}
	return LoadConfigFile(path)
}

// LoadConfigDir loads the configuration at the given path if it's a directory
func LoadConfigDir(dir string) (*Config, error) {
	f, err := os.Open(dir)
	if err != nil {
		return nil, err
	}
	defer f.Close()

	fi, err := f.Stat()
	if err != nil {
		return nil, err
	}
	if !fi.IsDir() {
		return nil, fmt.Errorf("configuration path must be a directory: %q", dir)
	}

	var files []string
	err = nil
	for err != io.EOF {
		var fis []os.FileInfo
		fis, err = f.Readdir(128)
		if err != nil && err != io.EOF {
			return nil, err
		}

		for _, fi := range fis {
			// Ignore directories
			if fi.IsDir() {
				continue
			}

			// Only care about files that are valid to load.
			name := fi.Name()
			skip := true
			if strings.HasSuffix(name, ".hcl") {
				skip = false
			} else if strings.HasSuffix(name, ".json") {
				skip = false
			}
			if skip || isTemporaryFile(name) {
				continue
			}

			path := filepath.Join(dir, name)
			files = append(files, path)
		}
	}

	result := NewConfig()
	for _, f := range files {
		config, err := LoadConfigFile(f)
		if err != nil {
			return nil, fmt.Errorf("error loading %q: %w", f, err)
		}

		if result == nil {
			result = config
		} else {
			result = result.Merge(config)
		}
	}

	return result, nil
}

// isTemporaryFile returns true or false depending on whether the
// provided file name is a temporary file for the following editors:
// emacs or vim.
func isTemporaryFile(name string) bool {
	return strings.HasSuffix(name, "~") || // vim
		strings.HasPrefix(name, ".#") || // emacs
		(strings.HasPrefix(name, "#") && strings.HasSuffix(name, "#")) // emacs
}

// LoadConfigFile loads the configuration at the given path if it's a file
func LoadConfigFile(path string) (*Config, error) {
	fi, err := os.Stat(path)
	if err != nil {
		return nil, err
	}

	if fi.IsDir() {
		return nil, fmt.Errorf("location is a directory, not a file")
	}

	// Read the file
	d, err := os.ReadFile(path)
	if err != nil {
		return nil, err
	}

	// Parse!
	obj, err := hcl.Parse(string(d))
	if err != nil {
		return nil, err
	}

	// Attribute
	ast.Walk(obj, func(n ast.Node) (ast.Node, bool) {
		if k, ok := n.(*ast.ObjectKey); ok {
			k.Token.Pos.Filename = path
		}
		return n, true
	})

	// Start building the result
	result := NewConfig()
	if err := hcl.DecodeObject(result, obj); err != nil {
		return nil, err
	}

	sharedConfig, err := configutil.ParseConfig(string(d))
	if err != nil {
		return nil, err
	}

	// Pruning custom headers for Agent for now
	for _, ln := range sharedConfig.Listeners {
		ln.CustomResponseHeaders = nil
	}

	result.SharedConfig = sharedConfig

	list, ok := obj.Node.(*ast.ObjectList)
	if !ok {
		return nil, fmt.Errorf("error parsing: file doesn't contain a root object")
	}

	if err := parseAutoAuth(result, list); err != nil {
		return nil, fmt.Errorf("error parsing 'auto_auth': %w", err)
	}

	if err := parseCache(result, list); err != nil {
		return nil, fmt.Errorf("error parsing 'cache':%w", err)
	}

	if err := parseAPIProxy(result, list); err != nil {
		return nil, fmt.Errorf("error parsing 'api_proxy':%w", err)
	}

	if err := parseTemplateConfig(result, list); err != nil {
		return nil, fmt.Errorf("error parsing 'template_config': %w", err)
	}

	if err := parseTemplates(result, list); err != nil {
		return nil, fmt.Errorf("error parsing 'template': %w", err)
	}

	if err := parseExec(result, list); err != nil {
		return nil, fmt.Errorf("error parsing 'exec': %w", err)
	}

	if err := parseEnvTemplates(result, list); err != nil {
		return nil, fmt.Errorf("error parsing 'env_template': %w", err)
	}

	if result.Cache != nil && result.APIProxy == nil {
		result.APIProxy = &APIProxy{
			UseAutoAuthToken:   result.Cache.UseAutoAuthToken,
			ForceAutoAuthToken: result.Cache.ForceAutoAuthToken,
		}
	}

	err = parseVault(result, list)
	if err != nil {
		return nil, fmt.Errorf("error parsing 'vault':%w", err)
	}

	if result.Vault != nil {
		// Set defaults
		if result.Vault.Retry == nil {
			result.Vault.Retry = &Retry{}
		}
		switch result.Vault.Retry.NumRetries {
		case 0:
			result.Vault.Retry.NumRetries = ctconfig.DefaultRetryAttempts
		case -1:
			result.Vault.Retry.NumRetries = 0
		}
	}

	if disableIdleConnsEnv := os.Getenv(DisableIdleConnsEnv); disableIdleConnsEnv != "" {
		result.DisableIdleConns, err = parseutil.ParseCommaStringSlice(strings.ToLower(disableIdleConnsEnv))
		if err != nil {
			return nil, fmt.Errorf("error parsing environment variable %s: %v", DisableIdleConnsEnv, err)
		}
	}

	for _, subsystem := range result.DisableIdleConns {
		switch subsystem {
		case "auto-auth":
			result.DisableIdleConnsAutoAuth = true
		case "caching", "proxying":
			result.DisableIdleConnsAPIProxy = true
		case "templating":
			result.DisableIdleConnsTemplating = true
		case "":
			continue
		default:
			return nil, fmt.Errorf("unknown disable_idle_connections value: %s", subsystem)
		}
	}

	if disableKeepAlivesEnv := os.Getenv(DisableKeepAlivesEnv); disableKeepAlivesEnv != "" {
		result.DisableKeepAlives, err = parseutil.ParseCommaStringSlice(strings.ToLower(disableKeepAlivesEnv))
		if err != nil {
			return nil, fmt.Errorf("error parsing environment variable %s: %v", DisableKeepAlivesEnv, err)
		}
	}

	for _, subsystem := range result.DisableKeepAlives {
		switch subsystem {
		case "auto-auth":
			result.DisableKeepAlivesAutoAuth = true
		case "caching", "proxying":
			result.DisableKeepAlivesAPIProxy = true
		case "templating":
			result.DisableKeepAlivesTemplating = true
		case "":
			continue
		default:
			return nil, fmt.Errorf("unknown disable_keep_alives value: %s", subsystem)
		}
	}

	return result, nil
}

func parseVault(result *Config, list *ast.ObjectList) error {
	name := "vault"

	vaultList := list.Filter(name)
	if len(vaultList.Items) == 0 {
		return nil
	}

	if len(vaultList.Items) > 1 {
		return fmt.Errorf("one and only one %q block is required", name)
	}

	item := vaultList.Items[0]

	var v Vault
	err := hcl.DecodeObject(&v, item.Val)
	if err != nil {
		return err
	}

	if v.TLSSkipVerifyRaw != nil {
		v.TLSSkipVerify, err = parseutil.ParseBool(v.TLSSkipVerifyRaw)
		if err != nil {
			return err
		}
	}

	result.Vault = &v

	subs, ok := item.Val.(*ast.ObjectType)
	if !ok {
		return fmt.Errorf("could not parse %q as an object", name)
	}

	if err := parseRetry(result, subs.List); err != nil {
		return fmt.Errorf("error parsing 'retry': %w", err)
	}

	return nil
}

func parseRetry(result *Config, list *ast.ObjectList) error {
	name := "retry"

	retryList := list.Filter(name)
	if len(retryList.Items) == 0 {
		return nil
	}

	if len(retryList.Items) > 1 {
		return fmt.Errorf("one and only one %q block is required", name)
	}

	item := retryList.Items[0]

	var r Retry
	err := hcl.DecodeObject(&r, item.Val)
	if err != nil {
		return err
	}

	result.Vault.Retry = &r

	return nil
}

func parseAPIProxy(result *Config, list *ast.ObjectList) error {
	name := "api_proxy"

	apiProxyList := list.Filter(name)
	if len(apiProxyList.Items) == 0 {
		return nil
	}

	if len(apiProxyList.Items) > 1 {
		return fmt.Errorf("one and only one %q block is required", name)
	}

	item := apiProxyList.Items[0]

	var apiProxy APIProxy
	err := hcl.DecodeObject(&apiProxy, item.Val)
	if err != nil {
		return err
	}

	if apiProxy.UseAutoAuthTokenRaw != nil {
		apiProxy.UseAutoAuthToken, err = parseutil.ParseBool(apiProxy.UseAutoAuthTokenRaw)
		if err != nil {
			// Could be a value of "force" instead of "true"/"false"
			switch apiProxy.UseAutoAuthTokenRaw.(type) {
			case string:
				v := apiProxy.UseAutoAuthTokenRaw.(string)

				if !strings.EqualFold(v, "force") {
					return fmt.Errorf("value of 'use_auto_auth_token' can be either true/false/force, %q is an invalid option", apiProxy.UseAutoAuthTokenRaw)
				}
				apiProxy.UseAutoAuthToken = true
				apiProxy.ForceAutoAuthToken = true

			default:
				return err
			}
		}
	}
	result.APIProxy = &apiProxy

	return nil
}

func parseCache(result *Config, list *ast.ObjectList) error {
	name := "cache"

	cacheList := list.Filter(name)
	if len(cacheList.Items) == 0 {
		return nil
	}

	if len(cacheList.Items) > 1 {
		return fmt.Errorf("one and only one %q block is required", name)
	}

	item := cacheList.Items[0]

	var c Cache
	err := hcl.DecodeObject(&c, item.Val)
	if err != nil {
		return err
	}

	if c.UseAutoAuthTokenRaw != nil {
		c.UseAutoAuthToken, err = parseutil.ParseBool(c.UseAutoAuthTokenRaw)
		if err != nil {
			// Could be a value of "force" instead of "true"/"false"
			switch c.UseAutoAuthTokenRaw.(type) {
			case string:
				v := c.UseAutoAuthTokenRaw.(string)

				if !strings.EqualFold(v, "force") {
					return fmt.Errorf("value of 'use_auto_auth_token' can be either true/false/force, %q is an invalid option", c.UseAutoAuthTokenRaw)
				}
				c.UseAutoAuthToken = true
				c.ForceAutoAuthToken = true

			default:
				return err
			}
		}
	}
	result.Cache = &c

	subs, ok := item.Val.(*ast.ObjectType)
	if !ok {
		return fmt.Errorf("could not parse %q as an object", name)
	}
	subList := subs.List
	if err := parsePersist(result, subList); err != nil {
		return fmt.Errorf("error parsing persist: %w", err)
	}

	return nil
}

func parsePersist(result *Config, list *ast.ObjectList) error {
	name := "persist"

	persistList := list.Filter(name)
	if len(persistList.Items) == 0 {
		return nil
	}

	if len(persistList.Items) > 1 {
		return fmt.Errorf("only one %q block is required", name)
	}

	item := persistList.Items[0]

	var p Persist
	err := hcl.DecodeObject(&p, item.Val)
	if err != nil {
		return err
	}

	if p.Type == "" {
		if len(item.Keys) == 1 {
			p.Type = strings.ToLower(item.Keys[0].Token.Value().(string))
		}
		if p.Type == "" {
			return errors.New("persist type must be specified")
		}
	}

	result.Cache.Persist = &p

	return nil
}

func parseAutoAuth(result *Config, list *ast.ObjectList) error {
	name := "auto_auth"

	autoAuthList := list.Filter(name)
	if len(autoAuthList.Items) == 0 {
		return nil
	}
	if len(autoAuthList.Items) > 1 {
		return fmt.Errorf("at most one %q block is allowed", name)
	}

	// Get our item
	item := autoAuthList.Items[0]

	var a AutoAuth
	if err := hcl.DecodeObject(&a, item.Val); err != nil {
		return err
	}

	result.AutoAuth = &a

	subs, ok := item.Val.(*ast.ObjectType)
	if !ok {
		return fmt.Errorf("could not parse %q as an object", name)
	}
	subList := subs.List

	if err := parseMethod(result, subList); err != nil {
		return fmt.Errorf("error parsing 'method': %w", err)
	}
	if a.Method == nil {
		return fmt.Errorf("no 'method' block found")
	}

	if err := parseSinks(result, subList); err != nil {
		return fmt.Errorf("error parsing 'sink' stanzas: %w", err)
	}

	if result.AutoAuth.Method.WrapTTL > 0 {
		if len(result.AutoAuth.Sinks) != 1 {
			return fmt.Errorf("error parsing auto_auth: wrapping enabled on auth method and 0 or many sinks defined")
		}

		if result.AutoAuth.Sinks[0].WrapTTL > 0 {
			return fmt.Errorf("error parsing auto_auth: wrapping enabled both on auth method and sink")
		}
	}

	if result.AutoAuth.Method.MaxBackoffRaw != nil {
		var err error
		if result.AutoAuth.Method.MaxBackoff, err = parseutil.ParseDurationSecond(result.AutoAuth.Method.MaxBackoffRaw); err != nil {
			return err
		}
		result.AutoAuth.Method.MaxBackoffRaw = nil
	}

	if result.AutoAuth.Method.MinBackoffRaw != nil {
		var err error
		if result.AutoAuth.Method.MinBackoff, err = parseutil.ParseDurationSecond(result.AutoAuth.Method.MinBackoffRaw); err != nil {
			return err
		}
		result.AutoAuth.Method.MinBackoffRaw = nil
	}

	return nil
}

func parseMethod(result *Config, list *ast.ObjectList) error {
	name := "method"

	methodList := list.Filter(name)
	if len(methodList.Items) != 1 {
		return fmt.Errorf("one and only one %q block is required", name)
	}

	// Get our item
	item := methodList.Items[0]

	var m Method
	if err := hcl.DecodeObject(&m, item.Val); err != nil {
		return err
	}

	if m.Type == "" {
		if len(item.Keys) == 1 {
			m.Type = strings.ToLower(item.Keys[0].Token.Value().(string))
		}
		if m.Type == "" {
			return errors.New("method type must be specified")
		}
	}

	// Default to Vault's default
	if m.MountPath == "" {
		m.MountPath = fmt.Sprintf("auth/%s", m.Type)
	}
	// Standardize on no trailing slash
	m.MountPath = strings.TrimSuffix(m.MountPath, "/")

	if m.WrapTTLRaw != nil {
		var err error
		if m.WrapTTL, err = parseutil.ParseDurationSecond(m.WrapTTLRaw); err != nil {
			return err
		}
		m.WrapTTLRaw = nil
	}

	// Canonicalize namespace path if provided
	m.Namespace = namespace.Canonicalize(m.Namespace)

	result.AutoAuth.Method = &m
	return nil
}

func parseSinks(result *Config, list *ast.ObjectList) error {
	name := "sink"

	sinkList := list.Filter(name)
	if len(sinkList.Items) < 1 {
		return nil
	}

	var ts []*Sink

	for _, item := range sinkList.Items {
		var s Sink
		if err := hcl.DecodeObject(&s, item.Val); err != nil {
			return err
		}

		if s.Type == "" {
			if len(item.Keys) == 1 {
				s.Type = strings.ToLower(item.Keys[0].Token.Value().(string))
			}
			if s.Type == "" {
				return errors.New("sink type must be specified")
			}
		}

		if s.WrapTTLRaw != nil {
			var err error
			if s.WrapTTL, err = parseutil.ParseDurationSecond(s.WrapTTLRaw); err != nil {
				return multierror.Prefix(err, fmt.Sprintf("sink.%s", s.Type))
			}
			s.WrapTTLRaw = nil
		}

		switch s.DHType {
		case "":
		case "curve25519":
		default:
			return multierror.Prefix(errors.New("invalid value for 'dh_type'"), fmt.Sprintf("sink.%s", s.Type))
		}

		if s.AADEnvVar != "" {
			s.AAD = os.Getenv(s.AADEnvVar)
			s.AADEnvVar = ""
		}

		switch {
		case s.DHPath == "" && s.DHType == "":
			if s.AAD != "" {
				return multierror.Prefix(errors.New("specifying AAD data without 'dh_type' does not make sense"), fmt.Sprintf("sink.%s", s.Type))
			}
			if s.DeriveKey {
				return multierror.Prefix(errors.New("specifying 'derive_key' data without 'dh_type' does not make sense"), fmt.Sprintf("sink.%s", s.Type))
			}
		case s.DHPath != "" && s.DHType != "":
		default:
			return multierror.Prefix(errors.New("'dh_type' and 'dh_path' must be specified together"), fmt.Sprintf("sink.%s", s.Type))
		}

		ts = append(ts, &s)
	}

	result.AutoAuth.Sinks = ts
	return nil
}

func parseTemplateConfig(result *Config, list *ast.ObjectList) error {
	name := "template_config"

	templateConfigList := list.Filter(name)
	if len(templateConfigList.Items) == 0 {
		return nil
	}

	if len(templateConfigList.Items) > 1 {
		return fmt.Errorf("at most one %q block is allowed", name)
	}

	// Get our item
	item := templateConfigList.Items[0]

	var cfg TemplateConfig
	if err := hcl.DecodeObject(&cfg, item.Val); err != nil {
		return err
	}

	result.TemplateConfig = &cfg

	if result.TemplateConfig.StaticSecretRenderIntRaw != nil {
		var err error
		if result.TemplateConfig.StaticSecretRenderInt, err = parseutil.ParseDurationSecond(result.TemplateConfig.StaticSecretRenderIntRaw); err != nil {
			return err
		}
		result.TemplateConfig.StaticSecretRenderIntRaw = nil
	}

	return nil
}

func parseTemplates(result *Config, list *ast.ObjectList) error {
	name := "template"

	templateList := list.Filter(name)
	if len(templateList.Items) < 1 {
		return nil
	}

	var tcs []*ctconfig.TemplateConfig

	for _, item := range templateList.Items {
		var shadow interface{}
		if err := hcl.DecodeObject(&shadow, item.Val); err != nil {
			return fmt.Errorf("error decoding config: %s", err)
		}

		// Convert to a map and flatten the keys we want to flatten
		parsed, ok := shadow.(map[string]interface{})
		if !ok {
			return errors.New("error converting config")
		}

		// flatten the wait or exec fields. The initial "wait" or "exec" value, if given, is a
		// []map[string]interface{}, but we need it to be map[string]interface{}.
		// Consul Template has a method flattenKeys that walks all of parsed and
		// flattens every key. For Vault Agent, we only care about the wait input.
		// Only one wait/exec stanza is supported, however Consul Template does not error
		// with multiple instead it flattens them down, with last value winning.
		// Here we take the last element of the parsed["wait"] or parsed["exec"] slice to keep
		// consistency with Consul Template behavior.
		wait, ok := parsed["wait"].([]map[string]interface{})
		if ok {
			parsed["wait"] = wait[len(wait)-1]
		}

		exec, ok := parsed["exec"].([]map[string]interface{})
		if ok {
			parsed["exec"] = exec[len(exec)-1]
		}

		var tc ctconfig.TemplateConfig

		// Use mapstructure to populate the basic config fields
		var md mapstructure.Metadata
		decoder, err := mapstructure.NewDecoder(&mapstructure.DecoderConfig{
			DecodeHook: mapstructure.ComposeDecodeHookFunc(
				ctconfig.StringToFileModeFunc(),
				ctconfig.StringToWaitDurationHookFunc(),
				mapstructure.StringToSliceHookFunc(","),
				mapstructure.StringToTimeDurationHookFunc(),
			),
			ErrorUnused: true,
			Metadata:    &md,
			Result:      &tc,
		})
		if err != nil {
			return errors.New("mapstructure decoder creation failed")
		}
		if err := decoder.Decode(parsed); err != nil {
			return err
		}
		tcs = append(tcs, &tc)
	}
	result.Templates = tcs
	return nil
}

func parseExec(result *Config, list *ast.ObjectList) error {
	name := "exec"

	execList := list.Filter(name)
	if len(execList.Items) == 0 {
		return nil
	}

	if len(execList.Items) > 1 {
		return fmt.Errorf("at most one %q block is allowed", name)
	}

	item := execList.Items[0]
	var shadow interface{}
	if err := hcl.DecodeObject(&shadow, item.Val); err != nil {
		return fmt.Errorf("error decoding config: %s", err)
	}

	parsed, ok := shadow.(map[string]interface{})
	if !ok {
		return errors.New("error converting config")
	}

	var ec ExecConfig
	var md mapstructure.Metadata
	decoder, err := mapstructure.NewDecoder(&mapstructure.DecoderConfig{
		DecodeHook: mapstructure.ComposeDecodeHookFunc(
			ctconfig.StringToFileModeFunc(),
			ctconfig.StringToWaitDurationHookFunc(),
			mapstructure.StringToSliceHookFunc(","),
			mapstructure.StringToTimeDurationHookFunc(),
			ctsignals.StringToSignalFunc(),
		),
		ErrorUnused: true,
		Metadata:    &md,
		Result:      &ec,
	})
	if err != nil {
		return errors.New("mapstructure decoder creation failed")
	}
	if err := decoder.Decode(parsed); err != nil {
		return err
	}

	// if user does not specify a restart signal, use a default
	if ec.RestartKillSignal == nil {
		ec.RestartKillSignal = os.Interrupt
	}

	if ec.RestartOnSecretChanges == "" {
		// TODO: do we want to enum this?
		ec.RestartOnSecretChanges = "always"
	}

	result.Exec = &ec
	return nil
}

func parseEnvTemplates(result *Config, list *ast.ObjectList) error {
	name := "env_template"

	envTemplateList := list.Filter(name)

	if len(envTemplateList.Items) < 1 {
		return nil
	}

	envTemplates := make([]*ctconfig.TemplateConfig, 0, len(envTemplateList.Items))
	envKeys := make(map[string]struct{})

	for _, item := range envTemplateList.Items {
		var shadow interface{}
		if err := hcl.DecodeObject(&shadow, item.Val); err != nil {
			return fmt.Errorf("error decoding config: %s", err)
		}

		// Convert to a map and flatten the keys we want to flatten
		parsed, ok := shadow.(map[string]any)
		if !ok {
			return errors.New("error converting config")
		}

		var et ctconfig.TemplateConfig
		var md mapstructure.Metadata
		decoder, err := mapstructure.NewDecoder(&mapstructure.DecoderConfig{
			DecodeHook: mapstructure.ComposeDecodeHookFunc(
				ctconfig.StringToFileModeFunc(),
				ctconfig.StringToWaitDurationHookFunc(),
				mapstructure.StringToSliceHookFunc(","),
				mapstructure.StringToTimeDurationHookFunc(),
				ctsignals.StringToSignalFunc(),
			),
			ErrorUnused: true,
			Metadata:    &md,
			Result:      &et,
		})
		if err != nil {
			return errors.New("mapstructure decoder creation failed")
		}
		if err := decoder.Decode(parsed); err != nil {
			return err
		}

		// parse the keys in the item for the env var name
		if numberOfKeys := len(item.Keys); numberOfKeys != 1 {
			return fmt.Errorf("expected one and only one env var name, got %d", numberOfKeys)
		}

		// hcl parses this with extra quotes if quoted in config file
		envName := strings.Trim(item.Keys[0].Token.Text, `"`)

		et.MapToEnvironmentVariable = pointerutil.StringPtr(envName)

		if _, exists := envKeys[envName]; exists {
			return fmt.Errorf("duplicate environment %q variable detected", envName)
		}

		envTemplates = append(envTemplates, &et)
		envKeys[envName] = struct{}{}
	}

	result.EnvTemplates = envTemplates
	return nil
}<|MERGE_RESOLUTION|>--- conflicted
+++ resolved
@@ -174,15 +174,9 @@
 }
 
 type ExecConfig struct {
-<<<<<<< HEAD
-	Command            []string  `hcl:"command,attr" mapstructure:"command"`
-	RestartOnNewSecret string    `hcl:"restart_on_new_secret,optional" mapstructure:"restart_on_new_secret"`
-	RestartKillSignal  os.Signal `hcl:"-" mapstructure:"restart_kill_signal"`
-=======
 	Command                []string  `hcl:"command,attr" mapstructure:"command"`
 	RestartOnSecretChanges string    `hcl:"restart_on_secret_changes,optional" mapstructure:"restart_on_secret_changes"`
 	RestartKillSignal      os.Signal `hcl:"-" mapstructure:"restart_kill_signal"`
->>>>>>> a83a3ab2
 }
 
 func NewConfig() *Config {
