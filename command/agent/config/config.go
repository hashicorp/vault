--- conflicted
+++ resolved
@@ -279,7 +279,6 @@
 		return errwrap.Wrapf("error parsing 'sink' stanzas: {{err}}", err)
 	}
 
-<<<<<<< HEAD
 	if result.AutoAuth.Method.WrapTTL > 0 {
 		if len(result.AutoAuth.Sinks) != 1 {
 			return fmt.Errorf("error parsing auto_auth: wrapping enabled on auth method and 0 or many sinks defined")
@@ -290,8 +289,6 @@
 		}
 	}
 
-=======
->>>>>>> 4fa2a1a9
 	return nil
 }
 
@@ -343,12 +340,9 @@
 	name := "sink"
 
 	sinkList := list.Filter(name)
-<<<<<<< HEAD
-=======
 	if len(sinkList.Items) < 1 {
 		return nil
 	}
->>>>>>> 4fa2a1a9
 
 	var ts []*Sink
 
