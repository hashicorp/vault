// Copyright (c) HashiCorp, Inc.
// SPDX-License-Identifier: BUSL-1.1

package config

import (
	"context"
	"errors"
	"fmt"
	"io"
	"net"
	"os"
	"path/filepath"
	"strings"
	"time"

	ctconfig "github.com/hashicorp/consul-template/config"
	"github.com/hashicorp/go-multierror"
	"github.com/hashicorp/go-secure-stdlib/parseutil"
	"github.com/hashicorp/hcl"
	"github.com/hashicorp/hcl/hcl/ast"
	"github.com/hashicorp/vault/command/agentproxyshared"
	"github.com/hashicorp/vault/helper/namespace"
	"github.com/hashicorp/vault/internalshared/configutil"
)

// Config is the configuration for Vault Proxy.
type Config struct {
	*configutil.SharedConfig `hcl:"-"`

	AutoAuth                  *AutoAuth `hcl:"auto_auth"`
	ExitAfterAuth             bool      `hcl:"exit_after_auth"`
	Cache                     *Cache    `hcl:"cache"`
	APIProxy                  *APIProxy `hcl:"api_proxy""`
	Vault                     *Vault    `hcl:"vault"`
	DisableIdleConns          []string  `hcl:"disable_idle_connections"`
	DisableIdleConnsAPIProxy  bool      `hcl:"-"`
	DisableIdleConnsAutoAuth  bool      `hcl:"-"`
	DisableKeepAlives         []string  `hcl:"disable_keep_alives"`
	DisableKeepAlivesAPIProxy bool      `hcl:"-"`
	DisableKeepAlivesAutoAuth bool      `hcl:"-"`
}

const (
	DisableIdleConnsEnv  = "VAULT_PROXY_DISABLE_IDLE_CONNECTIONS"
	DisableKeepAlivesEnv = "VAULT_PROXY_DISABLE_KEEP_ALIVES"
)

func (c *Config) Prune() {
	for _, l := range c.Listeners {
		l.RawConfig = nil
		l.Profiling.UnusedKeys = nil
		l.Telemetry.UnusedKeys = nil
		l.CustomResponseHeaders = nil
	}
	c.FoundKeys = nil
	c.UnusedKeys = nil
	c.SharedConfig.FoundKeys = nil
	c.SharedConfig.UnusedKeys = nil
	if c.Telemetry != nil {
		c.Telemetry.FoundKeys = nil
		c.Telemetry.UnusedKeys = nil
	}
}

type Retry struct {
	NumRetries int `hcl:"num_retries"`
}

// Vault contains configuration for connecting to Vault servers
type Vault struct {
	Address          string      `hcl:"address"`
	CACert           string      `hcl:"ca_cert"`
	CAPath           string      `hcl:"ca_path"`
	TLSSkipVerify    bool        `hcl:"-"`
	TLSSkipVerifyRaw interface{} `hcl:"tls_skip_verify"`
	ClientCert       string      `hcl:"client_cert"`
	ClientKey        string      `hcl:"client_key"`
	TLSServerName    string      `hcl:"tls_server_name"`
	Retry            *Retry      `hcl:"retry"`
}

// transportDialer is an interface that allows passing a custom dialer function
// to an HTTP client's transport config
type transportDialer interface {
	// Dial is intended to match https://pkg.go.dev/net#Dialer.Dial
	Dial(network, address string) (net.Conn, error)

	// DialContext is intended to match https://pkg.go.dev/net#Dialer.DialContext
	DialContext(ctx context.Context, network, address string) (net.Conn, error)
}

// APIProxy contains any configuration needed for proxy mode
type APIProxy struct {
	UseAutoAuthTokenRaw interface{} `hcl:"use_auto_auth_token"`
	UseAutoAuthToken    bool        `hcl:"-"`
	ForceAutoAuthToken  bool        `hcl:"-"`
	EnforceConsistency  string      `hcl:"enforce_consistency"`
	WhenInconsistent    string      `hcl:"when_inconsistent"`
}

// Cache contains any configuration needed for Cache mode
type Cache struct {
<<<<<<< HEAD
	Persist                      *agentproxyshared.PersistConfig `hcl:"persist"`
	InProcDialer                 transportDialer                 `hcl:"-"`
	CacheStaticSecrets           bool                            `hcl:"cache_static_secrets"`
	DisableCachingDynamicSecrets bool                            `hcl:"disable_caching_dynamic_secrets"`
=======
	Persist                                       *agentproxyshared.PersistConfig `hcl:"persist"`
	InProcDialer                                  transportDialer                 `hcl:"-"`
	CacheStaticSecrets                            bool                            `hcl:"cache_static_secrets"`
	StaticSecretTokenCapabilityRefreshIntervalRaw interface{}                     `hcl:"static_secret_token_capability_refresh_interval"`
	StaticSecretTokenCapabilityRefreshInterval    time.Duration                   `hcl:"-"`
>>>>>>> 548b7a09
}

// AutoAuth is the configured authentication method and sinks
type AutoAuth struct {
	Method *Method `hcl:"-"`
	Sinks  []*Sink `hcl:"sinks"`

	// NOTE: This is unsupported outside of testing and may disappear at any
	// time.
	EnableReauthOnNewCredentials bool `hcl:"enable_reauth_on_new_credentials"`
}

// Method represents the configuration for the authentication backend
type Method struct {
	Type          string
	MountPath     string        `hcl:"mount_path"`
	WrapTTLRaw    interface{}   `hcl:"wrap_ttl"`
	WrapTTL       time.Duration `hcl:"-"`
	MinBackoffRaw interface{}   `hcl:"min_backoff"`
	MinBackoff    time.Duration `hcl:"-"`
	MaxBackoffRaw interface{}   `hcl:"max_backoff"`
	MaxBackoff    time.Duration `hcl:"-"`
	Namespace     string        `hcl:"namespace"`
	ExitOnError   bool          `hcl:"exit_on_err"`
	Config        map[string]interface{}
}

// Sink defines a location to write the authenticated token
type Sink struct {
	Type       string
	WrapTTLRaw interface{}   `hcl:"wrap_ttl"`
	WrapTTL    time.Duration `hcl:"-"`
	DHType     string        `hcl:"dh_type"`
	DeriveKey  bool          `hcl:"derive_key"`
	DHPath     string        `hcl:"dh_path"`
	AAD        string        `hcl:"aad"`
	AADEnvVar  string        `hcl:"aad_env_var"`
	Config     map[string]interface{}
}

func NewConfig() *Config {
	return &Config{
		SharedConfig: new(configutil.SharedConfig),
	}
}

// Merge merges two Proxy configurations.
func (c *Config) Merge(c2 *Config) *Config {
	if c2 == nil {
		return c
	}

	result := NewConfig()

	result.SharedConfig = c.SharedConfig
	if c2.SharedConfig != nil {
		result.SharedConfig = c.SharedConfig.Merge(c2.SharedConfig)
	}

	result.AutoAuth = c.AutoAuth
	if c2.AutoAuth != nil {
		result.AutoAuth = c2.AutoAuth
	}

	result.Cache = c.Cache
	if c2.Cache != nil {
		result.Cache = c2.Cache
	}

	result.APIProxy = c.APIProxy
	if c2.APIProxy != nil {
		result.APIProxy = c2.APIProxy
	}

	result.DisableMlock = c.DisableMlock
	if c2.DisableMlock {
		result.DisableMlock = c2.DisableMlock
	}

	// For these, ignore the non-specific one and overwrite them all
	result.DisableIdleConnsAutoAuth = c.DisableIdleConnsAutoAuth
	if c2.DisableIdleConnsAutoAuth {
		result.DisableIdleConnsAutoAuth = c2.DisableIdleConnsAutoAuth
	}

	result.DisableIdleConnsAPIProxy = c.DisableIdleConnsAPIProxy
	if c2.DisableIdleConnsAPIProxy {
		result.DisableIdleConnsAPIProxy = c2.DisableIdleConnsAPIProxy
	}

	result.DisableKeepAlivesAutoAuth = c.DisableKeepAlivesAutoAuth
	if c2.DisableKeepAlivesAutoAuth {
		result.DisableKeepAlivesAutoAuth = c2.DisableKeepAlivesAutoAuth
	}

	result.DisableKeepAlivesAPIProxy = c.DisableKeepAlivesAPIProxy
	if c2.DisableKeepAlivesAPIProxy {
		result.DisableKeepAlivesAPIProxy = c2.DisableKeepAlivesAPIProxy
	}

	result.ExitAfterAuth = c.ExitAfterAuth
	if c2.ExitAfterAuth {
		result.ExitAfterAuth = c2.ExitAfterAuth
	}

	result.Vault = c.Vault
	if c2.Vault != nil {
		result.Vault = c2.Vault
	}

	result.PidFile = c.PidFile
	if c2.PidFile != "" {
		result.PidFile = c2.PidFile
	}

	return result
}

// ValidateConfig validates a Vault configuration after it has been fully merged together, to
// ensure that required combinations of configs are there
func (c *Config) ValidateConfig() error {
	if c.Cache != nil {
		if len(c.Listeners) < 1 {
			return fmt.Errorf("enabling the cache requires at least 1 listener to be defined")
		}
	}

	if c.APIProxy != nil {
		if len(c.Listeners) < 1 {
			return fmt.Errorf("configuring the api_proxy requires at least 1 listener to be defined")
		}

		if c.APIProxy.UseAutoAuthToken {
			if c.AutoAuth == nil {
				return fmt.Errorf("api_proxy.use_auto_auth_token is true but auto_auth not configured")
			}
			if c.AutoAuth != nil && c.AutoAuth.Method != nil && c.AutoAuth.Method.WrapTTL > 0 {
				return fmt.Errorf("api_proxy.use_auto_auth_token is true and auto_auth uses wrapping")
			}
		}
	}

	if c.AutoAuth != nil {
		cacheStaticSecrets := c.Cache != nil && c.Cache.CacheStaticSecrets
		if len(c.AutoAuth.Sinks) == 0 &&
			(c.APIProxy == nil || !c.APIProxy.UseAutoAuthToken) && !cacheStaticSecrets {
			return fmt.Errorf("auto_auth requires at least one sink, api_proxy.use_auto_auth_token=true, or cache.cache_static_secrets=true")
		}
	}

	if c.Cache != nil && c.Cache.CacheStaticSecrets && c.AutoAuth == nil {
		return fmt.Errorf("cache.cache_static_secrets=true requires an auto-auth block configured, to use the token to connect with Vault's event system")
	}

	if c.Cache != nil && !c.Cache.CacheStaticSecrets && c.Cache.DisableCachingDynamicSecrets {
		return fmt.Errorf("to enable the cache, the cache must be configured to either cache static secrets of dynamic secrets")
	}

	if c.AutoAuth == nil && c.Cache == nil && len(c.Listeners) == 0 {
		return fmt.Errorf("no auto_auth, cache, or listener block found in config")
	}

	return nil
}

// LoadConfig loads the configuration at the given path, regardless if
// it's a file or directory.
func LoadConfig(path string) (*Config, error) {
	fi, err := os.Stat(path)
	if err != nil {
		return nil, err
	}

	if fi.IsDir() {
		return LoadConfigDir(path)
	}
	return LoadConfigFile(path)
}

// LoadConfigDir loads the configuration at the given path if it's a directory
func LoadConfigDir(dir string) (*Config, error) {
	f, err := os.Open(dir)
	if err != nil {
		return nil, err
	}
	defer f.Close()

	fi, err := f.Stat()
	if err != nil {
		return nil, err
	}
	if !fi.IsDir() {
		return nil, fmt.Errorf("configuration path must be a directory: %q", dir)
	}

	var files []string
	err = nil
	for err != io.EOF {
		var fis []os.FileInfo
		fis, err = f.Readdir(128)
		if err != nil && err != io.EOF {
			return nil, err
		}

		for _, fi := range fis {
			// Ignore directories
			if fi.IsDir() {
				continue
			}

			// Only care about files that are valid to load.
			name := fi.Name()
			skip := true
			if strings.HasSuffix(name, ".hcl") {
				skip = false
			} else if strings.HasSuffix(name, ".json") {
				skip = false
			}
			if skip || isTemporaryFile(name) {
				continue
			}

			path := filepath.Join(dir, name)
			files = append(files, path)
		}
	}

	result := NewConfig()
	for _, f := range files {
		config, err := LoadConfigFile(f)
		if err != nil {
			return nil, fmt.Errorf("error loading %q: %w", f, err)
		}

		if result == nil {
			result = config
		} else {
			result = result.Merge(config)
		}
	}

	return result, nil
}

// isTemporaryFile returns true or false depending on whether the
// provided file name is a temporary file for the following editors:
// emacs or vim.
func isTemporaryFile(name string) bool {
	return strings.HasSuffix(name, "~") || // vim
		strings.HasPrefix(name, ".#") || // emacs
		(strings.HasPrefix(name, "#") && strings.HasSuffix(name, "#")) // emacs
}

// LoadConfigFile loads the configuration at the given path if it's a file
func LoadConfigFile(path string) (*Config, error) {
	fi, err := os.Stat(path)
	if err != nil {
		return nil, err
	}

	if fi.IsDir() {
		return nil, fmt.Errorf("location is a directory, not a file")
	}

	// Read the file
	d, err := os.ReadFile(path)
	if err != nil {
		return nil, err
	}

	// Parse!
	obj, err := hcl.Parse(string(d))
	if err != nil {
		return nil, err
	}

	// Attribute
	ast.Walk(obj, func(n ast.Node) (ast.Node, bool) {
		if k, ok := n.(*ast.ObjectKey); ok {
			k.Token.Pos.Filename = path
		}
		return n, true
	})

	// Start building the result
	result := NewConfig()
	if err := hcl.DecodeObject(result, obj); err != nil {
		return nil, err
	}

	sharedConfig, err := configutil.ParseConfig(string(d))
	if err != nil {
		return nil, err
	}

	// Pruning custom headers for Vault for now
	for _, ln := range sharedConfig.Listeners {
		ln.CustomResponseHeaders = nil
	}

	result.SharedConfig = sharedConfig

	list, ok := obj.Node.(*ast.ObjectList)
	if !ok {
		return nil, fmt.Errorf("error parsing: file doesn't contain a root object")
	}

	if err := parseAutoAuth(result, list); err != nil {
		return nil, fmt.Errorf("error parsing 'auto_auth': %w", err)
	}

	if err := parseCache(result, list); err != nil {
		return nil, fmt.Errorf("error parsing 'cache':%w", err)
	}

	if err := parseAPIProxy(result, list); err != nil {
		return nil, fmt.Errorf("error parsing 'api_proxy':%w", err)
	}

	err = parseVault(result, list)
	if err != nil {
		return nil, fmt.Errorf("error parsing 'vault':%w", err)
	}

	if result.Vault != nil {
		// Set defaults
		if result.Vault.Retry == nil {
			result.Vault.Retry = &Retry{}
		}
		switch result.Vault.Retry.NumRetries {
		case 0:
			result.Vault.Retry.NumRetries = ctconfig.DefaultRetryAttempts
		case -1:
			result.Vault.Retry.NumRetries = 0
		}
	}

	if disableIdleConnsEnv := os.Getenv(DisableIdleConnsEnv); disableIdleConnsEnv != "" {
		result.DisableIdleConns, err = parseutil.ParseCommaStringSlice(strings.ToLower(disableIdleConnsEnv))
		if err != nil {
			return nil, fmt.Errorf("error parsing environment variable %s: %v", DisableIdleConnsEnv, err)
		}
	}

	for _, subsystem := range result.DisableIdleConns {
		switch subsystem {
		case "auto-auth":
			result.DisableIdleConnsAutoAuth = true
		case "caching", "proxying":
			result.DisableIdleConnsAPIProxy = true
		case "":
			continue
		default:
			return nil, fmt.Errorf("unknown disable_idle_connections value: %s", subsystem)
		}
	}

	if disableKeepAlivesEnv := os.Getenv(DisableKeepAlivesEnv); disableKeepAlivesEnv != "" {
		result.DisableKeepAlives, err = parseutil.ParseCommaStringSlice(strings.ToLower(disableKeepAlivesEnv))
		if err != nil {
			return nil, fmt.Errorf("error parsing environment variable %s: %v", DisableKeepAlivesEnv, err)
		}
	}

	for _, subsystem := range result.DisableKeepAlives {
		switch subsystem {
		case "auto-auth":
			result.DisableKeepAlivesAutoAuth = true
		case "caching", "proxying":
			result.DisableKeepAlivesAPIProxy = true
		case "":
			continue
		default:
			return nil, fmt.Errorf("unknown disable_keep_alives value: %s", subsystem)
		}
	}

	return result, nil
}

func parseVault(result *Config, list *ast.ObjectList) error {
	name := "vault"

	vaultList := list.Filter(name)
	if len(vaultList.Items) == 0 {
		return nil
	}

	if len(vaultList.Items) > 1 {
		return fmt.Errorf("one and only one %q block is required", name)
	}

	item := vaultList.Items[0]

	var v Vault
	err := hcl.DecodeObject(&v, item.Val)
	if err != nil {
		return err
	}

	if v.TLSSkipVerifyRaw != nil {
		v.TLSSkipVerify, err = parseutil.ParseBool(v.TLSSkipVerifyRaw)
		if err != nil {
			return err
		}
	}

	result.Vault = &v

	subs, ok := item.Val.(*ast.ObjectType)
	if !ok {
		return fmt.Errorf("could not parse %q as an object", name)
	}

	if err := parseRetry(result, subs.List); err != nil {
		return fmt.Errorf("error parsing 'retry': %w", err)
	}

	return nil
}

func parseRetry(result *Config, list *ast.ObjectList) error {
	name := "retry"

	retryList := list.Filter(name)
	if len(retryList.Items) == 0 {
		return nil
	}

	if len(retryList.Items) > 1 {
		return fmt.Errorf("one and only one %q block is required", name)
	}

	item := retryList.Items[0]

	var r Retry
	err := hcl.DecodeObject(&r, item.Val)
	if err != nil {
		return err
	}

	result.Vault.Retry = &r

	return nil
}

func parseAPIProxy(result *Config, list *ast.ObjectList) error {
	name := "api_proxy"

	apiProxyList := list.Filter(name)
	if len(apiProxyList.Items) == 0 {
		return nil
	}

	if len(apiProxyList.Items) > 1 {
		return fmt.Errorf("one and only one %q block is required", name)
	}

	item := apiProxyList.Items[0]

	var apiProxy APIProxy
	err := hcl.DecodeObject(&apiProxy, item.Val)
	if err != nil {
		return err
	}

	if apiProxy.UseAutoAuthTokenRaw != nil {
		apiProxy.UseAutoAuthToken, err = parseutil.ParseBool(apiProxy.UseAutoAuthTokenRaw)
		if err != nil {
			// Could be a value of "force" instead of "true"/"false"
			switch apiProxy.UseAutoAuthTokenRaw.(type) {
			case string:
				v := apiProxy.UseAutoAuthTokenRaw.(string)

				if !strings.EqualFold(v, "force") {
					return fmt.Errorf("value of 'use_auto_auth_token' can be either true/false/force, %q is an invalid option", apiProxy.UseAutoAuthTokenRaw)
				}
				apiProxy.UseAutoAuthToken = true
				apiProxy.ForceAutoAuthToken = true

			default:
				return err
			}
		}
	}
	result.APIProxy = &apiProxy

	return nil
}

func parseCache(result *Config, list *ast.ObjectList) error {
	name := "cache"

	cacheList := list.Filter(name)
	if len(cacheList.Items) == 0 {
		return nil
	}

	if len(cacheList.Items) > 1 {
		return fmt.Errorf("one and only one %q block is required", name)
	}

	item := cacheList.Items[0]

	var c Cache
	err := hcl.DecodeObject(&c, item.Val)
	if err != nil {
		return err
	}

	result.Cache = &c

	subs, ok := item.Val.(*ast.ObjectType)
	if !ok {
		return fmt.Errorf("could not parse %q as an object", name)
	}
	subList := subs.List
	if err := parsePersist(result, subList); err != nil {
		return fmt.Errorf("error parsing persist: %w", err)
	}

	if result.Cache.StaticSecretTokenCapabilityRefreshIntervalRaw != nil {
		var err error
		if result.Cache.StaticSecretTokenCapabilityRefreshInterval, err = parseutil.ParseDurationSecond(result.Cache.StaticSecretTokenCapabilityRefreshIntervalRaw); err != nil {
			return fmt.Errorf("error parsing static_secret_token_capability_refresh_interval, must be provided as a duration string: %w", err)
		}
		result.Cache.StaticSecretTokenCapabilityRefreshIntervalRaw = nil
	}

	return nil
}

func parsePersist(result *Config, list *ast.ObjectList) error {
	name := "persist"

	persistList := list.Filter(name)
	if len(persistList.Items) == 0 {
		return nil
	}

	if len(persistList.Items) > 1 {
		return fmt.Errorf("only one %q block is required", name)
	}

	item := persistList.Items[0]

	var p agentproxyshared.PersistConfig
	err := hcl.DecodeObject(&p, item.Val)
	if err != nil {
		return err
	}

	if p.Type == "" {
		if len(item.Keys) == 1 {
			p.Type = strings.ToLower(item.Keys[0].Token.Value().(string))
		}
		if p.Type == "" {
			return errors.New("persist type must be specified")
		}
	}

	result.Cache.Persist = &p

	return nil
}

func parseAutoAuth(result *Config, list *ast.ObjectList) error {
	name := "auto_auth"

	autoAuthList := list.Filter(name)
	if len(autoAuthList.Items) == 0 {
		return nil
	}
	if len(autoAuthList.Items) > 1 {
		return fmt.Errorf("at most one %q block is allowed", name)
	}

	// Get our item
	item := autoAuthList.Items[0]

	var a AutoAuth
	if err := hcl.DecodeObject(&a, item.Val); err != nil {
		return err
	}

	result.AutoAuth = &a

	subs, ok := item.Val.(*ast.ObjectType)
	if !ok {
		return fmt.Errorf("could not parse %q as an object", name)
	}
	subList := subs.List

	if err := parseMethod(result, subList); err != nil {
		return fmt.Errorf("error parsing 'method': %w", err)
	}
	if a.Method == nil {
		return fmt.Errorf("no 'method' block found")
	}

	if err := parseSinks(result, subList); err != nil {
		return fmt.Errorf("error parsing 'sink' stanzas: %w", err)
	}

	if result.AutoAuth.Method.WrapTTL > 0 {
		if len(result.AutoAuth.Sinks) != 1 {
			return fmt.Errorf("error parsing auto_auth: wrapping enabled on auth method and 0 or many sinks defined")
		}

		if result.AutoAuth.Sinks[0].WrapTTL > 0 {
			return fmt.Errorf("error parsing auto_auth: wrapping enabled both on auth method and sink")
		}
	}

	if result.AutoAuth.Method.MaxBackoffRaw != nil {
		var err error
		if result.AutoAuth.Method.MaxBackoff, err = parseutil.ParseDurationSecond(result.AutoAuth.Method.MaxBackoffRaw); err != nil {
			return err
		}
		result.AutoAuth.Method.MaxBackoffRaw = nil
	}

	if result.AutoAuth.Method.MinBackoffRaw != nil {
		var err error
		if result.AutoAuth.Method.MinBackoff, err = parseutil.ParseDurationSecond(result.AutoAuth.Method.MinBackoffRaw); err != nil {
			return err
		}
		result.AutoAuth.Method.MinBackoffRaw = nil
	}

	return nil
}

func parseMethod(result *Config, list *ast.ObjectList) error {
	name := "method"

	methodList := list.Filter(name)
	if len(methodList.Items) != 1 {
		return fmt.Errorf("one and only one %q block is required", name)
	}

	// Get our item
	item := methodList.Items[0]

	var m Method
	if err := hcl.DecodeObject(&m, item.Val); err != nil {
		return err
	}

	if m.Type == "" {
		if len(item.Keys) == 1 {
			m.Type = strings.ToLower(item.Keys[0].Token.Value().(string))
		}
		if m.Type == "" {
			return errors.New("method type must be specified")
		}
	}

	// Default to Vault's default
	if m.MountPath == "" {
		m.MountPath = fmt.Sprintf("auth/%s", m.Type)
	}
	// Standardize on no trailing slash
	m.MountPath = strings.TrimSuffix(m.MountPath, "/")

	if m.WrapTTLRaw != nil {
		var err error
		if m.WrapTTL, err = parseutil.ParseDurationSecond(m.WrapTTLRaw); err != nil {
			return err
		}
		m.WrapTTLRaw = nil
	}

	// Canonicalize namespace path if provided
	m.Namespace = namespace.Canonicalize(m.Namespace)

	result.AutoAuth.Method = &m
	return nil
}

func parseSinks(result *Config, list *ast.ObjectList) error {
	name := "sink"

	sinkList := list.Filter(name)
	if len(sinkList.Items) < 1 {
		return nil
	}

	var ts []*Sink

	for _, item := range sinkList.Items {
		var s Sink
		if err := hcl.DecodeObject(&s, item.Val); err != nil {
			return err
		}

		if s.Type == "" {
			if len(item.Keys) == 1 {
				s.Type = strings.ToLower(item.Keys[0].Token.Value().(string))
			}
			if s.Type == "" {
				return errors.New("sink type must be specified")
			}
		}

		if s.WrapTTLRaw != nil {
			var err error
			if s.WrapTTL, err = parseutil.ParseDurationSecond(s.WrapTTLRaw); err != nil {
				return multierror.Prefix(err, fmt.Sprintf("sink.%s", s.Type))
			}
			s.WrapTTLRaw = nil
		}

		switch s.DHType {
		case "":
		case "curve25519":
		default:
			return multierror.Prefix(errors.New("invalid value for 'dh_type'"), fmt.Sprintf("sink.%s", s.Type))
		}

		if s.AADEnvVar != "" {
			s.AAD = os.Getenv(s.AADEnvVar)
			s.AADEnvVar = ""
		}

		switch {
		case s.DHPath == "" && s.DHType == "":
			if s.AAD != "" {
				return multierror.Prefix(errors.New("specifying AAD data without 'dh_type' does not make sense"), fmt.Sprintf("sink.%s", s.Type))
			}
			if s.DeriveKey {
				return multierror.Prefix(errors.New("specifying 'derive_key' data without 'dh_type' does not make sense"), fmt.Sprintf("sink.%s", s.Type))
			}
		case s.DHPath != "" && s.DHType != "":
		default:
			return multierror.Prefix(errors.New("'dh_type' and 'dh_path' must be specified together"), fmt.Sprintf("sink.%s", s.Type))
		}

		ts = append(ts, &s)
	}

	result.AutoAuth.Sinks = ts
	return nil
}<|MERGE_RESOLUTION|>--- conflicted
+++ resolved
@@ -101,18 +101,12 @@
 
 // Cache contains any configuration needed for Cache mode
 type Cache struct {
-<<<<<<< HEAD
-	Persist                      *agentproxyshared.PersistConfig `hcl:"persist"`
-	InProcDialer                 transportDialer                 `hcl:"-"`
-	CacheStaticSecrets           bool                            `hcl:"cache_static_secrets"`
-	DisableCachingDynamicSecrets bool                            `hcl:"disable_caching_dynamic_secrets"`
-=======
 	Persist                                       *agentproxyshared.PersistConfig `hcl:"persist"`
 	InProcDialer                                  transportDialer                 `hcl:"-"`
 	CacheStaticSecrets                            bool                            `hcl:"cache_static_secrets"`
+	DisableCachingDynamicSecrets                  bool                            `hcl:"disable_caching_dynamic_secrets"`
 	StaticSecretTokenCapabilityRefreshIntervalRaw interface{}                     `hcl:"static_secret_token_capability_refresh_interval"`
 	StaticSecretTokenCapabilityRefreshInterval    time.Duration                   `hcl:"-"`
->>>>>>> 548b7a09
 }
 
 // AutoAuth is the configured authentication method and sinks
