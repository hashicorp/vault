--- conflicted
+++ resolved
@@ -871,12 +871,17 @@
 	}
 }
 
-<<<<<<< HEAD
 func testListFiles(t *testing.T, dir string) int {
 	t.Helper()
 
 	files, err := ioutil.ReadDir(dir)
-=======
+	if err != nil {
+		t.Fatal(err)
+	}
+
+	return len(files)
+}
+
 // TestAgent_Template_ExitCounter tests that Vault Agent correctly renders all
 // templates before exiting when the configuration uses exit_after_auth. This is
 // similar to TestAgent_Template_Basic, but differs by using a consistent number
@@ -1088,17 +1093,10 @@
 	//----------------------------------------------------
 
 	files, err := ioutil.ReadDir(tmpDir)
->>>>>>> a68fde98
-	if err != nil {
-		t.Fatal(err)
-	}
-
-<<<<<<< HEAD
-	return len(files)
-}
-
-var templateContents = `{{ with secret "secret/myapp"}}
-=======
+	if err != nil {
+		t.Fatal(err)
+	}
+
 	if len(files) != 3 {
 		t.Fatalf("expected (%d) templates, got (%d)", 3, len(files))
 	}
@@ -1107,7 +1105,6 @@
 // a slice of template options
 var templates = []string{
 	`{{ with secret "secret/otherapp"}}
->>>>>>> a68fde98
 {
 {{ if .Data.data.username}}"username":"{{ .Data.data.username}}",{{ end }}
 {{ if .Data.data.password }}"password":"{{ .Data.data.password }}",{{ end }}
