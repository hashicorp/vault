--- conflicted
+++ resolved
@@ -13,11 +13,7 @@
 	"math/rand"
 	"os"
 	"strings"
-<<<<<<< HEAD
-	testing2 "testing"
-=======
 	"testing"
->>>>>>> 1fbbf9d7
 	"time"
 
 	"github.com/armon/go-metrics"
@@ -40,11 +36,7 @@
 )
 
 // GenerateRoot generates a root token on the target cluster.
-<<<<<<< HEAD
-func GenerateRoot(t testing2.TB, cluster *vault.TestCluster, kind GenerateRootKind) string {
-=======
 func GenerateRoot(t testing.TB, cluster *vault.TestCluster, kind GenerateRootKind) string {
->>>>>>> 1fbbf9d7
 	t.Helper()
 	token, err := GenerateRootWithError(t, cluster, kind)
 	if err != nil {
@@ -53,11 +45,7 @@
 	return token
 }
 
-<<<<<<< HEAD
-func GenerateRootWithError(t testing2.TB, cluster *vault.TestCluster, kind GenerateRootKind) (string, error) {
-=======
 func GenerateRootWithError(t testing.TB, cluster *vault.TestCluster, kind GenerateRootKind) (string, error) {
->>>>>>> 1fbbf9d7
 	t.Helper()
 	// If recovery keys supported, use those to perform root token generation instead
 	var keys [][]byte
@@ -130,22 +118,14 @@
 	return fmt.Sprintf("%s-%d", name, rand.New(rand.NewSource(time.Now().UnixNano())).Int())
 }
 
-<<<<<<< HEAD
-func EnsureCoresSealed(t testing2.TB, c *vault.TestCluster) {
-=======
 func EnsureCoresSealed(t testing.TB, c *vault.TestCluster) {
->>>>>>> 1fbbf9d7
 	t.Helper()
 	for _, core := range c.Cores {
 		EnsureCoreSealed(t, core)
 	}
 }
 
-<<<<<<< HEAD
-func EnsureCoreSealed(t testing2.TB, core *vault.TestClusterCore) {
-=======
 func EnsureCoreSealed(t testing.TB, core *vault.TestClusterCore) {
->>>>>>> 1fbbf9d7
 	t.Helper()
 	core.Seal(t)
 	timeout := time.Now().Add(60 * time.Second)
