--- conflicted
+++ resolved
@@ -14,11 +14,7 @@
 	"path/filepath"
 	"strings"
 	"sync"
-<<<<<<< HEAD
-	testing2 "testing"
-=======
 	"testing"
->>>>>>> 1fbbf9d7
 
 	"github.com/hashicorp/vault/sdk/helper/consts"
 )
@@ -38,11 +34,7 @@
 	ImageSha256 string
 }
 
-<<<<<<< HEAD
-func GetPlugin(t testing2.TB, typ consts.PluginType) (string, string, string, string) {
-=======
 func GetPlugin(t testing.TB, typ consts.PluginType) (string, string, string, string) {
->>>>>>> 1fbbf9d7
 	t.Helper()
 	var pluginName string
 	var pluginType string
@@ -73,11 +65,7 @@
 
 // to mount a plugin, we need a working binary plugin, so we compile one here.
 // pluginVersion is used to override the plugin's self-reported version
-<<<<<<< HEAD
-func CompilePlugin(t testing2.TB, typ consts.PluginType, pluginVersion string, pluginDir string) TestPlugin {
-=======
 func CompilePlugin(t testing.TB, typ consts.PluginType, pluginVersion string, pluginDir string) TestPlugin {
->>>>>>> 1fbbf9d7
 	t.Helper()
 
 	pluginName, pluginType, pluginMain, pluginVersionLocation := GetPlugin(t, typ)
@@ -168,11 +156,7 @@
 	}
 }
 
-<<<<<<< HEAD
-func BuildPluginContainerImage(t testing2.TB, plugin TestPlugin, pluginDir string) (image string, sha256 string) {
-=======
 func BuildPluginContainerImage(t testing.TB, plugin TestPlugin, pluginDir string) (image string, sha256 string) {
->>>>>>> 1fbbf9d7
 	t.Helper()
 	ref := plugin.Name
 	if plugin.Version != "" {
