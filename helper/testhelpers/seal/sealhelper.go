--- conflicted
+++ resolved
@@ -6,11 +6,7 @@
 import (
 	"path"
 	"strconv"
-<<<<<<< HEAD
-	testing2 "testing"
-=======
 	"testing"
->>>>>>> 1fbbf9d7
 
 	"github.com/hashicorp/vault/api"
 	"github.com/hashicorp/vault/builtin/logical/transit"
@@ -27,11 +23,7 @@
 	*vault.TestCluster
 }
 
-<<<<<<< HEAD
-func NewTransitSealServer(t testing2.TB, idx int) *TransitSealServer {
-=======
 func NewTransitSealServer(t testing.TB, idx int) *TransitSealServer {
->>>>>>> 1fbbf9d7
 	conf := &vault.CoreConfig{
 		LogicalBackends: map[string]logical.Factory{
 			"transit": transit.Factory,
@@ -55,11 +47,7 @@
 	return &TransitSealServer{cluster}
 }
 
-<<<<<<< HEAD
-func (tss *TransitSealServer) MakeKey(t testing2.TB, key string) {
-=======
 func (tss *TransitSealServer) MakeKey(t testing.TB, key string) {
->>>>>>> 1fbbf9d7
 	client := tss.Cores[0].Client
 	if _, err := client.Logical().Write(path.Join("transit", "keys", key), nil); err != nil {
 		t.Fatal(err)
@@ -71,11 +59,7 @@
 	}
 }
 
-<<<<<<< HEAD
-func (tss *TransitSealServer) MakeSeal(t testing2.TB, key string) (vault.Seal, error) {
-=======
 func (tss *TransitSealServer) MakeSeal(t testing.TB, key string) (vault.Seal, error) {
->>>>>>> 1fbbf9d7
 	client := tss.Cores[0].Client
 	wrapperConfig := map[string]string{
 		"address":     client.Address(),
