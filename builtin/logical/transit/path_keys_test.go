--- conflicted
+++ resolved
@@ -295,63 +295,62 @@
 			creationParams: map[string]interface{}{"type": "hybrid", "parameter_set": "87", "hybrid_key_type_ec": "ecdsa-p521", "hybrid_key_type_pqc": "ml-dsa"},
 			entOnly:        true,
 		},
-<<<<<<< HEAD
+		"SLH-DSA-SHA2-128s": {
+			creationParams: map[string]interface{}{"type": "slh-dsa", "parameter_set": keysutil.ParameterSet_SLH_DSA_SHA2_128S},
+			entOnly:        true,
+		},
+		"SLH-DSA-SHAKE-128s": {
+			creationParams: map[string]interface{}{"type": "slh-dsa", "parameter_set": keysutil.ParameterSet_SLH_DSA_SHAKE_128S},
+			entOnly:        true,
+		},
+		"SLH-DSA-SHA2-128f": {
+			creationParams: map[string]interface{}{"type": "slh-dsa", "parameter_set": keysutil.ParameterSet_SLH_DSA_SHA2_128F},
+			entOnly:        true,
+		},
+		"SLH-DSA-SHAKE-128f": {
+			creationParams: map[string]interface{}{"type": "slh-dsa", "parameter_set": keysutil.ParameterSet_SLH_DSA_SHAKE_128F},
+			entOnly:        true,
+		},
+		"SLH-DSA-SHA2-192s": {
+			creationParams: map[string]interface{}{"type": "slh-dsa", "parameter_set": keysutil.ParameterSet_SLH_DSA_SHA2_192S},
+			entOnly:        true,
+		},
+		"SLH-DSA-SHAKE-192s": {
+			creationParams: map[string]interface{}{"type": "slh-dsa", "parameter_set": keysutil.ParameterSet_SLH_DSA_SHAKE_192S},
+			entOnly:        true,
+		},
+		"SLH-DSA-SHA2-192f": {
+			creationParams: map[string]interface{}{"type": "slh-dsa", "parameter_set": keysutil.ParameterSet_SLH_DSA_SHA2_192F},
+			entOnly:        true,
+		},
+		"SLH-DSA-SHAKE-192f": {
+			creationParams: map[string]interface{}{"type": "slh-dsa", "parameter_set": keysutil.ParameterSet_SLH_DSA_SHAKE_192F},
+			entOnly:        true,
+		},
+		"SLH-DSA-SHA2-256s": {
+			creationParams: map[string]interface{}{"type": "slh-dsa", "parameter_set": keysutil.ParameterSet_SLH_DSA_SHA2_256S},
+			entOnly:        true,
+		},
+		"SLH-DSA-SHAKE-256s": {
+			creationParams: map[string]interface{}{"type": "slh-dsa", "parameter_set": keysutil.ParameterSet_SLH_DSA_SHAKE_256S},
+			entOnly:        true,
+		},
+		"SLH-DSA-SHA2-256f": {
+			creationParams: map[string]interface{}{"type": "slh-dsa", "parameter_set": keysutil.ParameterSet_SLH_DSA_SHA2_256F},
+			entOnly:        true,
+		},
+		"SLH-DSA-SHAKE-256f": {
+			creationParams: map[string]interface{}{"type": "slh-dsa", "parameter_set": keysutil.ParameterSet_SLH_DSA_SHAKE_256F},
+			entOnly:        true,
+		},
 		"AES-128 CBC": {
 			creationParams: map[string]interface{}{"type": "aes128-cbc"},
 			entOnly:        true,
 		},
 		"AES-256 CBC": {
 			creationParams: map[string]interface{}{"type": "aes256-cbc"},
-=======
-		"SLH-DSA-SHA2-128s": {
-			creationParams: map[string]interface{}{"type": "slh-dsa", "parameter_set": keysutil.ParameterSet_SLH_DSA_SHA2_128S},
-			entOnly:        true,
-		},
-		"SLH-DSA-SHAKE-128s": {
-			creationParams: map[string]interface{}{"type": "slh-dsa", "parameter_set": keysutil.ParameterSet_SLH_DSA_SHAKE_128S},
-			entOnly:        true,
-		},
-		"SLH-DSA-SHA2-128f": {
-			creationParams: map[string]interface{}{"type": "slh-dsa", "parameter_set": keysutil.ParameterSet_SLH_DSA_SHA2_128F},
-			entOnly:        true,
-		},
-		"SLH-DSA-SHAKE-128f": {
-			creationParams: map[string]interface{}{"type": "slh-dsa", "parameter_set": keysutil.ParameterSet_SLH_DSA_SHAKE_128F},
-			entOnly:        true,
-		},
-		"SLH-DSA-SHA2-192s": {
-			creationParams: map[string]interface{}{"type": "slh-dsa", "parameter_set": keysutil.ParameterSet_SLH_DSA_SHA2_192S},
-			entOnly:        true,
-		},
-		"SLH-DSA-SHAKE-192s": {
-			creationParams: map[string]interface{}{"type": "slh-dsa", "parameter_set": keysutil.ParameterSet_SLH_DSA_SHAKE_192S},
-			entOnly:        true,
-		},
-		"SLH-DSA-SHA2-192f": {
-			creationParams: map[string]interface{}{"type": "slh-dsa", "parameter_set": keysutil.ParameterSet_SLH_DSA_SHA2_192F},
-			entOnly:        true,
-		},
-		"SLH-DSA-SHAKE-192f": {
-			creationParams: map[string]interface{}{"type": "slh-dsa", "parameter_set": keysutil.ParameterSet_SLH_DSA_SHAKE_192F},
-			entOnly:        true,
-		},
-		"SLH-DSA-SHA2-256s": {
-			creationParams: map[string]interface{}{"type": "slh-dsa", "parameter_set": keysutil.ParameterSet_SLH_DSA_SHA2_256S},
-			entOnly:        true,
-		},
-		"SLH-DSA-SHAKE-256s": {
-			creationParams: map[string]interface{}{"type": "slh-dsa", "parameter_set": keysutil.ParameterSet_SLH_DSA_SHAKE_256S},
-			entOnly:        true,
-		},
-		"SLH-DSA-SHA2-256f": {
-			creationParams: map[string]interface{}{"type": "slh-dsa", "parameter_set": keysutil.ParameterSet_SLH_DSA_SHA2_256F},
-			entOnly:        true,
-		},
-		"SLH-DSA-SHAKE-256f": {
-			creationParams: map[string]interface{}{"type": "slh-dsa", "parameter_set": keysutil.ParameterSet_SLH_DSA_SHAKE_256F},
->>>>>>> d3a118cd
-			entOnly:        true,
-		},
+      entOnly:        true,
+    }
 		"bad key type": {
 			creationParams: map[string]interface{}{"type": "fake-key-type"},
 			shouldError:    true,
