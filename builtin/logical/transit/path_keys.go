// Copyright (c) HashiCorp, Inc.
// SPDX-License-Identifier: BUSL-1.1

package transit

import (
	"context"
	"crypto/elliptic"
	"encoding/base64"
	"encoding/pem"
	"fmt"
	"slices"
	"strconv"
	"strings"
	"time"

	"github.com/fatih/structs"
	"github.com/hashicorp/vault/helper/constants"
	"github.com/hashicorp/vault/sdk/framework"
	"github.com/hashicorp/vault/sdk/helper/keysutil"
	"github.com/hashicorp/vault/sdk/logical"
	"golang.org/x/crypto/ed25519"
)

func (b *backend) pathListKeys() *framework.Path {
	return &framework.Path{
		Pattern: "keys/?$",

		DisplayAttrs: &framework.DisplayAttributes{
			OperationPrefix: operationPrefixTransit,
			OperationSuffix: "keys",
		},

		Callbacks: map[logical.Operation]framework.OperationFunc{
			logical.ListOperation: b.pathKeysList,
		},

		HelpSynopsis:    pathPolicyHelpSyn,
		HelpDescription: pathPolicyHelpDesc,
	}
}

func (b *backend) pathKeys() *framework.Path {
	return &framework.Path{
		Pattern: "keys/" + framework.GenericNameRegex("name"),

		DisplayAttrs: &framework.DisplayAttributes{
			OperationPrefix: operationPrefixTransit,
			OperationSuffix: "key",
		},

		Fields: map[string]*framework.FieldSchema{
			"name": {
				Type:        framework.TypeString,
				Description: "Name of the key",
			},

			"type": {
				Type:    framework.TypeString,
				Default: "aes256-gcm96",
				Description: `
The type of key to create. Currently, "aes128-gcm96" (symmetric), "aes256-gcm96" (symmetric), "ecdsa-p256"
(asymmetric), "ecdsa-p384" (asymmetric), "ecdsa-p521" (asymmetric), "ed25519" (asymmetric), "rsa-2048" (asymmetric), "rsa-3072"
(asymmetric), "rsa-4096" (asymmetric), "ml-dsa" (asymmetric), "slh-dsa" (asymmetric) are supported.  Defaults to "aes256-gcm96".
`,
			},

			"derived": {
				Type: framework.TypeBool,
				Description: `Enables key derivation mode. This
allows for per-transaction unique
keys for encryption operations.`,
			},

			"convergent_encryption": {
				Type: framework.TypeBool,
				Description: `Whether to support convergent encryption.
This is only supported when using a key with
key derivation enabled and will require all
requests to carry both a context and 96-bit
(12-byte) nonce. The given nonce will be used
in place of a randomly generated nonce. As a
result, when the same context and nonce are
supplied, the same ciphertext is generated. It
is *very important* when using this mode that
you ensure that all nonces are unique for a
given context. Failing to do so will severely
impact the ciphertext's security.`,
			},

			"exportable": {
				Type: framework.TypeBool,
				Description: `Enables keys to be exportable.
This allows for all the valid keys
in the key ring to be exported.`,
			},

			"allow_plaintext_backup": {
				Type: framework.TypeBool,
				Description: `Enables taking a backup of the named
key in plaintext format. Once set,
this cannot be disabled.`,
			},

			"context": {
				Type: framework.TypeString,
				Description: `Base64 encoded context for key derivation.
When reading a key with key derivation enabled,
if the key type supports public keys, this will
return the public key for the given context.`,
			},

			"auto_rotate_period": {
				Type:    framework.TypeDurationSecond,
				Default: 0,
				Description: `Amount of time the key should live before
being automatically rotated. A value of 0
(default) disables automatic rotation for the
key.`,
			},
			"key_size": {
				Type:        framework.TypeInt,
				Default:     0,
				Description: fmt.Sprintf("The key size in bytes for the algorithm.  Only applies to HMAC and must be no fewer than %d bytes and no more than %d", keysutil.HmacMinKeySize, keysutil.HmacMaxKeySize),
			},
			"managed_key_name": {
				Type:        framework.TypeString,
				Description: "The name of the managed key to use for this transit key",
			},
			"managed_key_id": {
				Type:        framework.TypeString,
				Description: "The UUID of the managed key to use for this transit key",
			},
			"parameter_set": {
				Type: framework.TypeString,
				Description: `The parameter set to use. Applies to ML-DSA and SLH-DSA key types.
For ML-DSA key types, valid values are 44, 65, or 87.
For SLH-DSA key types, valid values are SLH-DSA-SHA2-128s, SLH-DSA-SHAKE-128s, SLH-DSA-SHA2-128f, SLH-DSA-SHAKE-128f, SLH-DSA-SHA2-192s, SLH-DSA-SHAKE-192s, SLH-DSA-SHA2-192f, SLH-DSA-SHAKE-192f, SLH-DSA-SHA2-256s, SLH-DSA-SHAKE-256s, SLH-DSA-SHA2-256f, SLH-DSA-SHAKE-256f`,
			},
			"hybrid_key_type_pqc": {
				Type: framework.TypeString,
				Description: `The key type of the post-quantum key to use for hybrid signature schemes.
Supported types are: ML-DSA.`,
			},
			"hybrid_key_type_ec": {
				Type: framework.TypeString,
				Description: `The key type of the elliptic curve key to use for hybrid signature schemes.
Supported types are: ecdsa-p256, ecdsa-p384, ecdsa-p521, and ed25519.`,
			},
		},

		Operations: map[logical.Operation]framework.OperationHandler{
			logical.UpdateOperation: &framework.PathOperation{
				Callback: b.pathPolicyWrite,
				DisplayAttrs: &framework.DisplayAttributes{
					OperationVerb: "create",
				},
			},
			logical.DeleteOperation: &framework.PathOperation{
				Callback: b.pathPolicyDelete,
				DisplayAttrs: &framework.DisplayAttributes{
					OperationVerb: "delete",
				},
			},
			logical.ReadOperation: &framework.PathOperation{
				Callback: b.pathPolicyRead,
				DisplayAttrs: &framework.DisplayAttributes{
					OperationVerb: "read",
				},
			},
		},

		HelpSynopsis:    pathPolicyHelpSyn,
		HelpDescription: pathPolicyHelpDesc,
	}
}

func (b *backend) pathKeysList(ctx context.Context, req *logical.Request, d *framework.FieldData) (*logical.Response, error) {
	entries, err := req.Storage.List(ctx, "policy/")
	if err != nil {
		return nil, err
	}

	// filter out partial paths
	entries = slices.DeleteFunc(entries, func(s string) bool {
		if strings.HasSuffix(s, "/") {
			return true
		}

		return false
	})

	return logical.ListResponse(entries), nil
}

func (b *backend) pathPolicyWrite(ctx context.Context, req *logical.Request, d *framework.FieldData) (*logical.Response, error) {
	name := d.Get("name").(string)
	derived := d.Get("derived").(bool)
	convergent := d.Get("convergent_encryption").(bool)
	keyType := d.Get("type").(string)
	keySize := d.Get("key_size").(int)
	exportable := d.Get("exportable").(bool)
	allowPlaintextBackup := d.Get("allow_plaintext_backup").(bool)
	autoRotatePeriod := time.Second * time.Duration(d.Get("auto_rotate_period").(int))
	managedKeyName := d.Get("managed_key_name").(string)
	managedKeyId := d.Get("managed_key_id").(string)
	parameterSet := d.Get("parameter_set").(string)
	pqcKeyType := d.Get("hybrid_key_type_pqc").(string)
	ecKeyType := d.Get("hybrid_key_type_ec").(string)

	if autoRotatePeriod != 0 && autoRotatePeriod < time.Hour {
		return logical.ErrorResponse("auto rotate period must be 0 to disable or at least an hour"), nil
	}

	if !derived && convergent {
		return logical.ErrorResponse("convergent encryption requires derivation to be enabled"), nil
	}

	polReq := keysutil.PolicyRequest{
		Upsert:               true,
		Storage:              req.Storage,
		Name:                 name,
		Derived:              derived,
		Convergent:           convergent,
		Exportable:           exportable,
		AllowPlaintextBackup: allowPlaintextBackup,
		AutoRotatePeriod:     autoRotatePeriod,
	}

	switch keyType {
	case "aes128-gcm96":
		polReq.KeyType = keysutil.KeyType_AES128_GCM96
	case "aes256-gcm96":
		polReq.KeyType = keysutil.KeyType_AES256_GCM96
	case "chacha20-poly1305":
		polReq.KeyType = keysutil.KeyType_ChaCha20_Poly1305
	case "ecdsa-p256":
		polReq.KeyType = keysutil.KeyType_ECDSA_P256
	case "ecdsa-p384":
		polReq.KeyType = keysutil.KeyType_ECDSA_P384
	case "ecdsa-p521":
		polReq.KeyType = keysutil.KeyType_ECDSA_P521
	case "ed25519":
		polReq.KeyType = keysutil.KeyType_ED25519
	case "rsa-2048":
		polReq.KeyType = keysutil.KeyType_RSA2048
	case "rsa-3072":
		polReq.KeyType = keysutil.KeyType_RSA3072
	case "rsa-4096":
		polReq.KeyType = keysutil.KeyType_RSA4096
	case "hmac":
		polReq.KeyType = keysutil.KeyType_HMAC
	case "managed_key":
		polReq.KeyType = keysutil.KeyType_MANAGED_KEY
	case "aes128-cmac":
		polReq.KeyType = keysutil.KeyType_AES128_CMAC
	case "aes192-cmac":
		polReq.KeyType = keysutil.KeyType_AES192_CMAC
	case "aes256-cmac":
		polReq.KeyType = keysutil.KeyType_AES256_CMAC
	case "ml-dsa":
		polReq.KeyType = keysutil.KeyType_ML_DSA

		if parameterSet != keysutil.ParameterSet_ML_DSA_44 &&
			parameterSet != keysutil.ParameterSet_ML_DSA_65 &&
			parameterSet != keysutil.ParameterSet_ML_DSA_87 {
			return logical.ErrorResponse(fmt.Sprintf("invalid parameter set %s for key type %s", parameterSet, keyType)), logical.ErrInvalidRequest
		}

		polReq.ParameterSet = parameterSet
	case "hybrid":
		polReq.KeyType = keysutil.KeyType_HYBRID

		var err error
		polReq.HybridConfig, err = getHybridKeyConfig(pqcKeyType, parameterSet, ecKeyType)
		if err != nil {
			return logical.ErrorResponse(fmt.Sprintf("invalid config for hybrid key: %s", err)), logical.ErrInvalidRequest
		}

		polReq.ParameterSet = parameterSet
<<<<<<< HEAD
	case "aes128-cbc":
		polReq.KeyType = keysutil.KeyType_AES128_CBC
	case "aes256-cbc":
		polReq.KeyType = keysutil.KeyType_AES256_CBC
=======

	case "slh-dsa":
		polReq.KeyType = keysutil.KeyType_SLH_DSA
		parameterSet = strings.ToLower(parameterSet)
		switch parameterSet {
		case keysutil.ParameterSet_SLH_DSA_SHA2_128S,
			keysutil.ParameterSet_SLH_DSA_SHAKE_128S,
			keysutil.ParameterSet_SLH_DSA_SHA2_128F,
			keysutil.ParameterSet_SLH_DSA_SHAKE_128F,
			keysutil.ParameterSet_SLH_DSA_SHA2_192S,
			keysutil.ParameterSet_SLH_DSA_SHAKE_192S,
			keysutil.ParameterSet_SLH_DSA_SHA2_192F,
			keysutil.ParameterSet_SLH_DSA_SHAKE_192F,
			keysutil.ParameterSet_SLH_DSA_SHA2_256S,
			keysutil.ParameterSet_SLH_DSA_SHAKE_256S,
			keysutil.ParameterSet_SLH_DSA_SHA2_256F,
			keysutil.ParameterSet_SLH_DSA_SHAKE_256F:
			polReq.ParameterSet = parameterSet
		default:
			return logical.ErrorResponse(fmt.Sprintf("invalid parameter set %s for key type %s", parameterSet, keyType)), logical.ErrInvalidRequest
		}
>>>>>>> d3a118cd
	default:
		return logical.ErrorResponse(fmt.Sprintf("unknown key type %v", keyType)), logical.ErrInvalidRequest
	}
	if keySize != 0 {
		if polReq.KeyType != keysutil.KeyType_HMAC {
			return logical.ErrorResponse(fmt.Sprintf("key_size is not valid for algorithm %v", polReq.KeyType)), logical.ErrInvalidRequest
		}
		if keySize < keysutil.HmacMinKeySize || keySize > keysutil.HmacMaxKeySize {
			return logical.ErrorResponse(fmt.Sprintf("invalid key_size %d", keySize)), logical.ErrInvalidRequest
		}
		polReq.KeySize = keySize
	}

	if polReq.KeyType == keysutil.KeyType_MANAGED_KEY {
		keyId, err := GetManagedKeyUUID(ctx, b, managedKeyName, managedKeyId)
		if err != nil {
			return nil, err
		}

		polReq.ManagedKeyUUID = keyId
	}

	if polReq.KeyType.IsEnterpriseOnly() && !constants.IsEnterprise {
		return logical.ErrorResponse(fmt.Sprintf(ErrEntOnly, polReq.KeyType)), logical.ErrInvalidRequest
	}

	p, upserted, err := b.GetPolicy(ctx, polReq, b.GetRandomReader())
	if err != nil {
		return nil, err
	}
	if p == nil {
		return nil, fmt.Errorf("error generating key: returned policy was nil")
	}
	if !b.System().CachingDisabled() {
		p.Lock(true)
	}
	defer p.Unlock()

	resp, err := b.formatKeyPolicy(p, nil)
	if err != nil {
		return nil, err
	}
	if !upserted {
		resp.AddWarning(fmt.Sprintf("key %s already existed", name))
	}
	return resp, nil
}

// Built-in helper type for returning asymmetric keys
type asymKey struct {
	Name             string    `json:"name" structs:"name" mapstructure:"name"`
	PublicKey        string    `json:"public_key" structs:"public_key" mapstructure:"public_key"`
	CertificateChain string    `json:"certificate_chain" structs:"certificate_chain" mapstructure:"certificate_chain"`
	CreationTime     time.Time `json:"creation_time" structs:"creation_time" mapstructure:"creation_time"`
	HybridPublicKey  string    `json:"hybrid_public_key" structs:"hybrid_public_key" mapstructure:"hybrid_public_key"`
}

func (b *backend) pathPolicyRead(ctx context.Context, req *logical.Request, d *framework.FieldData) (*logical.Response, error) {
	name := d.Get("name").(string)

	p, _, err := b.GetPolicy(ctx, keysutil.PolicyRequest{
		Storage: req.Storage,
		Name:    name,
	}, b.GetRandomReader())
	if err != nil {
		return nil, err
	}
	if p == nil {
		return nil, nil
	}
	if !b.System().CachingDisabled() {
		p.Lock(false)
	}
	defer p.Unlock()

	contextRaw := d.Get("context").(string)
	var context []byte
	if len(contextRaw) != 0 {
		context, err = base64.StdEncoding.DecodeString(contextRaw)
		if err != nil {
			return logical.ErrorResponse("failed to base64-decode context"), logical.ErrInvalidRequest
		}
	}

	return b.formatKeyPolicy(p, context)
}

func (b *backend) formatKeyPolicy(p *keysutil.Policy, context []byte) (*logical.Response, error) {
	// Return the response
	resp := &logical.Response{
		Data: map[string]interface{}{
			"name":                   p.Name,
			"type":                   p.Type.String(),
			"derived":                p.Derived,
			"deletion_allowed":       p.DeletionAllowed,
			"min_available_version":  p.MinAvailableVersion,
			"min_decryption_version": p.MinDecryptionVersion,
			"min_encryption_version": p.MinEncryptionVersion,
			"latest_version":         p.LatestVersion,
			"exportable":             p.Exportable,
			"allow_plaintext_backup": p.AllowPlaintextBackup,
			"supports_encryption":    p.Type.EncryptionSupported(),
			"supports_decryption":    p.Type.DecryptionSupported(),
			"supports_signing":       p.Type.SigningSupported(),
			"supports_derivation":    p.Type.DerivationSupported(),
			"auto_rotate_period":     int64(p.AutoRotatePeriod.Seconds()),
			"imported_key":           p.Imported,
		},
	}
	if p.KeySize != 0 {
		resp.Data["key_size"] = p.KeySize
	}

	if p.Imported {
		resp.Data["imported_key_allow_rotation"] = p.AllowImportedKeyRotation
	}

	if p.BackupInfo != nil {
		resp.Data["backup_info"] = map[string]interface{}{
			"time":    p.BackupInfo.Time,
			"version": p.BackupInfo.Version,
		}
	}
	if p.RestoreInfo != nil {
		resp.Data["restore_info"] = map[string]interface{}{
			"time":    p.RestoreInfo.Time,
			"version": p.RestoreInfo.Version,
		}
	}

	if p.Derived {
		switch p.KDF {
		case keysutil.Kdf_hmac_sha256_counter:
			resp.Data["kdf"] = "hmac-sha256-counter"
			resp.Data["kdf_mode"] = "hmac-sha256-counter"
		case keysutil.Kdf_hkdf_sha256:
			resp.Data["kdf"] = "hkdf_sha256"
		}
		resp.Data["convergent_encryption"] = p.ConvergentEncryption
		if p.ConvergentEncryption {
			resp.Data["convergent_encryption_version"] = p.ConvergentVersion
		}
	}

	if p.ParameterSet != "" {
		resp.Data["parameter_set"] = p.ParameterSet
	}

	if p.Type == keysutil.KeyType_HYBRID {
		resp.Data["hybrid_key_type_pqc"] = p.HybridConfig.PQCKeyType.String()
		resp.Data["hybrid_key_type_ec"] = p.HybridConfig.ECKeyType.String()
	}

	switch p.Type {
	case keysutil.KeyType_AES128_GCM96, keysutil.KeyType_AES256_GCM96, keysutil.KeyType_ChaCha20_Poly1305, keysutil.KeyType_AES128_CBC, keysutil.KeyType_AES256_CBC:
		retKeys := map[string]int64{}
		for k, v := range p.Keys {
			retKeys[k] = v.DeprecatedCreationTime
		}
		resp.Data["keys"] = retKeys

	case keysutil.KeyType_ECDSA_P256, keysutil.KeyType_ECDSA_P384, keysutil.KeyType_ECDSA_P521, keysutil.KeyType_ED25519, keysutil.KeyType_RSA2048, keysutil.KeyType_RSA3072, keysutil.KeyType_RSA4096, keysutil.KeyType_ML_DSA, keysutil.KeyType_HYBRID, keysutil.KeyType_SLH_DSA:
		retKeys := map[string]map[string]interface{}{}
		for k, v := range p.Keys {
			key := asymKey{
				PublicKey:    v.FormattedPublicKey,
				CreationTime: v.CreationTime,
			}
			if key.CreationTime.IsZero() {
				key.CreationTime = time.Unix(v.DeprecatedCreationTime, 0)
			}
			if v.CertificateChain != nil {
				var pemCerts []string
				for _, derCertBytes := range v.CertificateChain {
					pemCert := strings.TrimSpace(string(pem.EncodeToMemory(
						&pem.Block{
							Type:  "CERTIFICATE",
							Bytes: derCertBytes,
						})))
					pemCerts = append(pemCerts, pemCert)
				}
				key.CertificateChain = strings.Join(pemCerts, "\n")
			}

			switch p.Type {
			case keysutil.KeyType_ECDSA_P256:
				key.Name = elliptic.P256().Params().Name
			case keysutil.KeyType_ECDSA_P384:
				key.Name = elliptic.P384().Params().Name
			case keysutil.KeyType_ECDSA_P521:
				key.Name = elliptic.P521().Params().Name
			case keysutil.KeyType_ED25519:
				if p.Derived {
					if len(context) == 0 {
						key.PublicKey = ""
					} else {
						ver, err := strconv.Atoi(k)
						if err != nil {
							return nil, fmt.Errorf("invalid version %q: %w", k, err)
						}
						derived, err := p.GetKey(context, ver, 32)
						if err != nil {
							return nil, fmt.Errorf("failed to derive key to return public component: %w", err)
						}
						pubKey := ed25519.PrivateKey(derived).Public().(ed25519.PublicKey)
						key.PublicKey = base64.StdEncoding.EncodeToString(pubKey)
					}
				}
				key.Name = "ed25519"
			case keysutil.KeyType_RSA2048, keysutil.KeyType_RSA3072, keysutil.KeyType_RSA4096:
				key.Name = "rsa-2048"
				if p.Type == keysutil.KeyType_RSA3072 {
					key.Name = "rsa-3072"
				}

				if p.Type == keysutil.KeyType_RSA4096 {
					key.Name = "rsa-4096"
				}

				pubKey, err := encodeRSAPublicKey(&v)
				if err != nil {
					return nil, err
				}
				key.PublicKey = pubKey
			case keysutil.KeyType_ML_DSA:
				key.Name = "ml-dsa-" + p.ParameterSet
			}

			retKeys[k] = structs.New(key).Map()
		}
		resp.Data["keys"] = retKeys
	}

	return resp, nil
}

func (b *backend) pathPolicyDelete(ctx context.Context, req *logical.Request, d *framework.FieldData) (*logical.Response, error) {
	name := d.Get("name").(string)

	// Delete does its own locking
	err := b.lm.DeletePolicy(ctx, req.Storage, name)
	if err != nil {
		return logical.ErrorResponse(fmt.Sprintf("error deleting policy %s: %s", name, err)), err
	}

	return nil, nil
}

func getHybridKeyConfig(pqcKeyType, parameterSet, ecKeyType string) (keysutil.HybridKeyConfig, error) {
	config := keysutil.HybridKeyConfig{}

	switch pqcKeyType {
	case "ml-dsa":
		config.PQCKeyType = keysutil.KeyType_ML_DSA

		if parameterSet != keysutil.ParameterSet_ML_DSA_44 &&
			parameterSet != keysutil.ParameterSet_ML_DSA_65 &&
			parameterSet != keysutil.ParameterSet_ML_DSA_87 {
			return keysutil.HybridKeyConfig{}, fmt.Errorf("invalid parameter set %s for key type %s", parameterSet, pqcKeyType)
		}
	default:
		return keysutil.HybridKeyConfig{}, fmt.Errorf("invalid PQC key type: %s", pqcKeyType)
	}

	switch ecKeyType {
	case "ecdsa-p256":
		config.ECKeyType = keysutil.KeyType_ECDSA_P256
	case "ecdsa-p384":
		config.ECKeyType = keysutil.KeyType_ECDSA_P384
	case "ecdsa-p521":
		config.ECKeyType = keysutil.KeyType_ECDSA_P521
	case "ed25519":
		config.ECKeyType = keysutil.KeyType_ED25519
	default:
		return keysutil.HybridKeyConfig{}, fmt.Errorf("invalid key type for hybrid key: %s", ecKeyType)
	}

	return config, nil
}

const pathPolicyHelpSyn = `Managed named encryption keys`

const pathPolicyHelpDesc = `
This path is used to manage the named keys that are available.
Doing a write with no value against a new named key will create
it using a randomly generated key.
`<|MERGE_RESOLUTION|>--- conflicted
+++ resolved
@@ -278,12 +278,6 @@
 		}
 
 		polReq.ParameterSet = parameterSet
-<<<<<<< HEAD
-	case "aes128-cbc":
-		polReq.KeyType = keysutil.KeyType_AES128_CBC
-	case "aes256-cbc":
-		polReq.KeyType = keysutil.KeyType_AES256_CBC
-=======
 
 	case "slh-dsa":
 		polReq.KeyType = keysutil.KeyType_SLH_DSA
@@ -305,7 +299,10 @@
 		default:
 			return logical.ErrorResponse(fmt.Sprintf("invalid parameter set %s for key type %s", parameterSet, keyType)), logical.ErrInvalidRequest
 		}
->>>>>>> d3a118cd
+	case "aes128-cbc":
+		polReq.KeyType = keysutil.KeyType_AES128_CBC
+	case "aes256-cbc":
+		polReq.KeyType = keysutil.KeyType_AES256_CBC
 	default:
 		return logical.ErrorResponse(fmt.Sprintf("unknown key type %v", keyType)), logical.ErrInvalidRequest
 	}
