--- conflicted
+++ resolved
@@ -55,43 +55,9 @@
 				Type:        framework.TypeString,
 				Description: "Template to generate custom IAM usernames",
 			},
-<<<<<<< HEAD
-			"identity_token_audience": {
-				Type:        framework.TypeString,
-				Description: "",
-				Default:     "",
-				DisplayAttrs: &framework.DisplayAttributes{
-					Name: "",
-				},
-			},
-			"identity_token_key": {
-				Type:        framework.TypeString,
-				Description: "",
-				Default:     "",
-				DisplayAttrs: &framework.DisplayAttributes{
-					Name: "",
-				},
-			},
-			"role_arn": {
-				Type:        framework.TypeString,
-				Description: "",
-				Default:     "",
-				DisplayAttrs: &framework.DisplayAttributes{
-					Name: "",
-				},
-			},
-			"identity_token_ttl": {
-				Type:        framework.TypeDurationSecond,
-				Description: "",
-				DisplayAttrs: &framework.DisplayAttributes{
-					Name: "",
-				},
-				Default: 3600,
-=======
 			"role_arn": {
 				Type:        framework.TypeString,
 				Description: "Role ARN to assume for plugin identity token federation",
->>>>>>> 3665b3e3
 			},
 		},
 
@@ -163,29 +129,9 @@
 		usernameTemplate = defaultUserNameTemplate
 	}
 
-	identityTokenAudience := data.Get("identity_token_audience").(string)
-	identityTokenKey := data.Get("identity_token_key").(string)
-	identityTokenTTL := data.Get("identity_token_ttl").(int)
-	roleARN := data.Get("role_arn").(string)
-
 	b.clientMutex.Lock()
 	defer b.clientMutex.Unlock()
 
-<<<<<<< HEAD
-	entry, err := logical.StorageEntryJSON("config/root", rootConfig{
-		AccessKey:               data.Get("access_key").(string),
-		SecretKey:               data.Get("secret_key").(string),
-		IAMEndpoint:             iamendpoint,
-		STSEndpoint:             stsendpoint,
-		Region:                  region,
-		MaxRetries:              maxretries,
-		UsernameTemplate:        usernameTemplate,
-		RoleARN:                 roleARN,
-		IdentityTokenAudience:   identityTokenAudience,
-		IdentityTokenKey:        identityTokenKey,
-		IdentityTokenTTLSeconds: identityTokenTTL,
-	})
-=======
 	rc := rootConfig{
 		AccessKey:        data.Get("access_key").(string),
 		SecretKey:        data.Get("secret_key").(string),
@@ -201,7 +147,6 @@
 	}
 
 	entry, err := logical.StorageEntryJSON("config/root", rc)
->>>>>>> 3665b3e3
 	if err != nil {
 		return nil, err
 	}
@@ -219,19 +164,6 @@
 }
 
 type rootConfig struct {
-<<<<<<< HEAD
-	AccessKey               string `json:"access_key"`
-	SecretKey               string `json:"secret_key"`
-	IAMEndpoint             string `json:"iam_endpoint"`
-	STSEndpoint             string `json:"sts_endpoint"`
-	Region                  string `json:"region"`
-	MaxRetries              int    `json:"max_retries"`
-	UsernameTemplate        string `json:"username_template"`
-	IdentityTokenKey        string `json:"identity_token_key"`
-	IdentityTokenTTLSeconds int    `json:"identity_token_ttl_seconds"`
-	IdentityTokenAudience   string `json:"identity_token_audience"`
-	RoleARN                 string `json:"role_arn"`
-=======
 	pluginidentityutil.PluginIdentityTokenParams
 
 	AccessKey        string `json:"access_key"`
@@ -242,7 +174,6 @@
 	MaxRetries       int    `json:"max_retries"`
 	UsernameTemplate string `json:"username_template"`
 	RoleARN          string `json:"role_arn"`
->>>>>>> 3665b3e3
 }
 
 const pathConfigRootHelpSyn = `
