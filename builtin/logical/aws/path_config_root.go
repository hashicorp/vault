--- conflicted
+++ resolved
@@ -199,41 +199,7 @@
 	if ttlOk {
 		rc.TTL = ttl.(int)
 	}
-  
-  if rotationScheduleOk && ttlOk {
-		return logical.ErrorResponse("mutually exclusive fields rotation_schedule and ttl were both specified; only one of them can be provided"), nil
-	} else if rotationWindowOk && ttlOk {
-		return logical.ErrorResponse("rotation_window does not apply to ttl"), nil
-	} else if rotationScheduleOk && !rotationWindowOk || rotationWindowOk && !rotationScheduleOk {
-		return logical.ErrorResponse("must include both schedule and window"), nil
-	}
-
-	entry, err := logical.StorageEntryJSON("config/root", rc)
-	if err != nil {
-		return nil, err
-	}
-
-	if err := req.Storage.Put(ctx, entry); err != nil {
-		return nil, err
-	}
-
-	// clear possible cached IAM / STS clients after successfully updating
-	// config/root
-	b.iamClient = nil
-	b.stsClient = nil
-
-<<<<<<< HEAD
-	var rc *logical.RotationJob
-  rc, err = logical.GetRotationJob(ctx, rotationSchedule, "aws/"+req.Path, "aws-root-creds", rotationWindow.(int), ttl.(int))
-  if err != nil {
-    return logical.ErrorResponse(err.Error()), nil
-  }
-	
-	if rc != nil {
-		b.Logger().Debug("Injecting Root Credential over system view")
-		rotationID, err := b.System().RegisterRotationJob(ctx, rc.Path, rc)
-=======
-	var rCred *logical.RootCredential
+
 	if rotationScheduleOk && ttlOk {
 		return logical.ErrorResponse("mutually exclusive fields rotation_schedule and ttl were both specified; only one of them can be provided"), nil
 	} else if rotationWindowOk && ttlOk {
@@ -242,9 +208,32 @@
 		return logical.ErrorResponse("must include both schedule and window"), nil
 	}
 
+	entry, err := logical.StorageEntryJSON("config/root", rc)
+	if err != nil {
+		return nil, err
+	}
+
+	if err := req.Storage.Put(ctx, entry); err != nil {
+		return nil, err
+	}
+
+	// clear possible cached IAM / STS clients after successfully updating
+	// config/root
+	b.iamClient = nil
+	b.stsClient = nil
+
+	var rCred *logical.RotationJob
+	if rotationScheduleOk && ttlOk {
+		return logical.ErrorResponse("mutually exclusive fields rotation_schedule and ttl were both specified; only one of them can be provided"), nil
+	} else if rotationWindowOk && ttlOk {
+		return logical.ErrorResponse("rotation_window does not apply to ttl"), nil
+	} else if rotationScheduleOk && !rotationWindowOk || rotationWindowOk && !rotationScheduleOk {
+		return logical.ErrorResponse("must include both schedule and window"), nil
+	}
+
 	if rotationScheduleOk && rotationWindowOk {
 		rotationWindowSeconds := rotationWindow.(int)
-		rCred, err = logical.GetRootCredential(rotationSchedule, "aws/config/root", "aws-root-creds", rotationWindowSeconds, 0)
+		rCred, err = logical.GetRotationJob(ctx, rotationSchedule, "aws/"+req.Path, "aws-root-creds", rotationWindowSeconds, 0)
 		if err != nil {
 			return logical.ErrorResponse(err.Error()), nil
 		}
@@ -254,21 +243,22 @@
 
 	if ttlOk {
 		ttlSeconds := ttl.(int)
-		rCred, err = logical.GetRootCredential("", "aws/config/root", "aws-root-creds", 0, ttlSeconds)
->>>>>>> 3ea31bcb
+		rCred, err = logical.GetRotationJob("", "aws/config/root", "aws-root-creds", 0, ttlSeconds)
+		if err != nil {
+			return logical.ErrorResponse(err.Error()), nil
+		}
+		rotationSchedule = ""
+		rotationWindow = 0
+	}
+
+	if rc != nil {
+		b.Logger().Debug("Injecting Root Credential over system view")
+		rotationID, err := b.System().RegisterRotationJob(ctx, rc.Path, rc)
 		if err != nil {
 			return nil, err
 		}
 
-<<<<<<< HEAD
 		rc.RotationID = rotationID
-=======
-	if rCred != nil {
-		b.Logger().Debug("Injecting Root Credential into system backend")
-		return &logical.Response{
-			RootCredential: rCred,
-		}, nil
->>>>>>> 3ea31bcb
 	}
 
 	return nil, nil
