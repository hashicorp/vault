--- conflicted
+++ resolved
@@ -125,11 +125,7 @@
 }
 
 func (b *backend) assumeRole(ctx context.Context, s logical.Storage,
-<<<<<<< HEAD
-	displayName, roleName, roleArn, policy, externalId string,
-=======
-	displayName, roleName, roleArn, policy string, policyARNs []string,
->>>>>>> 4083c36a
+	displayName, roleName, roleArn, policy string, policyARNs []string, externalId string,
 	lifeTimeInSeconds int64) (*logical.Response, error) {
 	stsClient, err := b.clientSTS(ctx, s)
 	if err != nil {
@@ -146,13 +142,11 @@
 	if policy != "" {
 		assumeRoleInput.SetPolicy(policy)
 	}
-<<<<<<< HEAD
+	if len(policyARNs) > 0 {
+		assumeRoleInput.SetPolicyArns(convertPolicyARNs(policyARNs))
+	}
 	if externalId != "" {
 		assumeRoleInput.SetExternalId(externalId)
-=======
-	if len(policyARNs) > 0 {
-		assumeRoleInput.SetPolicyArns(convertPolicyARNs(policyARNs))
->>>>>>> 4083c36a
 	}
 	tokenResp, err := stsClient.AssumeRole(assumeRoleInput)
 
