--- conflicted
+++ resolved
@@ -79,9 +79,6 @@
 the "roles/" endpoints before any access keys can be generated.
 `
 
-<<<<<<< HEAD
-const minAwsUserRollbackAge = 5 * time.Minute
-=======
 // clientIAM returns the configured IAM client. If nil, it constructs a new one
 // and returns it, setting it the internal variable
 func (b *backend) clientIAM(ctx context.Context, s logical.Storage) (iamiface.IAMAPI, error) {
@@ -137,4 +134,5 @@
 
 	return b.stsClient, nil
 }
->>>>>>> 717165ba
+
+const minAwsUserRollbackAge = 5 * time.Minute