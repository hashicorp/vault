--- conflicted
+++ resolved
@@ -36,10 +36,7 @@
 
 		Paths: []*framework.Path{
 			pathConfigRoot(&b),
-<<<<<<< HEAD
 			pathConfigRotateRoot(&b),
-=======
->>>>>>> f8d0075c
 			pathConfigLease(&b),
 			pathRoles(&b),
 			pathListRoles(&b),
@@ -64,10 +61,8 @@
 	// Mutex to protect access to reading and writing policies
 	roleMutex sync.RWMutex
 
-<<<<<<< HEAD
 	// Mutex to protect access to reading and writing root creds
 	rootMutex sync.RWMutex
-=======
 	// Mutex to protect access to iam/sts clients
 	clientMutex sync.RWMutex
 
@@ -75,7 +70,6 @@
 	// to enable mocking with AWS iface for tests
 	iamClient iamiface.IAMAPI
 	stsClient stsiface.STSAPI
->>>>>>> f8d0075c
 }
 
 const backendHelp = `
