package pki

import (
	"context"
	"crypto/x509"
	"fmt"
	"strings"
	"time"

	"github.com/hashicorp/vault/helper/parseutil"
	"github.com/hashicorp/vault/logical"
	"github.com/hashicorp/vault/logical/framework"
)

func pathListRoles(b *backend) *framework.Path {
	return &framework.Path{
		Pattern: "roles/?$",

		Callbacks: map[logical.Operation]framework.OperationFunc{
			logical.ListOperation: b.pathRoleList,
		},

		HelpSynopsis:    pathListRolesHelpSyn,
		HelpDescription: pathListRolesHelpDesc,
	}
}

func pathRoles(b *backend) *framework.Path {
	return &framework.Path{
		Pattern: "roles/" + framework.GenericNameRegex("name"),
		Fields: map[string]*framework.FieldSchema{
			"name": &framework.FieldSchema{
				Type:        framework.TypeString,
				Description: "Name of the role",
			},

			"ttl": &framework.FieldSchema{
				Type:    framework.TypeDurationSecond,
				Default: "",
				Description: `The lease duration if no specific lease duration is
requested. The lease duration controls the expiration
of certificates issued by this backend. Defaults to
the value of max_ttl.`,
			},

			"max_ttl": &framework.FieldSchema{
				Type:        framework.TypeString,
				Default:     "",
				Description: "The maximum allowed lease duration",
			},

			"allow_localhost": &framework.FieldSchema{
				Type:    framework.TypeBool,
				Default: true,
				Description: `Whether to allow "localhost" as a valid common
name in a request`,
			},

			"allowed_domains": &framework.FieldSchema{
				Type: framework.TypeCommaStringSlice,
				Description: `If set, clients can request certificates for
subdomains directly beneath these domains, including
the wildcard subdomains. See the documentation for more
information. This parameter accepts a comma-separated 
string or list of domains.`,
			},

			"allow_bare_domains": &framework.FieldSchema{
				Type:    framework.TypeBool,
				Default: false,
				Description: `If set, clients can request certificates
for the base domains themselves, e.g. "example.com".
This is a separate option as in some cases this can
be considered a security threat.`,
			},

			"allow_subdomains": &framework.FieldSchema{
				Type:    framework.TypeBool,
				Default: false,
				Description: `If set, clients can request certificates for
subdomains of the CNs allowed by the other role options,
including wildcard subdomains. See the documentation for
more information.`,
			},

			"allow_glob_domains": &framework.FieldSchema{
				Type:    framework.TypeBool,
				Default: false,
				Description: `If set, domains specified in "allowed_domains"
can include glob patterns, e.g. "ftp*.example.com". See
the documentation for more information.`,
			},

			"allow_any_name": &framework.FieldSchema{
				Type:    framework.TypeBool,
				Default: false,
				Description: `If set, clients can request certificates for
any CN they like. See the documentation for more
information.`,
			},

			"enforce_hostnames": &framework.FieldSchema{
				Type:    framework.TypeBool,
				Default: true,
				Description: `If set, only valid host names are allowed for
CN and SANs. Defaults to true.`,
			},

			"allow_ip_sans": &framework.FieldSchema{
				Type:    framework.TypeBool,
				Default: true,
				Description: `If set, IP Subject Alternative Names are allowed.
Any valid IP is accepted.`,
			},

			"allowed_other_sans": &framework.FieldSchema{
				Type: framework.TypeMap,
				Description: `If set, a map of string OID to an array of allowed values.
These values support globbing.`,
			},

			"server_flag": &framework.FieldSchema{
				Type:    framework.TypeBool,
				Default: true,
				Description: `If set, certificates are flagged for server auth use.
Defaults to true.`,
			},

			"client_flag": &framework.FieldSchema{
				Type:    framework.TypeBool,
				Default: true,
				Description: `If set, certificates are flagged for client auth use.
Defaults to true.`,
			},

			"code_signing_flag": &framework.FieldSchema{
				Type:    framework.TypeBool,
				Default: false,
				Description: `If set, certificates are flagged for code signing
use. Defaults to false.`,
			},

			"email_protection_flag": &framework.FieldSchema{
				Type:    framework.TypeBool,
				Default: false,
				Description: `If set, certificates are flagged for email
protection use. Defaults to false.`,
			},

			"key_type": &framework.FieldSchema{
				Type:    framework.TypeString,
				Default: "rsa",
				Description: `The type of key to use; defaults to RSA. "rsa"
and "ec" are the only valid values.`,
			},

			"key_bits": &framework.FieldSchema{
				Type:    framework.TypeInt,
				Default: 2048,
				Description: `The number of bits to use. You will almost
certainly want to change this if you adjust
the key_type.`,
			},

			"key_usage": &framework.FieldSchema{
				Type:    framework.TypeCommaStringSlice,
				Default: []string{"DigitalSignature", "KeyAgreement", "KeyEncipherment"},
				Description: `A comma-separated string or list of key usages (not extended
key usages). Valid values can be found at
https://golang.org/pkg/crypto/x509/#KeyUsage
-- simply drop the "KeyUsage" part of the name.
To remove all key usages from being set, set
this value to an empty list.`,
			},

			"use_csr_common_name": &framework.FieldSchema{
				Type:    framework.TypeBool,
				Default: true,
				Description: `If set, when used with a signing profile,
the common name in the CSR will be used. This
does *not* include any requested Subject Alternative
Names. Defaults to true.`,
			},

			"use_csr_sans": &framework.FieldSchema{
				Type:    framework.TypeBool,
				Default: true,
				Description: `If set, when used with a signing profile,
the SANs in the CSR will be used. This does *not*
include the Common Name (cn). Defaults to true.`,
			},

			"ou": &framework.FieldSchema{
				Type: framework.TypeCommaStringSlice,
				Description: `If set, the OU (OrganizationalUnit) will be set to
this value in certificates issued by this role.`,
			},

			"organization": &framework.FieldSchema{
				Type: framework.TypeCommaStringSlice,
				Description: `If set, the O (Organization) will be set to
this value in certificates issued by this role.`,
			},

			"generate_lease": &framework.FieldSchema{
				Type:    framework.TypeBool,
				Default: false,
				Description: `
If set, certificates issued/signed against this role will have Vault leases
attached to them. Defaults to "false". Certificates can be added to the CRL by
"vault revoke <lease_id>" when certificates are associated with leases.  It can
also be done using the "pki/revoke" endpoint. However, when lease generation is
disabled, invoking "pki/revoke" would be the only way to add the certificates
to the CRL.  When large number of certificates are generated with long
lifetimes, it is recommended that lease generation be disabled, as large amount of
leases adversely affect the startup time of Vault.`,
			},
			"no_store": &framework.FieldSchema{
				Type:    framework.TypeBool,
				Default: false,
				Description: `
If set, certificates issued/signed against this role will not be stored in the
storage backend. This can improve performance when issuing large numbers of 
certificates. However, certificates issued in this way cannot be enumerated
or revoked, so this option is recommended only for certificates that are
non-sensitive, or extremely short-lived. This option implies a value of "false"
for "generate_lease".`,
			},
		},

		Callbacks: map[logical.Operation]framework.OperationFunc{
			logical.ReadOperation:   b.pathRoleRead,
			logical.UpdateOperation: b.pathRoleCreate,
			logical.DeleteOperation: b.pathRoleDelete,
		},

		HelpSynopsis:    pathRoleHelpSyn,
		HelpDescription: pathRoleHelpDesc,
	}
}

func (b *backend) getRole(s logical.Storage, n string) (*roleEntry, error) {
	entry, err := s.Get("role/" + n)
	if err != nil {
		return nil, err
	}
	if entry == nil {
		return nil, nil
	}

	var result roleEntry
	if err := entry.DecodeJSON(&result); err != nil {
		return nil, err
	}

	// Migrate existing saved entries and save back if changed
	modified := false
	if len(result.TTL) == 0 && len(result.Lease) != 0 {
		result.TTL = result.Lease
		result.Lease = ""
		modified = true
	}
	if len(result.MaxTTL) == 0 && len(result.LeaseMax) != 0 {
		result.MaxTTL = result.LeaseMax
		result.LeaseMax = ""
		modified = true
	}
	if result.AllowBaseDomain {
		result.AllowBaseDomain = false
		result.AllowBareDomains = true
		modified = true
	}
	if result.AllowedDomainsOld != "" {
		result.AllowedDomains = strings.Split(result.AllowedDomainsOld, ",")
		result.AllowedDomainsOld = ""
		modified = true
	}
	if result.AllowedBaseDomain != "" {
		found := false
		for _, v := range result.AllowedDomains {
			if v == result.AllowedBaseDomain {
				found = true
				break
			}
		}
		if !found {
			result.AllowedDomains = append(result.AllowedDomains, result.AllowedBaseDomain)
		}
		result.AllowedBaseDomain = ""
		modified = true
	}

	// Upgrade generate_lease in role
	if result.GenerateLease == nil {
		// All the new roles will have GenerateLease always set to a value. A
		// nil value indicates that this role needs an upgrade. Set it to
		// `true` to not alter its current behavior.
		result.GenerateLease = new(bool)
		*result.GenerateLease = true
		modified = true
	}

	// Upgrade key usages
	if result.KeyUsageOld != "" {
		result.KeyUsage = strings.Split(result.KeyUsageOld, ",")
		result.KeyUsageOld = ""
		modified = true
	}

	// Upgrade OU
	if result.OUOld != "" {
		result.OU = strings.Split(result.OUOld, ",")
		result.OUOld = ""
		modified = true
	}

	// Upgrade Organization
	if result.OrganizationOld != "" {
		result.Organization = strings.Split(result.OrganizationOld, ",")
		result.OrganizationOld = ""
		modified = true
	}

	if modified {
		jsonEntry, err := logical.StorageEntryJSON("role/"+n, &result)
		if err != nil {
			return nil, err
		}
		if err := s.Put(jsonEntry); err != nil {
			// Only perform upgrades on replication primary
			if !strings.Contains(err.Error(), logical.ErrReadOnly.Error()) {
				return nil, err
			}
		}
	}

	return &result, nil
}

func (b *backend) pathRoleDelete(ctx context.Context, req *logical.Request, data *framework.FieldData) (*logical.Response, error) {
	err := req.Storage.Delete("role/" + data.Get("name").(string))
	if err != nil {
		return nil, err
	}

	return nil, nil
}

func (b *backend) pathRoleRead(ctx context.Context, req *logical.Request, data *framework.FieldData) (*logical.Response, error) {
	roleName := data.Get("name").(string)
	if roleName == "" {
		return logical.ErrorResponse("missing role name"), nil
	}

	role, err := b.getRole(req.Storage, roleName)
	if err != nil {
		return nil, err
	}
	if role == nil {
		return nil, nil
	}

	hasMax := true
	if len(role.MaxTTL) == 0 {
		role.MaxTTL = "(system default)"
		hasMax = false
	}
	if len(role.TTL) == 0 {
		if hasMax {
			role.TTL = "(system default, capped to role max)"
		} else {
			role.TTL = "(system default)"
		}
	}

	resp := &logical.Response{
		Data: role.ToResponseData(),
	}
	return resp, nil
}

func (b *backend) pathRoleList(ctx context.Context, req *logical.Request, d *framework.FieldData) (*logical.Response, error) {
	entries, err := req.Storage.List("role/")
	if err != nil {
		return nil, err
	}

	return logical.ListResponse(entries), nil
}

func (b *backend) pathRoleCreate(ctx context.Context, req *logical.Request, data *framework.FieldData) (*logical.Response, error) {
	var err error
	name := data.Get("name").(string)

	entry := &roleEntry{
		MaxTTL:              data.Get("max_ttl").(string),
		TTL:                 (time.Duration(data.Get("ttl").(int)) * time.Second).String(),
		AllowLocalhost:      data.Get("allow_localhost").(bool),
		AllowedDomains:      data.Get("allowed_domains").([]string),
		AllowBareDomains:    data.Get("allow_bare_domains").(bool),
		AllowSubdomains:     data.Get("allow_subdomains").(bool),
		AllowGlobDomains:    data.Get("allow_glob_domains").(bool),
		AllowAnyName:        data.Get("allow_any_name").(bool),
		EnforceHostnames:    data.Get("enforce_hostnames").(bool),
		AllowIPSANs:         data.Get("allow_ip_sans").(bool),
		ServerFlag:          data.Get("server_flag").(bool),
		ClientFlag:          data.Get("client_flag").(bool),
		CodeSigningFlag:     data.Get("code_signing_flag").(bool),
		EmailProtectionFlag: data.Get("email_protection_flag").(bool),
		KeyType:             data.Get("key_type").(string),
		KeyBits:             data.Get("key_bits").(int),
		UseCSRCommonName:    data.Get("use_csr_common_name").(bool),
		UseCSRSANs:          data.Get("use_csr_sans").(bool),
		KeyUsage:            data.Get("key_usage").([]string),
		OU:                  data.Get("ou").([]string),
		Organization:        data.Get("organization").([]string),
		GenerateLease:       new(bool),
		NoStore:             data.Get("no_store").(bool),
	}

	otherSANsRaw, ok := data.GetOk("allowed_other_sans")
	if ok {
		otherSANsMap := otherSANsRaw.(map[string]interface{})
		result := map[string][]string{}
		for k, v := range otherSANsMap {
			res, err := parseutil.ParseCommaStringSlice(v)
			if err != nil {
				return logical.ErrorResponse(fmt.Sprintf("error parsing allowed_other_sans: %v", err)), nil
			}
			result[k] = res
		}
		entry.AllowedOtherSANs = result
	}

	// no_store implies generate_lease := false
	if entry.NoStore {
		*entry.GenerateLease = false
	} else {
		*entry.GenerateLease = data.Get("generate_lease").(bool)
	}

	if entry.KeyType == "rsa" && entry.KeyBits < 2048 {
		return logical.ErrorResponse("RSA keys < 2048 bits are unsafe and not supported"), nil
	}

	var maxTTL time.Duration
	maxSystemTTL := b.System().MaxLeaseTTL()
	if len(entry.MaxTTL) == 0 {
		maxTTL = maxSystemTTL
	} else {
		maxTTL, err = parseutil.ParseDurationSecond(entry.MaxTTL)
		if err != nil {
			return logical.ErrorResponse(fmt.Sprintf(
				"Invalid max ttl: %s", err)), nil
		}
	}
	if maxTTL > maxSystemTTL {
		return logical.ErrorResponse("Requested max TTL is higher than backend maximum"), nil
	}

	ttl := b.System().DefaultLeaseTTL()
	if len(entry.TTL) != 0 {
		ttl, err = parseutil.ParseDurationSecond(entry.TTL)
		if err != nil {
			return logical.ErrorResponse(fmt.Sprintf(
				"Invalid ttl: %s", err)), nil
		}
	}
	if ttl > maxTTL {
		// If they are using the system default, cap it to the role max;
		// if it was specified on the command line, make it an error
		if len(entry.TTL) == 0 {
			ttl = maxTTL
		} else {
			return logical.ErrorResponse(
				`"ttl" value must be less than "max_ttl" and/or backend default max lease TTL value`,
			), nil
		}
	}

	// Persist clamped TTLs
	entry.TTL = ttl.String()
	entry.MaxTTL = maxTTL.String()

	if errResp := validateKeyTypeLength(entry.KeyType, entry.KeyBits); errResp != nil {
		return errResp, nil
	}

	// Store it
	jsonEntry, err := logical.StorageEntryJSON("role/"+name, entry)
	if err != nil {
		return nil, err
	}
	if err := req.Storage.Put(jsonEntry); err != nil {
		return nil, err
	}

	return nil, nil
}

func parseKeyUsages(input []string) int {
	var parsedKeyUsages x509.KeyUsage
	for _, k := range input {
		switch strings.ToLower(strings.TrimSpace(k)) {
		case "digitalsignature":
			parsedKeyUsages |= x509.KeyUsageDigitalSignature
		case "contentcommitment":
			parsedKeyUsages |= x509.KeyUsageContentCommitment
		case "keyencipherment":
			parsedKeyUsages |= x509.KeyUsageKeyEncipherment
		case "dataencipherment":
			parsedKeyUsages |= x509.KeyUsageDataEncipherment
		case "keyagreement":
			parsedKeyUsages |= x509.KeyUsageKeyAgreement
		case "certsign":
			parsedKeyUsages |= x509.KeyUsageCertSign
		case "crlsign":
			parsedKeyUsages |= x509.KeyUsageCRLSign
		case "encipheronly":
			parsedKeyUsages |= x509.KeyUsageEncipherOnly
		case "decipheronly":
			parsedKeyUsages |= x509.KeyUsageDecipherOnly
		}
	}

	return int(parsedKeyUsages)
}

type roleEntry struct {
<<<<<<< HEAD
	LeaseMax              string              `json:"lease_max"`
	Lease                 string              `json:"lease"`
	MaxTTL                string              `json:"max_ttl" mapstructure:"max_ttl"`
	TTL                   string              `json:"ttl" mapstructure:"ttl"`
	AllowLocalhost        bool                `json:"allow_localhost" mapstructure:"allow_localhost"`
	AllowedBaseDomain     string              `json:"allowed_base_domain" mapstructure:"allowed_base_domain"`
	AllowedDomainsOld     string              `json:"allowed_domains,omit_empty"`
	AllowedDomains        []string            `json:"allowed_domains_list" mapstructure:"allowed_domains"`
	AllowBaseDomain       bool                `json:"allow_base_domain"`
	AllowBareDomains      bool                `json:"allow_bare_domains" mapstructure:"allow_bare_domains"`
	AllowTokenDisplayName bool                `json:"allow_token_displayname" mapstructure:"allow_token_displayname"`
	AllowSubdomains       bool                `json:"allow_subdomains" mapstructure:"allow_subdomains"`
	AllowGlobDomains      bool                `json:"allow_glob_domains" mapstructure:"allow_glob_domains"`
	AllowAnyName          bool                `json:"allow_any_name" mapstructure:"allow_any_name"`
	EnforceHostnames      bool                `json:"enforce_hostnames" mapstructure:"enforce_hostnames"`
	AllowIPSANs           bool                `json:"allow_ip_sans" mapstructure:"allow_ip_sans"`
	ServerFlag            bool                `json:"server_flag" mapstructure:"server_flag"`
	ClientFlag            bool                `json:"client_flag" mapstructure:"client_flag"`
	CodeSigningFlag       bool                `json:"code_signing_flag" mapstructure:"code_signing_flag"`
	EmailProtectionFlag   bool                `json:"email_protection_flag" mapstructure:"email_protection_flag"`
	UseCSRCommonName      bool                `json:"use_csr_common_name" mapstructure:"use_csr_common_name"`
	UseCSRSANs            bool                `json:"use_csr_sans" mapstructure:"use_csr_sans"`
	KeyType               string              `json:"key_type" mapstructure:"key_type"`
	KeyBits               int                 `json:"key_bits" mapstructure:"key_bits"`
	MaxPathLength         *int                `json:",omitempty" mapstructure:"max_path_length"`
	KeyUsageOld           string              `json:"key_usage,omitempty"`
	KeyUsage              []string            `json:"key_usage_list" mapstructure:"key_usage"`
	OU                    string              `json:"ou" mapstructure:"ou"`
	Organization          string              `json:"organization" mapstructure:"organization"`
	GenerateLease         *bool               `json:"generate_lease,omitempty"`
	NoStore               bool                `json:"no_store" mapstructure:"no_store"`
	AllowedOtherSANs      map[string][]string `json:"allowed_other_sans" mapstructure:"allowed_other_sans"`
=======
	LeaseMax              string   `json:"lease_max"`
	Lease                 string   `json:"lease"`
	MaxTTL                string   `json:"max_ttl" mapstructure:"max_ttl"`
	TTL                   string   `json:"ttl" mapstructure:"ttl"`
	AllowLocalhost        bool     `json:"allow_localhost" mapstructure:"allow_localhost"`
	AllowedBaseDomain     string   `json:"allowed_base_domain" mapstructure:"allowed_base_domain"`
	AllowedDomainsOld     string   `json:"allowed_domains,omit_empty"`
	AllowedDomains        []string `json:"allowed_domains_list" mapstructure:"allowed_domains"`
	AllowBaseDomain       bool     `json:"allow_base_domain"`
	AllowBareDomains      bool     `json:"allow_bare_domains" mapstructure:"allow_bare_domains"`
	AllowTokenDisplayName bool     `json:"allow_token_displayname" mapstructure:"allow_token_displayname"`
	AllowSubdomains       bool     `json:"allow_subdomains" mapstructure:"allow_subdomains"`
	AllowGlobDomains      bool     `json:"allow_glob_domains" mapstructure:"allow_glob_domains"`
	AllowAnyName          bool     `json:"allow_any_name" mapstructure:"allow_any_name"`
	EnforceHostnames      bool     `json:"enforce_hostnames" mapstructure:"enforce_hostnames"`
	AllowIPSANs           bool     `json:"allow_ip_sans" mapstructure:"allow_ip_sans"`
	ServerFlag            bool     `json:"server_flag" mapstructure:"server_flag"`
	ClientFlag            bool     `json:"client_flag" mapstructure:"client_flag"`
	CodeSigningFlag       bool     `json:"code_signing_flag" mapstructure:"code_signing_flag"`
	EmailProtectionFlag   bool     `json:"email_protection_flag" mapstructure:"email_protection_flag"`
	UseCSRCommonName      bool     `json:"use_csr_common_name" mapstructure:"use_csr_common_name"`
	UseCSRSANs            bool     `json:"use_csr_sans" mapstructure:"use_csr_sans"`
	KeyType               string   `json:"key_type" mapstructure:"key_type"`
	KeyBits               int      `json:"key_bits" mapstructure:"key_bits"`
	MaxPathLength         *int     `json:",omitempty" mapstructure:"max_path_length"`
	KeyUsageOld           string   `json:"key_usage,omitempty"`
	KeyUsage              []string `json:"key_usage_list" mapstructure:"key_usage"`
	OUOld                 string   `json:"ou,omitempty"`
	OU                    []string `json:"ou_list" mapstructure:"ou"`
	OrganizationOld       string   `json:"organization,omitempty"`
	Organization          []string `json:"organization_list" mapstructure:"organization"`
	GenerateLease         *bool    `json:"generate_lease,omitempty"`
	NoStore               bool     `json:"no_store" mapstructure:"no_store"`
>>>>>>> bb45c063

	// Used internally for signing intermediates
	AllowExpirationPastCA bool
}

func (r *roleEntry) ToResponseData() map[string]interface{} {
	responseData := map[string]interface{}{
		"ttl":                     r.TTL,
		"max_ttl":                 r.MaxTTL,
		"allow_localhost":         r.AllowLocalhost,
		"allowed_domains":         r.AllowedDomains,
		"allow_bare_domains":      r.AllowBareDomains,
		"allow_token_displayname": r.AllowTokenDisplayName,
		"allow_subdomains":        r.AllowSubdomains,
		"allow_glob_domains":      r.AllowGlobDomains,
		"allow_any_name":          r.AllowAnyName,
		"enforce_hostnames":       r.EnforceHostnames,
		"allow_ip_sans":           r.AllowIPSANs,
		"server_flag":             r.ServerFlag,
		"client_flag":             r.ClientFlag,
		"code_signing_flag":       r.CodeSigningFlag,
		"email_protection_flag":   r.EmailProtectionFlag,
		"use_csr_common_name":     r.UseCSRCommonName,
		"use_csr_sans":            r.UseCSRSANs,
		"key_type":                r.KeyType,
		"key_bits":                r.KeyBits,
		"key_usage":               r.KeyUsage,
		"ou":                      r.OU,
		"organization":            r.Organization,
		"no_store":                r.NoStore,
		"allowed_other_sans":      r.AllowedOtherSANs,
	}
	if r.MaxPathLength != nil {
		responseData["max_path_length"] = r.MaxPathLength
	}
	if r.GenerateLease != nil {
		responseData["generate_lease"] = r.GenerateLease
	}
	return responseData
}

const pathListRolesHelpSyn = `List the existing roles in this backend`

const pathListRolesHelpDesc = `Roles will be listed by the role name.`

const pathRoleHelpSyn = `Manage the roles that can be created with this backend.`

const pathRoleHelpDesc = `This path lets you manage the roles that can be created with this backend.`<|MERGE_RESOLUTION|>--- conflicted
+++ resolved
@@ -527,7 +527,6 @@
 }
 
 type roleEntry struct {
-<<<<<<< HEAD
 	LeaseMax              string              `json:"lease_max"`
 	Lease                 string              `json:"lease"`
 	MaxTTL                string              `json:"max_ttl" mapstructure:"max_ttl"`
@@ -555,46 +554,13 @@
 	MaxPathLength         *int                `json:",omitempty" mapstructure:"max_path_length"`
 	KeyUsageOld           string              `json:"key_usage,omitempty"`
 	KeyUsage              []string            `json:"key_usage_list" mapstructure:"key_usage"`
-	OU                    string              `json:"ou" mapstructure:"ou"`
-	Organization          string              `json:"organization" mapstructure:"organization"`
+	OUOld                 string              `json:"ou,omitempty"`
+	OU                    []string            `json:"ou_list" mapstructure:"ou"`
+	OrganizationOld       string              `json:"organization,omitempty"`
+	Organization          []string            `json:"organization_list" mapstructure:"organization"`
 	GenerateLease         *bool               `json:"generate_lease,omitempty"`
 	NoStore               bool                `json:"no_store" mapstructure:"no_store"`
 	AllowedOtherSANs      map[string][]string `json:"allowed_other_sans" mapstructure:"allowed_other_sans"`
-=======
-	LeaseMax              string   `json:"lease_max"`
-	Lease                 string   `json:"lease"`
-	MaxTTL                string   `json:"max_ttl" mapstructure:"max_ttl"`
-	TTL                   string   `json:"ttl" mapstructure:"ttl"`
-	AllowLocalhost        bool     `json:"allow_localhost" mapstructure:"allow_localhost"`
-	AllowedBaseDomain     string   `json:"allowed_base_domain" mapstructure:"allowed_base_domain"`
-	AllowedDomainsOld     string   `json:"allowed_domains,omit_empty"`
-	AllowedDomains        []string `json:"allowed_domains_list" mapstructure:"allowed_domains"`
-	AllowBaseDomain       bool     `json:"allow_base_domain"`
-	AllowBareDomains      bool     `json:"allow_bare_domains" mapstructure:"allow_bare_domains"`
-	AllowTokenDisplayName bool     `json:"allow_token_displayname" mapstructure:"allow_token_displayname"`
-	AllowSubdomains       bool     `json:"allow_subdomains" mapstructure:"allow_subdomains"`
-	AllowGlobDomains      bool     `json:"allow_glob_domains" mapstructure:"allow_glob_domains"`
-	AllowAnyName          bool     `json:"allow_any_name" mapstructure:"allow_any_name"`
-	EnforceHostnames      bool     `json:"enforce_hostnames" mapstructure:"enforce_hostnames"`
-	AllowIPSANs           bool     `json:"allow_ip_sans" mapstructure:"allow_ip_sans"`
-	ServerFlag            bool     `json:"server_flag" mapstructure:"server_flag"`
-	ClientFlag            bool     `json:"client_flag" mapstructure:"client_flag"`
-	CodeSigningFlag       bool     `json:"code_signing_flag" mapstructure:"code_signing_flag"`
-	EmailProtectionFlag   bool     `json:"email_protection_flag" mapstructure:"email_protection_flag"`
-	UseCSRCommonName      bool     `json:"use_csr_common_name" mapstructure:"use_csr_common_name"`
-	UseCSRSANs            bool     `json:"use_csr_sans" mapstructure:"use_csr_sans"`
-	KeyType               string   `json:"key_type" mapstructure:"key_type"`
-	KeyBits               int      `json:"key_bits" mapstructure:"key_bits"`
-	MaxPathLength         *int     `json:",omitempty" mapstructure:"max_path_length"`
-	KeyUsageOld           string   `json:"key_usage,omitempty"`
-	KeyUsage              []string `json:"key_usage_list" mapstructure:"key_usage"`
-	OUOld                 string   `json:"ou,omitempty"`
-	OU                    []string `json:"ou_list" mapstructure:"ou"`
-	OrganizationOld       string   `json:"organization,omitempty"`
-	Organization          []string `json:"organization_list" mapstructure:"organization"`
-	GenerateLease         *bool    `json:"generate_lease,omitempty"`
-	NoStore               bool     `json:"no_store" mapstructure:"no_store"`
->>>>>>> bb45c063
 
 	// Used internally for signing intermediates
 	AllowExpirationPastCA bool
