package pki

import (
	"bytes"
	"context"
	"crypto"
	"crypto/ecdsa"
	"crypto/rand"
	"crypto/rsa"
	"crypto/sha1"
	"crypto/x509"
	"crypto/x509/pkix"
	"encoding/asn1"
	"encoding/base64"
	"encoding/pem"
	"fmt"
	"net"
	"regexp"
	"strconv"
	"strings"
	"time"

	"github.com/hashicorp/errwrap"
	"github.com/hashicorp/vault/helper/certutil"
	"github.com/hashicorp/vault/helper/errutil"
	"github.com/hashicorp/vault/helper/parseutil"
	"github.com/hashicorp/vault/helper/strutil"
	"github.com/hashicorp/vault/logical"
	"github.com/hashicorp/vault/logical/framework"
	"github.com/ryanuber/go-glob"
	"golang.org/x/crypto/cryptobyte"
	cbbasn1 "golang.org/x/crypto/cryptobyte/asn1"
)

type certExtKeyUsage int

const (
	serverExtKeyUsage certExtKeyUsage = 1 << iota
	clientExtKeyUsage
	codeSigningExtKeyUsage
	emailProtectionExtKeyUsage
)

type creationBundle struct {
	CommonName     string
	OU             []string
	Organization   []string
	DNSNames       []string
	EmailAddresses []string
	IPAddresses    []net.IP
	OtherSANs      map[string]string
	IsCA           bool
	KeyType        string
	KeyBits        int
	SigningBundle  *caInfoBundle
	NotAfter       time.Time
	KeyUsage       x509.KeyUsage
	ExtKeyUsage    certExtKeyUsage

	// Only used when signing a CA cert
	UseCSRValues        bool
	PermittedDNSDomains []string

	// URLs to encode into the certificate
	URLs *urlEntries

	// The maximum path length to encode
	MaxPathLength int
}

type caInfoBundle struct {
	certutil.ParsedCertBundle
	URLs *urlEntries
}

func (b *caInfoBundle) GetCAChain() []*certutil.CertBlock {
	chain := []*certutil.CertBlock{}

	// Include issuing CA in Chain, not including Root Authority
	if (len(b.Certificate.AuthorityKeyId) > 0 &&
		!bytes.Equal(b.Certificate.AuthorityKeyId, b.Certificate.SubjectKeyId)) ||
		(len(b.Certificate.AuthorityKeyId) == 0 &&
			!bytes.Equal(b.Certificate.RawIssuer, b.Certificate.RawSubject)) {

		chain = append(chain, &certutil.CertBlock{
			Certificate: b.Certificate,
			Bytes:       b.CertificateBytes,
		})
		if b.CAChain != nil && len(b.CAChain) > 0 {
			chain = append(chain, b.CAChain...)
		}
	}

	return chain
}

var (
	hostnameRegex                = regexp.MustCompile(`^(([a-zA-Z0-9]|[a-zA-Z0-9][a-zA-Z0-9\-]*[a-zA-Z0-9])\.)*([A-Za-z0-9]|[A-Za-z0-9][A-Za-z0-9\-]*[A-Za-z0-9])$`)
	oidExtensionBasicConstraints = []int{2, 5, 29, 19}
)

func oidInExtensions(oid asn1.ObjectIdentifier, extensions []pkix.Extension) bool {
	for _, e := range extensions {
		if e.Id.Equal(oid) {
			return true
		}
	}
	return false
}

func getFormat(data *framework.FieldData) string {
	format := data.Get("format").(string)
	switch format {
	case "pem":
	case "der":
	case "pem_bundle":
	default:
		format = ""
	}
	return format
}

func validateKeyTypeLength(keyType string, keyBits int) *logical.Response {
	switch keyType {
	case "rsa":
		switch keyBits {
		case 2048:
		case 4096:
		case 8192:
		default:
			return logical.ErrorResponse(fmt.Sprintf(
				"unsupported bit length for RSA key: %d", keyBits))
		}
	case "ec":
		switch keyBits {
		case 224:
		case 256:
		case 384:
		case 521:
		default:
			return logical.ErrorResponse(fmt.Sprintf(
				"unsupported bit length for EC key: %d", keyBits))
		}
	default:
		return logical.ErrorResponse(fmt.Sprintf(
			"unknown key type %s", keyType))
	}

	return nil
}

// Fetches the CA info. Unlike other certificates, the CA info is stored
// in the backend as a CertBundle, because we are storing its private key
func fetchCAInfo(ctx context.Context, req *logical.Request) (*caInfoBundle, error) {
	bundleEntry, err := req.Storage.Get(ctx, "config/ca_bundle")
	if err != nil {
		return nil, errutil.InternalError{Err: fmt.Sprintf("unable to fetch local CA certificate/key: %v", err)}
	}
	if bundleEntry == nil {
		return nil, errutil.UserError{Err: "backend must be configured with a CA certificate/key"}
	}

	var bundle certutil.CertBundle
	if err := bundleEntry.DecodeJSON(&bundle); err != nil {
		return nil, errutil.InternalError{Err: fmt.Sprintf("unable to decode local CA certificate/key: %v", err)}
	}

	parsedBundle, err := bundle.ToParsedCertBundle()
	if err != nil {
		return nil, errutil.InternalError{Err: err.Error()}
	}

	if parsedBundle.Certificate == nil {
		return nil, errutil.InternalError{Err: "stored CA information not able to be parsed"}
	}

	caInfo := &caInfoBundle{*parsedBundle, nil}

	entries, err := getURLs(ctx, req)
	if err != nil {
		return nil, errutil.InternalError{Err: fmt.Sprintf("unable to fetch URL information: %v", err)}
	}
	if entries == nil {
		entries = &urlEntries{
			IssuingCertificates:   []string{},
			CRLDistributionPoints: []string{},
			OCSPServers:           []string{},
		}
	}
	caInfo.URLs = entries

	return caInfo, nil
}

// Allows fetching certificates from the backend; it handles the slightly
// separate pathing for CA, CRL, and revoked certificates.
func fetchCertBySerial(ctx context.Context, req *logical.Request, prefix, serial string) (*logical.StorageEntry, error) {
	var path, legacyPath string
	var err error
	var certEntry *logical.StorageEntry

	hyphenSerial := normalizeSerial(serial)
	colonSerial := strings.Replace(strings.ToLower(serial), "-", ":", -1)

	switch {
	// Revoked goes first as otherwise ca/crl get hardcoded paths which fail if
	// we actually want revocation info
	case strings.HasPrefix(prefix, "revoked/"):
		legacyPath = "revoked/" + colonSerial
		path = "revoked/" + hyphenSerial
	case serial == "ca":
		path = "ca"
	case serial == "crl":
		path = "crl"
	default:
		legacyPath = "certs/" + colonSerial
		path = "certs/" + hyphenSerial
	}

	certEntry, err = req.Storage.Get(ctx, path)
	if err != nil {
		return nil, errutil.InternalError{Err: fmt.Sprintf("error fetching certificate %s: %s", serial, err)}
	}
	if certEntry != nil {
		if certEntry.Value == nil || len(certEntry.Value) == 0 {
			return nil, errutil.InternalError{Err: fmt.Sprintf("returned certificate bytes for serial %s were empty", serial)}
		}
		return certEntry, nil
	}

	// If legacyPath is unset, it's going to be a CA or CRL; return immediately
	if legacyPath == "" {
		return nil, nil
	}

	// Retrieve the old-style path
	certEntry, err = req.Storage.Get(ctx, legacyPath)
	if err != nil {
		return nil, errutil.InternalError{Err: fmt.Sprintf("error fetching certificate %s: %s", serial, err)}
	}
	if certEntry == nil {
		return nil, nil
	}
	if certEntry.Value == nil || len(certEntry.Value) == 0 {
		return nil, errutil.InternalError{Err: fmt.Sprintf("returned certificate bytes for serial %s were empty", serial)}
	}

	// Update old-style paths to new-style paths
	certEntry.Key = path
	if err = req.Storage.Put(ctx, certEntry); err != nil {
		return nil, errutil.InternalError{Err: fmt.Sprintf("error saving certificate with serial %s to new location", serial)}
	}
	if err = req.Storage.Delete(ctx, legacyPath); err != nil {
		return nil, errutil.InternalError{Err: fmt.Sprintf("error deleting certificate with serial %s from old location", serial)}
	}

	return certEntry, nil
}

// Given a set of requested names for a certificate, verifies that all of them
// match the various toggles set in the role for controlling issuance.
// If one does not pass, it is returned in the string argument.
func validateNames(req *logical.Request, names []string, role *roleEntry) string {
	for _, name := range names {
		sanitizedName := name
		emailDomain := name
		isEmail := false
		isWildcard := false

		// If it has an @, assume it is an email address and separate out the
		// user from the hostname portion so that we can act on the hostname.
		// Note that this matches behavior from the alt_names parameter. If it
		// ends up being problematic for users, I guess that could be separated
		// into dns_names and email_names in the future to be explicit, but I
		// don't think this is likely.
		if strings.Contains(name, "@") {
			splitEmail := strings.Split(name, "@")
			if len(splitEmail) != 2 {
				return name
			}
			sanitizedName = splitEmail[1]
			emailDomain = splitEmail[1]
			isEmail = true
		}

		// If we have an asterisk as the first part of the domain name, mark it
		// as wildcard and set the sanitized name to the remainder of the
		// domain
		if strings.HasPrefix(sanitizedName, "*.") {
			sanitizedName = sanitizedName[2:]
			isWildcard = true
		}

		// Email addresses using wildcard domain names do not make sense
		if isEmail && isWildcard {
			return name
		}

		// AllowAnyName is checked after this because EnforceHostnames still
		// applies when allowing any name. Also, we check the sanitized name to
		// ensure that we are not either checking a full email address or a
		// wildcard prefix.
		if role.EnforceHostnames {
			if !hostnameRegex.MatchString(sanitizedName) {
				return name
			}
		}

		// Self-explanatory
		if role.AllowAnyName {
			continue
		}

		// The following blocks all work the same basic way:
		// 1) If a role allows a certain class of base (localhost, token
		// display name, role-configured domains), perform further tests
		//
		// 2) If there is a perfect match on either the name itself or it's an
		// email address with a perfect match on the hostname portion, allow it
		//
		// 3) If subdomains are allowed, we check based on the sanitized name;
		// note that if not a wildcard, will be equivalent to the email domain
		// for email checks, and we already checked above for both a wildcard
		// and email address being present in the same name
		// 3a) First we check for a non-wildcard subdomain, as in <name>.<base>
		// 3b) Then we check if it's a wildcard and the base domain is a match
		//
		// Variances are noted in-line

		if role.AllowLocalhost {
			if name == "localhost" ||
				name == "localdomain" ||
				(isEmail && emailDomain == "localhost") ||
				(isEmail && emailDomain == "localdomain") {
				continue
			}

			if role.AllowSubdomains {
				// It is possible, if unlikely, to have a subdomain of "localhost"
				if strings.HasSuffix(sanitizedName, ".localhost") ||
					(isWildcard && sanitizedName == "localhost") {
					continue
				}

				// A subdomain of "localdomain" is also not entirely uncommon
				if strings.HasSuffix(sanitizedName, ".localdomain") ||
					(isWildcard && sanitizedName == "localdomain") {
					continue
				}
			}
		}

		if role.AllowTokenDisplayName {
			if name == req.DisplayName {
				continue
			}

			if role.AllowSubdomains {
				if isEmail {
					// If it's an email address, we need to parse the token
					// display name in order to do a proper comparison of the
					// subdomain
					if strings.Contains(req.DisplayName, "@") {
						splitDisplay := strings.Split(req.DisplayName, "@")
						if len(splitDisplay) == 2 {
							// Compare the sanitized name against the hostname
							// portion of the email address in the roken
							// display name
							if strings.HasSuffix(sanitizedName, "."+splitDisplay[1]) {
								continue
							}
						}
					}
				}

				if strings.HasSuffix(sanitizedName, "."+req.DisplayName) ||
					(isWildcard && sanitizedName == req.DisplayName) {
					continue
				}
			}
		}

		if len(role.AllowedDomains) > 0 {
			valid := false
			for _, currDomain := range role.AllowedDomains {
				// If there is, say, a trailing comma, ignore it
				if currDomain == "" {
					continue
				}

				// First, allow an exact match of the base domain if that role flag
				// is enabled
				if role.AllowBareDomains &&
					(name == currDomain ||
						(isEmail && emailDomain == currDomain)) {
					valid = true
					break
				}

				if role.AllowSubdomains {
					if strings.HasSuffix(sanitizedName, "."+currDomain) ||
						(isWildcard && sanitizedName == currDomain) {
						valid = true
						break
					}
				}

				if role.AllowGlobDomains &&
					strings.Contains(currDomain, "*") &&
					glob.Glob(currDomain, name) {
					valid = true
					break
				}
			}
			if valid {
				continue
			}
		}

		//panic(fmt.Sprintf("\nName is %s\nRole is\n%#v\n", name, role))
		return name
	}

	return ""
}

<<<<<<< HEAD
func validateOtherSANs(req *logical.Request, names map[string]string, role *roleEntry) (string, string) {
	for oid, name := range names {
		allowedNames, ok := role.AllowedOtherSANs[oid]
		if !ok {
			return oid, ""
		}

		valid := false
		for _, allowedName := range allowedNames {
			if glob.Glob(allowedName, name) {
				valid = true
				break
			}
		}

		if !valid {
			return oid, name
		}
	}

	return "", ""
}

func generateCert(b *backend,
=======
func generateCert(ctx context.Context,
	b *backend,
>>>>>>> f94e7e31
	role *roleEntry,
	signingBundle *caInfoBundle,
	isCA bool,
	req *logical.Request,
	data *framework.FieldData) (*certutil.ParsedCertBundle, error) {

	if role.KeyType == "rsa" && role.KeyBits < 2048 {
		return nil, errutil.UserError{Err: "RSA keys < 2048 bits are unsafe and not supported"}
	}

	creationBundle, err := generateCreationBundle(b, role, signingBundle, nil, req, data)
	if err != nil {
		return nil, err
	}

	if isCA {
		creationBundle.IsCA = isCA

		creationBundle.PermittedDNSDomains = data.Get("permitted_dns_domains").([]string)

		if signingBundle == nil {
			// Generating a self-signed root certificate
			entries, err := getURLs(ctx, req)
			if err != nil {
				return nil, errutil.InternalError{Err: fmt.Sprintf("unable to fetch URL information: %v", err)}
			}
			if entries == nil {
				entries = &urlEntries{
					IssuingCertificates:   []string{},
					CRLDistributionPoints: []string{},
					OCSPServers:           []string{},
				}
			}
			creationBundle.URLs = entries

			if role.MaxPathLength == nil {
				creationBundle.MaxPathLength = -1
			} else {
				creationBundle.MaxPathLength = *role.MaxPathLength
			}
		}
	}

	parsedBundle, err := createCertificate(creationBundle)
	if err != nil {
		return nil, err
	}

	return parsedBundle, nil
}

// N.B.: This is only meant to be used for generating intermediate CAs.
// It skips some sanity checks.
func generateIntermediateCSR(b *backend,
	role *roleEntry,
	signingBundle *caInfoBundle,
	req *logical.Request,
	data *framework.FieldData) (*certutil.ParsedCSRBundle, error) {

	creationBundle, err := generateCreationBundle(b, role, signingBundle, nil, req, data)
	if err != nil {
		return nil, err
	}

	parsedBundle, err := createCSR(creationBundle)
	if err != nil {
		return nil, err
	}

	return parsedBundle, nil
}

func signCert(b *backend,
	role *roleEntry,
	signingBundle *caInfoBundle,
	isCA bool,
	useCSRValues bool,
	req *logical.Request,
	data *framework.FieldData) (*certutil.ParsedCertBundle, error) {

	csrString := data.Get("csr").(string)
	if csrString == "" {
		return nil, errutil.UserError{Err: fmt.Sprintf("\"csr\" is empty")}
	}

	pemBytes := []byte(csrString)
	pemBlock, pemBytes := pem.Decode(pemBytes)
	if pemBlock == nil {
		return nil, errutil.UserError{Err: "csr contains no data"}
	}
	csr, err := x509.ParseCertificateRequest(pemBlock.Bytes)
	if err != nil {
		return nil, errutil.UserError{Err: fmt.Sprintf("certificate request could not be parsed: %v", err)}
	}

	switch role.KeyType {
	case "rsa":
		// Verify that the key matches the role type
		if csr.PublicKeyAlgorithm != x509.RSA {
			return nil, errutil.UserError{Err: fmt.Sprintf(
				"role requires keys of type %s",
				role.KeyType)}
		}
		pubKey, ok := csr.PublicKey.(*rsa.PublicKey)
		if !ok {
			return nil, errutil.UserError{Err: "could not parse CSR's public key"}
		}

		// Verify that the key is at least 2048 bits
		if pubKey.N.BitLen() < 2048 {
			return nil, errutil.UserError{Err: "RSA keys < 2048 bits are unsafe and not supported"}
		}

		// Verify that the bit size is at least the size specified in the role
		if pubKey.N.BitLen() < role.KeyBits {
			return nil, errutil.UserError{Err: fmt.Sprintf(
				"role requires a minimum of a %d-bit key, but CSR's key is %d bits",
				role.KeyBits,
				pubKey.N.BitLen())}
		}

	case "ec":
		// Verify that the key matches the role type
		if csr.PublicKeyAlgorithm != x509.ECDSA {
			return nil, errutil.UserError{Err: fmt.Sprintf(
				"role requires keys of type %s",
				role.KeyType)}
		}
		pubKey, ok := csr.PublicKey.(*ecdsa.PublicKey)
		if !ok {
			return nil, errutil.UserError{Err: "could not parse CSR's public key"}
		}

		// Verify that the bit size is at least the size specified in the role
		if pubKey.Params().BitSize < role.KeyBits {
			return nil, errutil.UserError{Err: fmt.Sprintf(
				"role requires a minimum of a %d-bit key, but CSR's key is %d bits",
				role.KeyBits,
				pubKey.Params().BitSize)}
		}

	case "any":
		// We only care about running RSA < 2048 bit checks, so if not RSA
		// break out
		if csr.PublicKeyAlgorithm != x509.RSA {
			break
		}

		// Run RSA < 2048 bit checks
		pubKey, ok := csr.PublicKey.(*rsa.PublicKey)
		if !ok {
			return nil, errutil.UserError{Err: "could not parse CSR's public key"}
		}
		if pubKey.N.BitLen() < 2048 {
			return nil, errutil.UserError{Err: "RSA keys < 2048 bits are unsafe and not supported"}
		}

	}

	creationBundle, err := generateCreationBundle(b, role, signingBundle, csr, req, data)
	if err != nil {
		return nil, err
	}

	creationBundle.IsCA = isCA
	creationBundle.UseCSRValues = useCSRValues

	if isCA {
		creationBundle.PermittedDNSDomains = data.Get("permitted_dns_domains").([]string)
	}

	parsedBundle, err := signCertificate(creationBundle, csr)
	if err != nil {
		return nil, err
	}

	return parsedBundle, nil
}

// generateCreationBundle is a shared function that reads parameters supplied
// from the various endpoints and generates a creationBundle with the
// parameters that can be used to issue or sign
func generateCreationBundle(b *backend,
	role *roleEntry,
	signingBundle *caInfoBundle,
	csr *x509.CertificateRequest,
	req *logical.Request,
	data *framework.FieldData) (*creationBundle, error) {
	var err error
	var ok bool

	// Read in names -- CN, DNS and email addresses
	var cn string
	dnsNames := []string{}
	emailAddresses := []string{}
	{
		if csr != nil && role.UseCSRCommonName {
			cn = csr.Subject.CommonName
		}
		if cn == "" {
			cn = data.Get("common_name").(string)
			if cn == "" {
				return nil, errutil.UserError{Err: `the common_name field is required, or must be provided in a CSR with "use_csr_common_name" set to true`}
			}
		}

		if csr != nil && role.UseCSRSANs {
			dnsNames = csr.DNSNames
			emailAddresses = csr.EmailAddresses
		}

		if !data.Get("exclude_cn_from_sans").(bool) {
			if strings.Contains(cn, "@") {
				// Note: emails are not disallowed if the role's email protection
				// flag is false, because they may well be included for
				// informational purposes; it is up to the verifying party to
				// ensure that email addresses in a subject alternate name can be
				// used for the purpose for which they are presented
				emailAddresses = append(emailAddresses, cn)
			} else {
				dnsNames = append(dnsNames, cn)
			}
		}

		if csr == nil || !role.UseCSRSANs {
			cnAltRaw, ok := data.GetOk("alt_names")
			if ok {
				cnAlt := strutil.ParseDedupLowercaseAndSortStrings(cnAltRaw.(string), ",")
				for _, v := range cnAlt {
					if strings.Contains(v, "@") {
						emailAddresses = append(emailAddresses, v)
					} else {
						dnsNames = append(dnsNames, v)
					}
				}
			}
		}

		// Check the CN. This ensures that the CN is checked even if it's
		// excluded from SANs.
		badName := validateNames(req, []string{cn}, role)
		if len(badName) != 0 {
			return nil, errutil.UserError{Err: fmt.Sprintf(
				"common name %s not allowed by this role", badName)}
		}

		// Check for bad email and/or DNS names
		badName = validateNames(req, dnsNames, role)
		if len(badName) != 0 {
			return nil, errutil.UserError{Err: fmt.Sprintf(
				"subject alternate name %s not allowed by this role", badName)}
		}

		badName = validateNames(req, emailAddresses, role)
		if len(badName) != 0 {
			return nil, errutil.UserError{Err: fmt.Sprintf(
				"email address %s not allowed by this role", badName)}
		}
	}

	var otherSANs map[string]string
	if sans := data.Get("other_sans").(map[string]string); len(sans) > 0 {
		badOID, badName := validateOtherSANs(req, sans, role)
		switch {
		case len(badOID) > 0:
			return nil, errutil.UserError{Err: fmt.Sprintf(
				"other SAN OID %s not allowed by this role", badOID)}
		case len(badName) != 0:
			return nil, errutil.UserError{Err: fmt.Sprintf(
				"other SAN %s not allowed for OID %s by this role", badName, badOID)}
		default:
			otherSANs = sans
		}
	}

	// Get and verify any IP SANs
	ipAddresses := []net.IP{}
	var ipAltInt interface{}
	{
		if csr != nil && role.UseCSRSANs {
			if len(csr.IPAddresses) > 0 {
				if !role.AllowIPSANs {
					return nil, errutil.UserError{Err: fmt.Sprintf(
						"IP Subject Alternative Names are not allowed in this role, but was provided some via CSR")}
				}
				ipAddresses = csr.IPAddresses
			}
		} else {
			ipAltInt, ok = data.GetOk("ip_sans")
			if ok {
				ipAlt := ipAltInt.(string)
				if len(ipAlt) != 0 {
					if !role.AllowIPSANs {
						return nil, errutil.UserError{Err: fmt.Sprintf(
							"IP Subject Alternative Names are not allowed in this role, but was provided %s", ipAlt)}
					}
					for _, v := range strings.Split(ipAlt, ",") {
						parsedIP := net.ParseIP(v)
						if parsedIP == nil {
							return nil, errutil.UserError{Err: fmt.Sprintf(
								"the value '%s' is not a valid IP address", v)}
						}
						ipAddresses = append(ipAddresses, parsedIP)
					}
				}
			}
		}
	}

	// Set OU (organizationalUnit) values if specified in the role
	ou := strutil.RemoveDuplicates(role.OU, false)
	// Set O (organization) values if specified in the role
	organization := strutil.RemoveDuplicates(role.Organization, false)

	// Get the TTL and verify it against the max allowed
	var ttl time.Duration
	var maxTTL time.Duration
	var notAfter time.Time
	{
		ttl = time.Duration(data.Get("ttl").(int)) * time.Second

		if ttl == 0 {
			if role.TTL != "" {
				ttl, err = parseutil.ParseDurationSecond(role.TTL)
				if err != nil {
					return nil, errutil.UserError{Err: fmt.Sprintf(
						"invalid role ttl: %s", err)}
				}
			}
		}

		if role.MaxTTL != "" {
			maxTTL, err = parseutil.ParseDurationSecond(role.MaxTTL)
			if err != nil {
				return nil, errutil.UserError{Err: fmt.Sprintf(
					"invalid role max_ttl: %s", err)}
			}
		}

		if ttl == 0 {
			ttl = b.System().DefaultLeaseTTL()
		}
		if maxTTL == 0 {
			maxTTL = b.System().MaxLeaseTTL()
		}
		if ttl > maxTTL {
			ttl = maxTTL
		}

		notAfter = time.Now().Add(ttl)

		// If it's not self-signed, verify that the issued certificate won't be
		// valid past the lifetime of the CA certificate
		if signingBundle != nil &&
			notAfter.After(signingBundle.Certificate.NotAfter) && !role.AllowExpirationPastCA {

			return nil, errutil.UserError{Err: fmt.Sprintf(
				"cannot satisfy request, as TTL is beyond the expiration of the CA certificate")}
		}
	}

	// Build up usages
	var extUsage certExtKeyUsage
	{
		if role.ServerFlag {
			extUsage = extUsage | serverExtKeyUsage
		}
		if role.ClientFlag {
			extUsage = extUsage | clientExtKeyUsage
		}
		if role.CodeSigningFlag {
			extUsage = extUsage | codeSigningExtKeyUsage
		}
		if role.EmailProtectionFlag {
			extUsage = extUsage | emailProtectionExtKeyUsage
		}
	}

	creationBundle := &creationBundle{
		CommonName:     cn,
		OU:             ou,
		Organization:   organization,
		DNSNames:       dnsNames,
		EmailAddresses: emailAddresses,
		IPAddresses:    ipAddresses,
		OtherSANs:      otherSANs,
		KeyType:        role.KeyType,
		KeyBits:        role.KeyBits,
		SigningBundle:  signingBundle,
		NotAfter:       notAfter,
		KeyUsage:       x509.KeyUsage(parseKeyUsages(role.KeyUsage)),
		ExtKeyUsage:    extUsage,
	}

	// Don't deal with URLs or max path length if it's self-signed, as these
	// normally come from the signing bundle
	if signingBundle == nil {
		return creationBundle, nil
	}

	// This will have been read in from the getURLs function
	creationBundle.URLs = signingBundle.URLs

	// If the max path length in the role is not nil, it was specified at
	// generation time with the max_path_length parameter; otherwise derive it
	// from the signing certificate
	if role.MaxPathLength != nil {
		creationBundle.MaxPathLength = *role.MaxPathLength
	} else {
		switch {
		case signingBundle.Certificate.MaxPathLen < 0:
			creationBundle.MaxPathLength = -1
		case signingBundle.Certificate.MaxPathLen == 0 &&
			signingBundle.Certificate.MaxPathLenZero:
			// The signing function will ensure that we do not issue a CA cert
			creationBundle.MaxPathLength = 0
		default:
			// If this takes it to zero, we handle this case later if
			// necessary
			creationBundle.MaxPathLength = signingBundle.Certificate.MaxPathLen - 1
		}
	}

	return creationBundle, nil
}

// addKeyUsages adds approrpiate key usages to the template given the creation
// information
func addKeyUsages(creationInfo *creationBundle, certTemplate *x509.Certificate) {
	if creationInfo.IsCA {
		certTemplate.KeyUsage = x509.KeyUsage(x509.KeyUsageCertSign | x509.KeyUsageCRLSign)
		return
	}

	certTemplate.KeyUsage = creationInfo.KeyUsage

	if creationInfo.ExtKeyUsage&serverExtKeyUsage != 0 {
		certTemplate.ExtKeyUsage = append(certTemplate.ExtKeyUsage, x509.ExtKeyUsageServerAuth)
	}
	if creationInfo.ExtKeyUsage&clientExtKeyUsage != 0 {
		certTemplate.ExtKeyUsage = append(certTemplate.ExtKeyUsage, x509.ExtKeyUsageClientAuth)
	}
	if creationInfo.ExtKeyUsage&codeSigningExtKeyUsage != 0 {
		certTemplate.ExtKeyUsage = append(certTemplate.ExtKeyUsage, x509.ExtKeyUsageCodeSigning)
	}
	if creationInfo.ExtKeyUsage&emailProtectionExtKeyUsage != 0 {
		certTemplate.ExtKeyUsage = append(certTemplate.ExtKeyUsage, x509.ExtKeyUsageEmailProtection)
	}
}

// Performs the heavy lifting of creating a certificate. Returns
// a fully-filled-in ParsedCertBundle.
func createCertificate(creationInfo *creationBundle) (*certutil.ParsedCertBundle, error) {
	var err error
	result := &certutil.ParsedCertBundle{}

	serialNumber, err := certutil.GenerateSerialNumber()
	if err != nil {
		return nil, err
	}

	if err := certutil.GeneratePrivateKey(creationInfo.KeyType,
		creationInfo.KeyBits,
		result); err != nil {
		return nil, err
	}

	subjKeyID, err := certutil.GetSubjKeyID(result.PrivateKey)
	if err != nil {
		return nil, errutil.InternalError{Err: fmt.Sprintf("error getting subject key ID: %s", err)}
	}

	subject := pkix.Name{
		CommonName:         creationInfo.CommonName,
		OrganizationalUnit: creationInfo.OU,
		Organization:       creationInfo.Organization,
	}

	certTemplate := &x509.Certificate{
		SerialNumber:   serialNumber,
		Subject:        subject,
		NotBefore:      time.Now().Add(-30 * time.Second),
		NotAfter:       creationInfo.NotAfter,
		IsCA:           false,
		SubjectKeyId:   subjKeyID,
		DNSNames:       creationInfo.DNSNames,
		EmailAddresses: creationInfo.EmailAddresses,
		IPAddresses:    creationInfo.IPAddresses,
	}

	if err := handleOtherSANs(certTemplate, creationInfo.OtherSANs); err != nil {
		return nil, errutil.InternalError{Err: errwrap.Wrapf("error marshaling other SANs: {{err}}", err).Error()}
	}

	// Add this before calling addKeyUsages
	if creationInfo.SigningBundle == nil {
		certTemplate.IsCA = true
	}

	// This will only be filled in from the generation paths
	if len(creationInfo.PermittedDNSDomains) > 0 {
		certTemplate.PermittedDNSDomains = creationInfo.PermittedDNSDomains
		certTemplate.PermittedDNSDomainsCritical = true
	}

	addKeyUsages(creationInfo, certTemplate)

	certTemplate.IssuingCertificateURL = creationInfo.URLs.IssuingCertificates
	certTemplate.CRLDistributionPoints = creationInfo.URLs.CRLDistributionPoints
	certTemplate.OCSPServer = creationInfo.URLs.OCSPServers

	var certBytes []byte
	if creationInfo.SigningBundle != nil {
		switch creationInfo.SigningBundle.PrivateKeyType {
		case certutil.RSAPrivateKey:
			certTemplate.SignatureAlgorithm = x509.SHA256WithRSA
		case certutil.ECPrivateKey:
			certTemplate.SignatureAlgorithm = x509.ECDSAWithSHA256
		}

		caCert := creationInfo.SigningBundle.Certificate
		certTemplate.AuthorityKeyId = caCert.SubjectKeyId

		err = checkPermittedDNSDomains(certTemplate, caCert)
		if err != nil {
			return nil, errutil.UserError{Err: err.Error()}
		}

		certBytes, err = x509.CreateCertificate(rand.Reader, certTemplate, caCert, result.PrivateKey.Public(), creationInfo.SigningBundle.PrivateKey)
	} else {
		// Creating a self-signed root
		if creationInfo.MaxPathLength == 0 {
			certTemplate.MaxPathLen = 0
			certTemplate.MaxPathLenZero = true
		} else {
			certTemplate.MaxPathLen = creationInfo.MaxPathLength
		}

		switch creationInfo.KeyType {
		case "rsa":
			certTemplate.SignatureAlgorithm = x509.SHA256WithRSA
		case "ec":
			certTemplate.SignatureAlgorithm = x509.ECDSAWithSHA256
		}

		certTemplate.AuthorityKeyId = subjKeyID
		certTemplate.BasicConstraintsValid = true
		certBytes, err = x509.CreateCertificate(rand.Reader, certTemplate, certTemplate, result.PrivateKey.Public(), result.PrivateKey)
	}

	if err != nil {
		return nil, errutil.InternalError{Err: fmt.Sprintf("unable to create certificate: %s", err)}
	}

	result.CertificateBytes = certBytes
	result.Certificate, err = x509.ParseCertificate(certBytes)
	if err != nil {
		return nil, errutil.InternalError{Err: fmt.Sprintf("unable to parse created certificate: %s", err)}
	}

	if creationInfo.SigningBundle != nil {
		if len(creationInfo.SigningBundle.Certificate.AuthorityKeyId) > 0 &&
			!bytes.Equal(creationInfo.SigningBundle.Certificate.AuthorityKeyId, creationInfo.SigningBundle.Certificate.SubjectKeyId) {

			result.CAChain = []*certutil.CertBlock{
				&certutil.CertBlock{
					Certificate: creationInfo.SigningBundle.Certificate,
					Bytes:       creationInfo.SigningBundle.CertificateBytes,
				},
			}
			result.CAChain = append(result.CAChain, creationInfo.SigningBundle.CAChain...)
		}
	}

	return result, nil
}

// Creates a CSR. This is currently only meant for use when
// generating an intermediate certificate.
func createCSR(creationInfo *creationBundle) (*certutil.ParsedCSRBundle, error) {
	var err error
	result := &certutil.ParsedCSRBundle{}

	if err := certutil.GeneratePrivateKey(creationInfo.KeyType,
		creationInfo.KeyBits,
		result); err != nil {
		return nil, err
	}

	// Like many root CAs, other information is ignored
	subject := pkix.Name{
		CommonName: creationInfo.CommonName,
	}

	csrTemplate := &x509.CertificateRequest{
		Subject:        subject,
		DNSNames:       creationInfo.DNSNames,
		EmailAddresses: creationInfo.EmailAddresses,
		IPAddresses:    creationInfo.IPAddresses,
	}

	if err := handleOtherCSRSANs(csrTemplate, creationInfo.OtherSANs); err != nil {
		return nil, errutil.InternalError{Err: errwrap.Wrapf("error marshaling other SANs: {{err}}", err).Error()}
	}

	switch creationInfo.KeyType {
	case "rsa":
		csrTemplate.SignatureAlgorithm = x509.SHA256WithRSA
	case "ec":
		csrTemplate.SignatureAlgorithm = x509.ECDSAWithSHA256
	}

	csr, err := x509.CreateCertificateRequest(rand.Reader, csrTemplate, result.PrivateKey)
	if err != nil {
		return nil, errutil.InternalError{Err: fmt.Sprintf("unable to create certificate: %s", err)}
	}

	result.CSRBytes = csr
	result.CSR, err = x509.ParseCertificateRequest(csr)
	if err != nil {
		return nil, errutil.InternalError{Err: fmt.Sprintf("unable to parse created certificate: %v", err)}
	}

	return result, nil
}

// Performs the heavy lifting of generating a certificate from a CSR.
// Returns a ParsedCertBundle sans private keys.
func signCertificate(creationInfo *creationBundle,
	csr *x509.CertificateRequest) (*certutil.ParsedCertBundle, error) {
	switch {
	case creationInfo == nil:
		return nil, errutil.UserError{Err: "nil creation info given to signCertificate"}
	case creationInfo.SigningBundle == nil:
		return nil, errutil.UserError{Err: "nil signing bundle given to signCertificate"}
	case csr == nil:
		return nil, errutil.UserError{Err: "nil csr given to signCertificate"}
	}

	err := csr.CheckSignature()
	if err != nil {
		return nil, errutil.UserError{Err: "request signature invalid"}
	}

	result := &certutil.ParsedCertBundle{}

	serialNumber, err := certutil.GenerateSerialNumber()
	if err != nil {
		return nil, err
	}

	marshaledKey, err := x509.MarshalPKIXPublicKey(csr.PublicKey)
	if err != nil {
		return nil, errutil.InternalError{Err: fmt.Sprintf("error marshalling public key: %s", err)}
	}
	subjKeyID := sha1.Sum(marshaledKey)

	caCert := creationInfo.SigningBundle.Certificate

	subject := pkix.Name{
		CommonName:         creationInfo.CommonName,
		OrganizationalUnit: creationInfo.OU,
		Organization:       creationInfo.Organization,
	}

	certTemplate := &x509.Certificate{
		SerialNumber:   serialNumber,
		Subject:        subject,
		NotBefore:      time.Now().Add(-30 * time.Second),
		NotAfter:       creationInfo.NotAfter,
		SubjectKeyId:   subjKeyID[:],
		AuthorityKeyId: caCert.SubjectKeyId,
	}

	switch creationInfo.SigningBundle.PrivateKeyType {
	case certutil.RSAPrivateKey:
		certTemplate.SignatureAlgorithm = x509.SHA256WithRSA
	case certutil.ECPrivateKey:
		certTemplate.SignatureAlgorithm = x509.ECDSAWithSHA256
	}

	if creationInfo.UseCSRValues {
		certTemplate.Subject = csr.Subject

		certTemplate.DNSNames = csr.DNSNames
		certTemplate.EmailAddresses = csr.EmailAddresses
		certTemplate.IPAddresses = csr.IPAddresses

		certTemplate.ExtraExtensions = csr.Extensions
	} else {
		certTemplate.DNSNames = creationInfo.DNSNames
		certTemplate.EmailAddresses = creationInfo.EmailAddresses
		certTemplate.IPAddresses = creationInfo.IPAddresses
	}

	if err := handleOtherSANs(certTemplate, creationInfo.OtherSANs); err != nil {
		return nil, errutil.InternalError{Err: errwrap.Wrapf("error marshaling other SANs: {{err}}", err).Error()}
	}

	addKeyUsages(creationInfo, certTemplate)

	var certBytes []byte

	certTemplate.IssuingCertificateURL = creationInfo.URLs.IssuingCertificates
	certTemplate.CRLDistributionPoints = creationInfo.URLs.CRLDistributionPoints
	certTemplate.OCSPServer = creationInfo.SigningBundle.URLs.OCSPServers

	if creationInfo.IsCA {
		certTemplate.BasicConstraintsValid = true
		certTemplate.IsCA = true

		if creationInfo.SigningBundle.Certificate.MaxPathLen == 0 &&
			creationInfo.SigningBundle.Certificate.MaxPathLenZero {
			return nil, errutil.UserError{Err: "signing certificate has a max path length of zero, and cannot issue further CA certificates"}
		}

		certTemplate.MaxPathLen = creationInfo.MaxPathLength
		if certTemplate.MaxPathLen == 0 {
			certTemplate.MaxPathLenZero = true
		}
	}

	if len(creationInfo.PermittedDNSDomains) > 0 {
		certTemplate.PermittedDNSDomains = creationInfo.PermittedDNSDomains
		certTemplate.PermittedDNSDomainsCritical = true
	}
	err = checkPermittedDNSDomains(certTemplate, caCert)
	if err != nil {
		return nil, errutil.UserError{Err: err.Error()}
	}

	certBytes, err = x509.CreateCertificate(rand.Reader, certTemplate, caCert, csr.PublicKey, creationInfo.SigningBundle.PrivateKey)

	if err != nil {
		return nil, errutil.InternalError{Err: fmt.Sprintf("unable to create certificate: %s", err)}
	}

	result.CertificateBytes = certBytes
	result.Certificate, err = x509.ParseCertificate(certBytes)
	if err != nil {
		return nil, errutil.InternalError{Err: fmt.Sprintf("unable to parse created certificate: %s", err)}
	}

	result.CAChain = creationInfo.SigningBundle.GetCAChain()

	return result, nil
}

func checkPermittedDNSDomains(template, ca *x509.Certificate) error {
	if len(ca.PermittedDNSDomains) == 0 {
		return nil
	}

	namesToCheck := map[string]struct{}{
		template.Subject.CommonName: struct{}{},
	}
	for _, name := range template.DNSNames {
		namesToCheck[name] = struct{}{}
	}

	var badName string
NameCheck:
	for name := range namesToCheck {
		for _, perm := range ca.PermittedDNSDomains {
			switch {
			case strings.HasPrefix(perm, ".") && strings.HasSuffix(name, perm):
				// .example.com matches my.host.example.com and
				// host.example.com but does not match example.com
				break NameCheck
			case perm == name:
				break NameCheck
			}
		}
		badName = name
		break
	}

	if badName == "" {
		return nil
	}

	return fmt.Errorf("name %q disallowed by CA's permitted DNS domains", badName)
}

func convertRespToPKCS8(resp *logical.Response) error {
	privRaw, ok := resp.Data["private_key"]
	if !ok {
		return nil
	}
	priv, ok := privRaw.(string)
	if !ok {
		return fmt.Errorf("error converting response to pkcs8: could not parse original value as string")
	}

	privKeyTypeRaw, ok := resp.Data["private_key_type"]
	if !ok {
		return fmt.Errorf("error converting response to pkcs8: %q not found in response", "private_key_type")
	}
	privKeyType, ok := privKeyTypeRaw.(certutil.PrivateKeyType)
	if !ok {
		return fmt.Errorf("error converting response to pkcs8: could not parse original type value as string")
	}

	var keyData []byte
	var pemUsed bool
	var err error
	var signer crypto.Signer

	block, _ := pem.Decode([]byte(priv))
	if block == nil {
		keyData, err = base64.StdEncoding.DecodeString(priv)
		if err != nil {
			return errwrap.Wrapf("error converting response to pkcs8: error decoding original value: {{err}}", err)
		}
	} else {
		keyData = block.Bytes
		pemUsed = true
	}

	switch privKeyType {
	case certutil.RSAPrivateKey:
		signer, err = x509.ParsePKCS1PrivateKey(keyData)
	case certutil.ECPrivateKey:
		signer, err = x509.ParseECPrivateKey(keyData)
	default:
		return fmt.Errorf("unknown private key type %q", privKeyType)
	}
	if err != nil {
		return errwrap.Wrapf("error converting response to pkcs8: error parsing previous key: {{err}}", err)
	}

	keyData, err = certutil.MarshalPKCS8PrivateKey(signer)
	if err != nil {
		return errwrap.Wrapf("error converting response to pkcs8: error marshaling pkcs8 key: {{err}}", err)
	}

	if pemUsed {
		block.Type = "PRIVATE KEY"
		block.Bytes = keyData
		resp.Data["private_key"] = string(pem.EncodeToMemory(block))
	} else {
		resp.Data["private_key"] = base64.StdEncoding.EncodeToString(keyData)
	}

	return nil
}

func handleOtherCSRSANs(in *x509.CertificateRequest, sans map[string]string) error {
	certTemplate := &x509.Certificate{
		DNSNames:       in.DNSNames,
		IPAddresses:    in.IPAddresses,
		EmailAddresses: in.EmailAddresses,
	}
	if err := handleOtherSANs(certTemplate, sans); err != nil {
		return err
	}
	if len(certTemplate.ExtraExtensions) > 0 {
		for _, v := range certTemplate.ExtraExtensions {
			in.ExtraExtensions = append(in.ExtraExtensions, v)
		}
	}
	return nil
}

func handleOtherSANs(in *x509.Certificate, sans map[string]string) error {
	// If other SANs is empty we return which causes normal Go stdlib parsing
	// of the other SAN types
	if len(sans) == 0 {
		return nil
	}

	var rawValues []asn1.RawValue

	// We need to generate an IMPLICIT sequence for compatibility with OpenSSL
	// -- it's an open question what the default for RFC 5280 actually is, see
	// https://github.com/openssl/openssl/issues/5091 -- so we have to use
	// cryptobyte because using the asn1 package's marshaling always produces
	// an EXPLICIT sequence. Note that asn1 is way too magical according to
	// agl, and cryptobyte is modeled after the CBB/CBS bits that agl put into
	// boringssl.
	for k, v := range sans {
		var b cryptobyte.Builder
		oid, err := stringToOid(k)
		if err != nil {
			return err
		}
		b.AddASN1ObjectIdentifier(oid)
		b.AddASN1(cbbasn1.Tag(0).ContextSpecific().Constructed(), func(b *cryptobyte.Builder) {
			b.AddASN1(cbbasn1.UTF8String, func(b *cryptobyte.Builder) {
				b.AddBytes([]byte(v))
			})
		})
		m, err := b.Bytes()
		if err != nil {
			return err
		}
		rawValues = append(rawValues, asn1.RawValue{Tag: 0, Class: 2, IsCompound: true, Bytes: m})
	}

	// If other SANs is empty we return which causes normal Go stdlib parsing
	// of the other SAN types
	if len(rawValues) == 0 {
		return nil
	}

	// Append any existing SANs, sans marshalling
	rawValues = append(rawValues, marshalSANs(in.DNSNames, in.EmailAddresses, in.IPAddresses)...)

	// Marshal and add to ExtraExtensions
	ext := pkix.Extension{
		Id: []int{2, 5, 29, 17},
	}
	var err error
	ext.Value, err = asn1.Marshal(rawValues)
	if err != nil {
		return err
	}
	in.ExtraExtensions = append(in.ExtraExtensions, ext)

	return nil
}

// Note: Taken from the Go source code since it's not public, plus changed to not marshal
// marshalSANs marshals a list of addresses into a the contents of an X.509
// SubjectAlternativeName extension.
func marshalSANs(dnsNames, emailAddresses []string, ipAddresses []net.IP) []asn1.RawValue {
	var rawValues []asn1.RawValue
	for _, name := range dnsNames {
		rawValues = append(rawValues, asn1.RawValue{Tag: 2, Class: 2, Bytes: []byte(name)})
	}
	for _, email := range emailAddresses {
		rawValues = append(rawValues, asn1.RawValue{Tag: 1, Class: 2, Bytes: []byte(email)})
	}
	for _, rawIP := range ipAddresses {
		// If possible, we always want to encode IPv4 addresses in 4 bytes.
		ip := rawIP.To4()
		if ip == nil {
			ip = rawIP
		}
		rawValues = append(rawValues, asn1.RawValue{Tag: 7, Class: 2, Bytes: ip})
	}
	return rawValues
}

func stringToOid(in string) (asn1.ObjectIdentifier, error) {
	ret := []int{}
	split := strings.Split(in, ".")
	for _, v := range split {
		i, err := strconv.Atoi(v)
		if err != nil {
			return nil, err
		}
		ret = append(ret, i)
	}
	return asn1.ObjectIdentifier(ret), nil
}<|MERGE_RESOLUTION|>--- conflicted
+++ resolved
@@ -424,7 +424,6 @@
 	return ""
 }
 
-<<<<<<< HEAD
 func validateOtherSANs(req *logical.Request, names map[string]string, role *roleEntry) (string, string) {
 	for oid, name := range names {
 		allowedNames, ok := role.AllowedOtherSANs[oid]
@@ -448,11 +447,8 @@
 	return "", ""
 }
 
-func generateCert(b *backend,
-=======
 func generateCert(ctx context.Context,
 	b *backend,
->>>>>>> f94e7e31
 	role *roleEntry,
 	signingBundle *caInfoBundle,
 	isCA bool,
