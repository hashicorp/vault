package cert

import (
	"crypto/x509"
	"fmt"
	"strings"
	"time"

	"github.com/hashicorp/vault/helper/policyutil"
	"github.com/hashicorp/vault/logical"
	"github.com/hashicorp/vault/logical/framework"
)

func pathListCerts(b *backend) *framework.Path {
	return &framework.Path{
		Pattern: "certs/?",

		Callbacks: map[logical.Operation]framework.OperationFunc{
			logical.ListOperation: b.pathCertList,
		},

		HelpSynopsis:    pathCertHelpSyn,
		HelpDescription: pathCertHelpDesc,
	}
}

func pathCerts(b *backend) *framework.Path {
	return &framework.Path{
		Pattern: "certs/" + framework.GenericNameRegex("name"),
		Fields: map[string]*framework.FieldSchema{
			"name": &framework.FieldSchema{
				Type:        framework.TypeString,
				Description: "The name of the certificate",
			},

			"certificate": &framework.FieldSchema{
				Type: framework.TypeString,
				Description: `The public certificate that should be trusted.
Must be x509 PEM encoded.`,
			},

			"allowed_names": &framework.FieldSchema{
				Type: framework.TypeCommaStringSlice,
				Description: `A comma-separated list of names.
At least one must exist in either the Common Name or SANs. Supports globbing.`,
			},

			"required_extensions": &framework.FieldSchema{
				Type: framework.TypeCommaStringSlice,
				Description: `A comma-separated string or array of extensions
formatted as "oid:value". Expects the extension value to be some type of ASN1 encoded string.
All values much match. Supports globbing on "value".`,
			},

			"display_name": &framework.FieldSchema{
				Type: framework.TypeString,
				Description: `The display name to use for clients using this
certificate.`,
			},

			"policies": &framework.FieldSchema{
				Type:        framework.TypeCommaStringSlice,
				Description: "Comma-seperated list of policies.",
			},

			"lease": &framework.FieldSchema{
				Type: framework.TypeInt,
				Description: `Deprecated: use "ttl" instead. TTL time in
seconds. Defaults to system/backend default TTL.`,
			},

			"ttl": &framework.FieldSchema{
				Type: framework.TypeDurationSecond,
				Description: `TTL for tokens issued by this backend.
Defaults to system/backend default TTL time.`,
			},
			"max_ttl": &framework.FieldSchema{
				Type: framework.TypeDurationSecond,
				Description: `Duration in either an integer number of seconds (3600) or
an integer time unit (60m) after which the 
issued token can no longer be renewed.`,
			},
			"period": &framework.FieldSchema{
				Type: framework.TypeDurationSecond,
				Description: `If set, indicates that the token generated using this role
should never expire. The token should be renewed within the
duration specified by this value. At each renewal, the token's
TTL will be set to the value of this parameter.`,
			},
		},

		Callbacks: map[logical.Operation]framework.OperationFunc{
			logical.DeleteOperation: b.pathCertDelete,
			logical.ReadOperation:   b.pathCertRead,
			logical.UpdateOperation: b.pathCertWrite,
		},

		HelpSynopsis:    pathCertHelpSyn,
		HelpDescription: pathCertHelpDesc,
	}
}

func (b *backend) Cert(s logical.Storage, n string) (*CertEntry, error) {
	entry, err := s.Get("cert/" + strings.ToLower(n))
	if err != nil {
		return nil, err
	}
	if entry == nil {
		return nil, nil
	}

	var result CertEntry
	if err := entry.DecodeJSON(&result); err != nil {
		return nil, err
	}
	return &result, nil
}

func (b *backend) pathCertDelete(
	req *logical.Request, d *framework.FieldData) (*logical.Response, error) {
	err := req.Storage.Delete("cert/" + strings.ToLower(d.Get("name").(string)))
	if err != nil {
		return nil, err
	}
	return nil, nil
}

func (b *backend) pathCertList(
	req *logical.Request, d *framework.FieldData) (*logical.Response, error) {
	certs, err := req.Storage.List("cert/")
	if err != nil {
		return nil, err
	}
	return logical.ListResponse(certs), nil
}

func (b *backend) pathCertRead(
	req *logical.Request, d *framework.FieldData) (*logical.Response, error) {
	cert, err := b.Cert(req.Storage, strings.ToLower(d.Get("name").(string)))
	if err != nil {
		return nil, err
	}
	if cert == nil {
		return nil, nil
	}

	return &logical.Response{
		Data: map[string]interface{}{
			"certificate":  cert.Certificate,
			"display_name": cert.DisplayName,
			"policies":     cert.Policies,
			"ttl":          cert.TTL / time.Second,
			"max_ttl":      cert.MaxTTL / time.Second,
			"period":       cert.Period / time.Second,
		},
	}, nil
}

func (b *backend) pathCertWrite(
	req *logical.Request, d *framework.FieldData) (*logical.Response, error) {
	name := strings.ToLower(d.Get("name").(string))
	certificate := d.Get("certificate").(string)
	displayName := d.Get("display_name").(string)
	policies := policyutil.ParsePolicies(d.Get("policies"))
	allowedNames := d.Get("allowed_names").([]string)
	requiredExtensions := d.Get("required_extensions").([]string)

	var resp logical.Response

	// Parse the ttl (or lease duration)
	systemDefaultTTL := b.System().DefaultLeaseTTL()
	ttl := time.Duration(d.Get("ttl").(int)) * time.Second
	if ttl == 0 {
		ttl = time.Second * time.Duration(d.Get("lease").(int))
	}
	if ttl > systemDefaultTTL {
		resp.AddWarning(fmt.Sprintf("Given ttl of %d seconds is greater than current mount/system default of %d seconds", ttl/time.Second, systemDefaultTTL/time.Second))
	}

	if ttl < time.Duration(0) {
		return logical.ErrorResponse("ttl cannot be negative"), nil
	}

	// Parse max_ttl
	systemMaxTTL := b.System().MaxLeaseTTL()
	maxTTL := time.Duration(d.Get("max_ttl").(int)) * time.Second
	if maxTTL > systemMaxTTL {
		resp.AddWarning(fmt.Sprintf("Given max_ttl of %d seconds is greater than current mount/system default of %d seconds", maxTTL/time.Second, systemMaxTTL/time.Second))
	}

	if maxTTL < time.Duration(0) {
		return logical.ErrorResponse("max_ttl cannot be negative"), nil
	}

	if maxTTL != 0 && ttl > maxTTL {
		return logical.ErrorResponse("ttl should be shorter than max_ttl"), nil
	}

	// Parse period
	period := time.Duration(d.Get("period").(int)) * time.Second
	if period > systemMaxTTL {
		resp.AddWarning(fmt.Sprintf("Given period of %d seconds is greater than the backend's maximum TTL of %d seconds", period/time.Second, systemMaxTTL/time.Second))
	}

	// Default the display name to the certificate name if not given
	if displayName == "" {
		displayName = name
	}

	parsed := parsePEM([]byte(certificate))
	if len(parsed) == 0 {
		return logical.ErrorResponse("failed to parse certificate"), nil
	}

	// If the certificate is not a CA cert, then ensure that x509.ExtKeyUsageClientAuth is set
	if !parsed[0].IsCA && parsed[0].ExtKeyUsage != nil {
		var clientAuth bool
		for _, usage := range parsed[0].ExtKeyUsage {
			if usage == x509.ExtKeyUsageClientAuth || usage == x509.ExtKeyUsageAny {
				clientAuth = true
				break
			}
		}
		if !clientAuth {
			return logical.ErrorResponse("non-CA certificates should have TLS client authentication set as an extended key usage"), nil
		}
	}

	certEntry := &CertEntry{
<<<<<<< HEAD
		Name:         name,
		Certificate:  certificate,
		DisplayName:  displayName,
		Policies:     policies,
		AllowedNames: allowedNames,
		TTL:          ttl,
		MaxTTL:       maxTTL,
		Period:       period,
=======
		Name:               name,
		Certificate:        certificate,
		DisplayName:        displayName,
		Policies:           policies,
		AllowedNames:       allowedNames,
		RequiredExtensions: requiredExtensions,
	}

	// Parse the lease duration or default to backend/system default
	maxTTL := b.System().MaxLeaseTTL()
	ttl := time.Duration(d.Get("ttl").(int)) * time.Second
	if ttl == time.Duration(0) {
		ttl = time.Second * time.Duration(d.Get("lease").(int))
	}
	if ttl > maxTTL {
		return logical.ErrorResponse(fmt.Sprintf("Given TTL of %d seconds greater than current mount/system default of %d seconds", ttl/time.Second, maxTTL/time.Second)), nil
	}
	if ttl > time.Duration(0) {
		certEntry.TTL = ttl
>>>>>>> 67d4d317
	}

	// Store it
	entry, err := logical.StorageEntryJSON("cert/"+name, certEntry)
	if err != nil {
		return nil, err
	}
	if err := req.Storage.Put(entry); err != nil {
		return nil, err
	}

	if len(resp.Warnings) == 0 {
		return nil, nil
	}

	return &resp, nil
}

type CertEntry struct {
<<<<<<< HEAD
	Name         string
	Certificate  string
	DisplayName  string
	Policies     []string
	TTL          time.Duration
	MaxTTL       time.Duration
	AllowedNames []string
	Period       time.Duration
=======
	Name               string
	Certificate        string
	DisplayName        string
	Policies           []string
	TTL                time.Duration
	AllowedNames       []string
	RequiredExtensions []string
>>>>>>> 67d4d317
}

const pathCertHelpSyn = `
Manage trusted certificates used for authentication.
`

const pathCertHelpDesc = `
This endpoint allows you to create, read, update, and delete trusted certificates
that are allowed to authenticate.

Deleting a certificate will not revoke auth for prior authenticated connections.
To do this, do a revoke on "login". If you don't need to revoke login immediately,
then the next renew will cause the lease to expire.
`<|MERGE_RESOLUTION|>--- conflicted
+++ resolved
@@ -227,36 +227,15 @@
 	}
 
 	certEntry := &CertEntry{
-<<<<<<< HEAD
-		Name:         name,
-		Certificate:  certificate,
-		DisplayName:  displayName,
-		Policies:     policies,
-		AllowedNames: allowedNames,
-		TTL:          ttl,
-		MaxTTL:       maxTTL,
-		Period:       period,
-=======
 		Name:               name,
 		Certificate:        certificate,
 		DisplayName:        displayName,
 		Policies:           policies,
 		AllowedNames:       allowedNames,
 		RequiredExtensions: requiredExtensions,
-	}
-
-	// Parse the lease duration or default to backend/system default
-	maxTTL := b.System().MaxLeaseTTL()
-	ttl := time.Duration(d.Get("ttl").(int)) * time.Second
-	if ttl == time.Duration(0) {
-		ttl = time.Second * time.Duration(d.Get("lease").(int))
-	}
-	if ttl > maxTTL {
-		return logical.ErrorResponse(fmt.Sprintf("Given TTL of %d seconds greater than current mount/system default of %d seconds", ttl/time.Second, maxTTL/time.Second)), nil
-	}
-	if ttl > time.Duration(0) {
-		certEntry.TTL = ttl
->>>>>>> 67d4d317
+		TTL:                ttl,
+		MaxTTL:             maxTTL,
+		Period:             period,
 	}
 
 	// Store it
@@ -276,24 +255,15 @@
 }
 
 type CertEntry struct {
-<<<<<<< HEAD
-	Name         string
-	Certificate  string
-	DisplayName  string
-	Policies     []string
-	TTL          time.Duration
-	MaxTTL       time.Duration
-	AllowedNames []string
-	Period       time.Duration
-=======
 	Name               string
 	Certificate        string
 	DisplayName        string
 	Policies           []string
 	TTL                time.Duration
+	MaxTTL             time.Duration
+	Period             time.Duration
 	AllowedNames       []string
 	RequiredExtensions []string
->>>>>>> 67d4d317
 }
 
 const pathCertHelpSyn = `
