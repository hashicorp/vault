--- conflicted
+++ resolved
@@ -2,19 +2,16 @@
 
 import (
 	"context"
-<<<<<<< HEAD
-	"github.com/hashicorp/go-hclog"
-	"github.com/hashicorp/vault/sdk/helper/ocsp"
-=======
 	"crypto/x509"
 	"fmt"
 	"io"
 	"net/http"
->>>>>>> eff53c2a
 	"strings"
 	"sync"
 	"time"
 
+	"github.com/hashicorp/go-hclog"
+	"github.com/hashicorp/vault/sdk/helper/ocsp"
 	"github.com/hashicorp/go-multierror"
 	"github.com/hashicorp/vault/sdk/framework"
 	"github.com/hashicorp/vault/sdk/logical"
@@ -25,7 +22,6 @@
 	if err := b.Setup(ctx, conf); err != nil {
 		return nil, err
 	}
-<<<<<<< HEAD
 	bConf, err := b.Config(ctx, conf.StorageView)
 	if err != nil {
 		return nil, err
@@ -33,11 +29,9 @@
 	if bConf != nil {
 		b.updatedConfig(bConf)
 	}
-=======
 	if err := b.lockThenpopulateCRLs(ctx, conf.StorageView); err != nil {
 		return nil, err
 	}
->>>>>>> eff53c2a
 	return b, nil
 }
 
