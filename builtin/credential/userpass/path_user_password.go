// Copyright (c) HashiCorp, Inc.
// SPDX-License-Identifier: BUSL-1.1

package userpass

import (
	"context"
	"fmt"

	"github.com/hashicorp/vault/sdk/framework"
	"github.com/hashicorp/vault/sdk/logical"
<<<<<<< HEAD
	"strings"
=======
	"golang.org/x/crypto/bcrypt"
>>>>>>> 50aa6eea
)

func pathUserPassword(b *backend) *framework.Path {
	return &framework.Path{
		Pattern: "users/" + framework.GenericNameRegex("username") + "/password$",

		DisplayAttrs: &framework.DisplayAttributes{
			OperationPrefix: operationPrefixUserpass,
			OperationVerb:   "reset",
			OperationSuffix: "password",
		},

		Fields: map[string]*framework.FieldSchema{
			"username": {
				Type:        framework.TypeString,
				Description: "Username for this user.",
			},

			"password": {
				Type:        framework.TypeString,
				Description: "Password for this user.",
			},

			"password_hash": {
				Type:        framework.TypeString,
				Description: "Pre-hashed password in bcrypt format for this user.",
			},
		},

		Callbacks: map[logical.Operation]framework.OperationFunc{
			logical.UpdateOperation: b.pathUserPasswordUpdate,
		},

		HelpSynopsis:    pathUserPasswordHelpSyn,
		HelpDescription: pathUserPasswordHelpDesc,
	}
}

func (b *backend) pathUserPasswordUpdate(ctx context.Context, req *logical.Request, d *framework.FieldData) (*logical.Response, error) {
	username := d.Get("username").(string)

	userEntry, err := b.user(ctx, req.Storage, username)
	if err != nil {
		return nil, err
	}
	if userEntry == nil {
		return nil, fmt.Errorf("username does not exist")
	}

	userErr, intErr := b.updateUserPassword(req, d, userEntry)
	if intErr != nil {
		return nil, err
	}
	if userErr != nil {
		return logical.ErrorResponse(userErr.Error()), logical.ErrInvalidRequest
	}

	return nil, b.setUser(ctx, req.Storage, username, userEntry)
}

func (b *backend) updateUserPassword(req *logical.Request, d *framework.FieldData, userEntry *UserEntry) (error, error) {
	password := d.Get("password").(string)
	prehashedPassword := d.Get("password_hash").(string)

	if password != "" && prehashedPassword != "" {
		return fmt.Errorf("can't provide both password and password_hash"), nil
	}

	if password == "" && prehashedPassword == "" {
		return fmt.Errorf("missing password or password_hash"), nil
	}

	var hash []byte

	// If a hash was provided, use it.
	if prehashedPassword != "" {
		if strings.HasPrefix(prehashedPassword, "$2a$") {
			hash = []byte(prehashedPassword)
		} else {
			return nil, fmt.Errorf("password_hash doesn't appear to be a valid bcrypt hash")
		}
	} else {
		// Otherwise, generate a hash of the password
		var err error
		hash, err = bcrypt.GenerateFromPassword([]byte(password), bcrypt.DefaultCost)
		if err != nil {
			return nil, err
		}
	}

	userEntry.PasswordHash = hash
	return nil, nil
}

const pathUserPasswordHelpSyn = `
Reset user's password.
`

const pathUserPasswordHelpDesc = `
This endpoint allows resetting the user's password.
`<|MERGE_RESOLUTION|>--- conflicted
+++ resolved
@@ -6,14 +6,11 @@
 import (
 	"context"
 	"fmt"
+	"strings"
 
 	"github.com/hashicorp/vault/sdk/framework"
 	"github.com/hashicorp/vault/sdk/logical"
-<<<<<<< HEAD
-	"strings"
-=======
 	"golang.org/x/crypto/bcrypt"
->>>>>>> 50aa6eea
 )
 
 func pathUserPassword(b *backend) *framework.Path {
