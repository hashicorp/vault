package awsauth

import (
	"context"
	"testing"

	"github.com/hashicorp/vault/logical"
)

func TestBackend_pathConfigClient(t *testing.T) {
	config := logical.TestBackendConfig()
	storage := &logical.InmemStorage{}
	config.StorageView = storage

	b, err := Backend(config)
	if err != nil {
		t.Fatal(err)
	}
<<<<<<< HEAD
	err = b.Setup(context.Background(), config)
=======
	err = b.Setup(ctx, config)
>>>>>>> 0bf0f55e
	if err != nil {
		t.Fatal(err)
	}

	// make sure we start with empty roles, which gives us confidence that the read later
	// actually is the two roles we created
	resp, err := b.HandleRequest(context.Background(), &logical.Request{
		Operation: logical.ReadOperation,
		Path:      "config/client",
		Storage:   storage,
	})
	if err != nil {
		t.Fatal(err)
	}
	// at this point, resp == nil is valid as no client config exists
	// if resp != nil, then resp.Data must have EndPoint and IAMServerIdHeaderValue as nil
	if resp != nil {
		if resp.IsError() {
			t.Fatalf("failed to read client config entry")
		} else if resp.Data["endpoint"] != nil || resp.Data["iam_server_id_header_value"] != nil {
			t.Fatalf("returned endpoint or iam_server_id_header_value non-nil")
		}
	}

	data := map[string]interface{}{
		"sts_endpoint":               "https://my-custom-sts-endpoint.example.com",
		"iam_server_id_header_value": "vault_server_identification_314159",
	}
	resp, err = b.HandleRequest(context.Background(), &logical.Request{
		Operation: logical.CreateOperation,
		Path:      "config/client",
		Data:      data,
		Storage:   storage,
	})

	if err != nil {
		t.Fatal(err)
	}
	if resp != nil && resp.IsError() {
		t.Fatal("failed to create the client config entry")
	}

	resp, err = b.HandleRequest(context.Background(), &logical.Request{
		Operation: logical.ReadOperation,
		Path:      "config/client",
		Storage:   storage,
	})
	if err != nil {
		t.Fatal(err)
	}
	if resp == nil || resp.IsError() {
		t.Fatal("failed to read the client config entry")
	}
	if resp.Data["iam_server_id_header_value"] != data["iam_server_id_header_value"] {
		t.Fatalf("expected iam_server_id_header_value: '%#v'; returned iam_server_id_header_value: '%#v'",
			data["iam_server_id_header_value"], resp.Data["iam_server_id_header_value"])
	}

	data = map[string]interface{}{
		"iam_server_id_header_value": "vault_server_identification_2718281",
	}
	resp, err = b.HandleRequest(context.Background(), &logical.Request{
		Operation: logical.UpdateOperation,
		Path:      "config/client",
		Data:      data,
		Storage:   storage,
	})

	if err != nil {
		t.Fatal(err)
	}
	if resp != nil && resp.IsError() {
		t.Fatal("failed to update the client config entry")
	}

	resp, err = b.HandleRequest(context.Background(), &logical.Request{
		Operation: logical.ReadOperation,
		Path:      "config/client",
		Storage:   storage,
	})
	if err != nil {
		t.Fatal(err)
	}
	if resp == nil || resp.IsError() {
		t.Fatal("failed to read the client config entry")
	}
	if resp.Data["iam_server_id_header_value"] != data["iam_server_id_header_value"] {
		t.Fatalf("expected iam_server_id_header_value: '%#v'; returned iam_server_id_header_value: '%#v'",
			data["iam_server_id_header_value"], resp.Data["iam_server_id_header_value"])
	}
}<|MERGE_RESOLUTION|>--- conflicted
+++ resolved
@@ -16,11 +16,8 @@
 	if err != nil {
 		t.Fatal(err)
 	}
-<<<<<<< HEAD
+
 	err = b.Setup(context.Background(), config)
-=======
-	err = b.Setup(ctx, config)
->>>>>>> 0bf0f55e
 	if err != nil {
 		t.Fatal(err)
 	}
