--- conflicted
+++ resolved
@@ -556,7 +556,7 @@
 	}
 
 	if boundEc2InstanceIDsRaw, ok := data.GetOk("bound_ec2_instance_id"); ok {
-		roleEntry.BoundEc2InstanceID = boundEc2InstanceIDsRaw.([]string)
+		roleEntry.BoundEc2InstanceIDs = boundEc2InstanceIDsRaw.([]string)
 	}
 
 	if boundIamPrincipalARNRaw, ok := data.GetOk("bound_iam_principal_arn"); ok {
@@ -658,18 +658,14 @@
 		numBinds++
 	}
 
-<<<<<<< HEAD
-	if len(roleEntry.BoundEc2InstanceID) > 0 {
+	if len(roleEntry.BoundEc2InstanceIDs) > 0 {
 		if !allowEc2Binds {
 			return logical.ErrorResponse(fmt.Sprintf("specified bound_ec2_instance_id but not allowing ec2 auth_type or inferring %s", ec2EntityType)), nil
 		}
 		numBinds++
 	}
 
-	if roleEntry.BoundIamRoleARN != "" {
-=======
 	if len(roleEntry.BoundIamRoleARNs) > 0 {
->>>>>>> 0a71e7bc
 		if !allowEc2Binds {
 			return logical.ErrorResponse(fmt.Sprintf("specified bound_iam_role_arn but not allowing ec2 auth_type or inferring %s", ec2EntityType)), nil
 		}
@@ -813,33 +809,10 @@
 
 // Struct to hold the information associated with a Vault role
 type awsRoleEntry struct {
-<<<<<<< HEAD
-	AuthType                   string        `json:"auth_type" structs:"auth_type" mapstructure:"auth_type"`
-	BoundAmiID                 string        `json:"bound_ami_id" structs:"bound_ami_id" mapstructure:"bound_ami_id"`
-	BoundAccountID             string        `json:"bound_account_id" structs:"bound_account_id" mapstructure:"bound_account_id"`
-	BoundIamPrincipalARN       string        `json:"bound_iam_principal_arn" structs:"bound_iam_principal_arn" mapstructure:"bound_iam_principal_arn"`
-	BoundIamPrincipalID        string        `json:"bound_iam_principal_id" structs:"bound_iam_principal_id" mapstructure:"bound_iam_principal_id"`
-	BoundIamRoleARN            string        `json:"bound_iam_role_arn" structs:"bound_iam_role_arn" mapstructure:"bound_iam_role_arn"`
-	BoundIamInstanceProfileARN string        `json:"bound_iam_instance_profile_arn" structs:"bound_iam_instance_profile_arn" mapstructure:"bound_iam_instance_profile_arn"`
-	BoundEc2InstanceID         []string      `json:"bound_ec2_instance_id" structs:"bound_ec2_instance_id" mapstructure:"bound_ec2_instance_id"`
-	BoundRegion                string        `json:"bound_region" structs:"bound_region" mapstructure:"bound_region"`
-	BoundSubnetID              string        `json:"bound_subnet_id" structs:"bound_subnet_id" mapstructure:"bound_subnet_id"`
-	BoundVpcID                 string        `json:"bound_vpc_id" structs:"bound_vpc_id" mapstructure:"bound_vpc_id"`
-	InferredEntityType         string        `json:"inferred_entity_type" structs:"inferred_entity_type" mapstructure:"inferred_entity_type"`
-	InferredAWSRegion          string        `json:"inferred_aws_region" structs:"inferred_aws_region" mapstructure:"inferred_aws_region"`
-	ResolveAWSUniqueIDs        bool          `json:"resolve_aws_unique_ids" structs:"resolve_aws_unique_ids" mapstructure:"resolve_aws_unique_ids"`
-	RoleTag                    string        `json:"role_tag" structs:"role_tag" mapstructure:"role_tag"`
-	AllowInstanceMigration     bool          `json:"allow_instance_migration" structs:"allow_instance_migration" mapstructure:"allow_instance_migration"`
-	TTL                        time.Duration `json:"ttl" structs:"ttl" mapstructure:"ttl"`
-	MaxTTL                     time.Duration `json:"max_ttl" structs:"max_ttl" mapstructure:"max_ttl"`
-	Policies                   []string      `json:"policies" structs:"policies" mapstructure:"policies"`
-	DisallowReauthentication   bool          `json:"disallow_reauthentication" structs:"disallow_reauthentication" mapstructure:"disallow_reauthentication"`
-	HMACKey                    string        `json:"hmac_key" structs:"hmac_key" mapstructure:"hmac_key"`
-	Period                     time.Duration `json:"period" mapstructure:"period" structs:"period"`
-=======
 	AuthType                    string        `json:"auth_type" `
 	BoundAmiIDs                 []string      `json:"bound_ami_id_list"`
 	BoundAccountIDs             []string      `json:"bound_account_id_list"`
+	BoundEc2InstanceIDs         []string      `json:"bound_ec2_instance_id"`
 	BoundIamPrincipalARNs       []string      `json:"bound_iam_principal_arn_list"`
 	BoundIamPrincipalIDs        []string      `json:"bound_iam_principal_id_list"`
 	BoundIamRoleARNs            []string      `json:"bound_iam_role_arn_list"`
@@ -876,6 +849,7 @@
 		"auth_type":                      r.AuthType,
 		"bound_ami_id":                   r.BoundAmiIDs,
 		"bound_account_id":               r.BoundAccountIDs,
+		"bound_ec2_instance_id":          r.BoundEc2InstanceIDs,
 		"bound_iam_principal_arn":        r.BoundIamPrincipalARNs,
 		"bound_iam_principal_id":         r.BoundIamPrincipalIDs,
 		"bound_iam_role_arn":             r.BoundIamRoleARNs,
@@ -911,8 +885,6 @@
 	convertNilToEmptySlice(responseData, "bound_vpc_id")
 
 	return responseData
-
->>>>>>> 0a71e7bc
 }
 
 const pathRoleSyn = `
