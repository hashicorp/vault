---
layout: api
page_title: /sys/license - HTTP API
description: |-
  The `/sys/license` endpoint is used to view and update the license used in
  Vault.
---

# `/sys/license`

~> **Enterprise Only** – These endpoints require Vault Enterprise.

The `/sys/license` endpoint is used to view and update the license used in
Vault.

## Read License

~> This API is deprecated as of Vault 1.8 and will be removed in a future version of Vault.
Please use [license autoloading](/docs/enterprise/license/autoloading) instead,
and see [License Status](#license-status) below for the non-deprecated equivalent API.

This endpoint returns information about the currently installed license.

| Method | Path           |
| :----- | :------------- |
| `GET`  | `/sys/license` |

### Sample Request

```shell-session
$ curl \
    --header "X-Vault-Token: ..." \
    http://127.0.0.1:8200/v1/sys/license
```

### Sample Response

```json
{
  "data": {
    "expiration_time": "2017-11-14T16:34:36.546753-05:00",
    "features": ["UI", "HSM", "Performance Replication", "DR Replication"],
    "license_id": "temporary",
    "start_time": "2017-11-14T16:04:36.546753-05:00"
  },
  "warnings": ["time left on license is 29m33s"]
}
```

## Read Signed License

~> This API is deprecated as of Vault 1.8 and will be removed in a future version of Vault.
Please use [license autoloading](/docs/enterprise/license/autoloading) instead.

This endpoint returns the signed license blob for the currently installed license.

| Method | Path           |
| :----- | :------------- |
| `GET`  | `/sys/license/signed` |

### Sample Request

```shell-session
$ curl \
    --header "X-Vault-Token: ..." \
    http://127.0.0.1:8200/v1/sys/license/signed
```

### Sample Response

```json
{
  "data": {
    "signed": "01ABCDEFG..."
  }
}
```

## Install License

<<<<<<< HEAD
This endpoint is used to install a license into Vault.  The license will be 
replicated to the Vault instances within the targeted cluster, but will not 
replicate the license to a [performance replication](/docs/enterprise/replication) cluster. To license a 
performance replication cluster, this must be run against a Vault instance within that cluster.  
=======
~> This API is deprecated as of Vault 1.8 and will be removed in a future version of Vault.
Please use [license autoloading](/docs/enterprise/license/autoloading) instead.

This endpoint is used to install a license into Vault.  This will return an
error if license autoloading is in use.
>>>>>>> 8602bcdc

| Method | Path           |
| :----- | :------------- |
| `PUT`  | `/sys/license` |

### Parameters

- `text` `(string: <required>)` – The text of the license.

_DR Secondary Specific Parameters_

- `dr_operation_token` `(string: <required>)` - DR operation token used to authorize this request.
Note that this is the legacy mechanism for providing a DR operation token. It is
equally valid to provide the DR operation token in the `X-Vault-Token` header, as
with a regular vault token.

### Sample Payload

```json
{
  "text": "01ABCDEFG..."
}
```

### Sample Request

```shell-session
$ curl \
    --header "X-Vault-Token: ..." \
    --request PUT \
    --data @payload.json \
    http://127.0.0.1:8200/v1/sys/license
```

## Delete License

~> This API is deprecated as of Vault 1.8 and will be removed in a future version of Vault.
Please use [license autoloading](/docs/enterprise/license/autoloading) instead.

This endpoint is used to delete a stored license in Vault.  This will return
an error unless license autoloading is in use.

| Method | Path           |
| :----- | :------------- |
| `DELETE`  | `/sys/license` |


### Sample Request

```shell-session
$ curl \
    --header "X-Vault-Token: ..." \
    --request DELETE \
    http://127.0.0.1:8200/v1/sys/license
```

## License Status

This endpoint returns information about licensing.  It returns similar information
to a GET of `sys/license`, but whereas that endpoint reports solely on the
license Vault is currently using, this one reports on all licensing
information the Vault cluster has.  See
[license autoloading](/docs/enterprise/license/autoloading) for background.

In the response:
* `autoloading_used` will be true if an autoloaded license was provided to the
  node, false otherwise.
* `autoloaded` is the autoloaded license if autoloading_used is true.
* `persisted_autoload` is the autoloaded license the active node last wrote to
  storage; this is only used to detect inconsistently licensed nodes in the
  cluster. It cannot be used as a license itself.
* `stored` is the stored license if any, i.e. one written using `PUT sys/license`.

`autoloaded`, `persisted_autoload`, and `stored` all have the same structure,
which is also the same structure as the top-level `data` returned by `GET sys/license`.

| Method | Path           |
| :----- | :------------- |
| `GET`  | `/sys/license/status` |

### Sample Request

```shell-session
$ curl \
    --header "X-Vault-Token: ..." \
    http://127.0.0.1:8200/v1/sys/license/status
```

### Sample Response

```json
{
  "data": {
    "autoloading_used": true,
    "autoloaded": {
      "expiration_time": "2022-05-17T23:59:59.999Z",
      "features": [
        "HSM",
        "Performance Replication",
        "DR Replication",
        "MFA",
        "Sentinel",
        "Seal Wrapping",
        "Control Groups",
        "Performance Standby",
        "Namespaces",
        "KMIP",
        "Entropy Augmentation",
        "Transform Secrets Engine",
        "Lease Count Quotas",
        "Key Management Secrets Engine",
        "Automated Snapshots"
      ],
      "license_id": "060d7820-fa59-f95c-832b-395db0aeb9ba",
      "performance_standby_count": 9999,
      "start_time": "2021-05-17T00:00:00Z"
    },
    "persisted_autoload": {
      "expiration_time": "2022-05-17T23:59:59.999Z",
      "features": [
        "HSM",
        "Performance Replication",
        "DR Replication",
        "MFA",
        "Sentinel",
        "Seal Wrapping",
        "Control Groups",
        "Performance Standby",
        "Namespaces",
        "KMIP",
        "Entropy Augmentation",
        "Transform Secrets Engine",
        "Lease Count Quotas",
        "Key Management Secrets Engine",
        "Automated Snapshots"
      ],
      "license_id": "060d7820-fa59-f95c-832b-395db0aeb9ba",
      "performance_standby_count": 9999,
      "start_time": "2021-05-17T00:00:00Z"
    }
  },
}
```<|MERGE_RESOLUTION|>--- conflicted
+++ resolved
@@ -78,18 +78,13 @@
 
 ## Install License
 
-<<<<<<< HEAD
+~> This API is deprecated as of Vault 1.8 and will be removed in a future version of Vault.
+Please use [license autoloading](/docs/enterprise/license/autoloading) instead.
+
 This endpoint is used to install a license into Vault.  The license will be 
 replicated to the Vault instances within the targeted cluster, but will not 
 replicate the license to a [performance replication](/docs/enterprise/replication) cluster. To license a 
 performance replication cluster, this must be run against a Vault instance within that cluster.  
-=======
-~> This API is deprecated as of Vault 1.8 and will be removed in a future version of Vault.
-Please use [license autoloading](/docs/enterprise/license/autoloading) instead.
-
-This endpoint is used to install a license into Vault.  This will return an
-error if license autoloading is in use.
->>>>>>> 8602bcdc
 
 | Method | Path           |
 | :----- | :------------- |
