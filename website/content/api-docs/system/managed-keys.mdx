--- conflicted
+++ resolved
@@ -19,11 +19,7 @@
 
 ### Parameters
 - `type` `(string: <required>)` – The backend type of keys to be listed.
-<<<<<<< HEAD
-  Supported options are `pkcs11` and `awskms`.
-=======
-  Supported options are `pkcs11`, `awskms` and `azurekeyvault`.
->>>>>>> f4b31670
+Supported options are `pkcs11`, `awskms` and `azurekeyvault`.
 
 ### Sample Request
 
@@ -69,11 +65,7 @@
   unique throughout all types in the namespace.
 
 - `type` `(string: <required>)` – The backend type that will be leveraged for the managed key.
-<<<<<<< HEAD
-  Supported options are `pkcs11` and `awskms`.
-=======
   Supported options are `pkcs11`, `awskms` and `azurekeyvault`.
->>>>>>> f4b31670
 
 - `allow_generate_key` `(string: "false")` - If no existing key can be found in the referenced backend, instructs
   Vault to generate a key within the backend.
@@ -142,7 +134,6 @@
   pkcs11 implementation.
 
 #### AWS KMS Parameters
-<<<<<<< HEAD
 - `access_key` `(string: <required>)`: The AWS access key to use. This may also be provided in
   the `AWS_ACCESS_KEY_ID` environment variable or as part of the AWS profile from the AWS CLI or
   instance profile.
@@ -183,43 +174,6 @@
 - `secret_key` `(string: <required>)`: The AWS secret key ID to use. This may also be provided in
   the `AWS_SECRET_ACCESS_KEY` environment variable or as part of the AWS profile from the AWS CLI
   or instance profile.
-=======
-- `access_key` `(string: <required>)`: The AWS access key to use. This may also be provided in the
-`AWS_ACCESS_KEY_ID` environment variable or as part of the AWS profile from the AWS CLI or instance
-profile.
-
-- `curve` `(string: "P256")`: The curve to use for an ECDSA key. This field is used when
-`key_type` is `ECDSA`. Supported options are `P256`, `P384`, or `P521`. If a value is not specified,
-Vault defaults to `P256`.
-
-- `endpoint` `(string: "")`: Used to specify a custom AWS endpoint. If not set, Vault will use the
-default API endpoint for your region.
-
-- `key_bits` `(string: <required>)`: The size in bits for an RSA key. This field is required when
-`key_type` is `RSA`. Supported values are `2048`, `3072`, and `4096`.
-
-- `key_type` `(string: <required>)`: The type of key to use. Supported values are `RSA` and `ECDSA`
-(not case sensitive). If the key type is `RSA`, the `key_bits` field is also required. If the key
-type is `ECDSA`, the `curve` field is required.
-
-- `kms_key_id` `(string: <required>)`: An identifier for the key. If using an existing key, this
-value should be an AWS alias for the key, including the `alias/` prefix. If Vault should generate
-the key, the provided ID will be added as an alias after the key is created. To fully specify the
-alias for the generated key, the provided key ID should be the full alias, including the `alias/`
-prefix. Otherwise, Vault will create the alias as `alias/hashicorp/{kms_key_id}`. The alias must be
-unique with the AWS account.
-
-    e.g., If the value provided is `kms_key_id=example-key-id`, then Vault will create the alias
-    `hashicorp/example-key-id`. If the value is `kms_key_id=alias/example-key-id`, then Vault will
-    create the alias `example-key-id`.
-
-- `region` `(string: "us-east-1")`: The AWS region where the keys are stored (or will be stored). This
-may also be provided in the `AWS_REGION` or `AWS_DEFAULT_REGION` environment variables, from your
-`~/.aws/config` file, or from instance metadata.
-
-- `secret_key` `(string: <required>)`: The AWS secret key ID to use. This may also be provided in the
-`AWS_SECRET_ACCESS_KEY` environment variable or as part of the AWS profile from the AWS CLI or instance
-profile.
 
 #### Azure Key Vault Parameters
 - `tenant_id` `(string: <required>)`: The tenant id for the Azure Active Directory organization.
@@ -238,7 +192,6 @@
 
 - `resource` `(string: "vault.azure.net")`: The Azure Key Vault resource's DNS Suffix to connect
   to. Needs to be changed to connect to Azure's Managed HSM KeyVault instance type.
->>>>>>> f4b31670
 
 ## Read managed key
 
