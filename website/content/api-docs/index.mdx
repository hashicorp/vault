--- conflicted
+++ resolved
@@ -85,11 +85,10 @@
     http://127.0.0.1:8200/v1/ns1/ns2/secret/foo
 ```
 
-<<<<<<< HEAD
 Some APIs are only available in a limited number of namespaces. More details
 are available in the Namespace
 [documentation](/vault/docs/enterprise/namespaces#restricted-api-paths).
-=======
+
 <Warning title="HCP Vault Dedicated">
 
 When you are working with HCP Vault Dedicated, your request must specify the
@@ -101,8 +100,6 @@
 API endpoint path.
 
 </Warning>
-
->>>>>>> 720e9426
 
 ## API operations
 
