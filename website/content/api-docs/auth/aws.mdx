--- conflicted
+++ resolved
@@ -6,15 +6,7 @@
 
 # AWS Auth Method (API)
 
-<<<<<<< HEAD
-This ...........  the API documentation for the Vault AWS auth method. For
-=======
-@include 'x509-sha1-deprecation.mdx'
-
-@include 'aws-sha1-deprecation.mdx'
-
 This is the API documentation for the Vault AWS auth method. For
->>>>>>> a2543b80
 general information about the usage and operation of the AWS method, please
 see the [Vault AWS method documentation](/docs/auth/aws).
 
@@ -288,21 +280,10 @@
 ## Create Certificate Configuration
 
 Registers an AWS public key to be used to verify the instance identity
-documents. Indicate the type of the public key using the `type` parameter.
-Vault has the default
-[documented](https://docs.aws.amazon.com/AWSEC2/latest/UserGuide/instance-identity-documents.html)
-set of AWS certificates built-in.
-
-The `pkcs7` type is used to verify PKCS#7 signatures from the AWS
-`http://169.254.169.254/latest/dynamic/instance-identity/pkcs7` and
-`http://169.254.169.254/latest/dynamic/instance-identity/rsa2048` endpoints.
-
-The `identity` type is used to verify signatures from the
-`http://169.254.169.254/latest/dynamic/instance-identity/document` and
-`http://169.254.169.254/latest/dynamic/instance-identity/signature` endpoints.
-
-See the [AWS docs](https://docs.aws.amazon.com/AWSEC2/latest/UserGuide/instance-identity-documents.html)
-for more information on the signature types and the corresponding certificates.
+documents. While the PKCS#7 signature of the identity documents have DSA
+digest, the identity signature will have RSA digest, and hence the public
+keys for each type varies respectively. Indicate the type of the public key
+using the "type" parameter.
 
 | Method | Path                                      |
 | :----- | :---------------------------------------- |
@@ -311,18 +292,13 @@
 ### Parameters
 
 - `cert_name` `(string: <required>)` - Name of the certificate.
-- `aws_public_cert` `(string: <required>)` - Base64-encoded AWS Public key required to verify
-  PKCS#7 signature of the EC2 instance metadata.
+- `aws_public_cert` `(string: <required>)` - Base64 encoded AWS Public key required to verify
+  PKCS7 signature of the EC2 instance metadata.
 - `type` `(string: "pkcs7")` - Takes the value of either "pkcs7" or "identity",
   indicating the type of document which can be verified using the given
-  certificate. The PKCS#7 document can be a DSA digest from the
-  [/pkcs7](https://docs.aws.amazon.com/AWSEC2/latest/UserGuide/verify-pkcs7.html)
-  endpoint or an RSA-2048 signature from the
-  [/rsa2048](https://docs.aws.amazon.com/AWSEC2/latest/UserGuide/verify-rsa2048.html)
-  endpoint.
-  The identity signature is used to validate RSA signatures from the
-  [/signature](https://docs.aws.amazon.com/AWSEC2/latest/UserGuide/verify-signature.html)
-  endpoint. Defaults to "pkcs7".
+  certificate. The PKCS#7 document will have a DSA digest and the identity
+  signature will have an RSA signature, and accordingly the public certificates
+  to verify those also vary. Defaults to "pkcs7".
 
 ### Sample Payload
 
@@ -1024,22 +1000,19 @@
 
 ## Login
 
-Fetch a token. This endpoint verifies the PKCS#7 signature of the instance
+Fetch a token. This endpoint verifies the pkcs7 signature of the instance
 identity document or the signature of the signed GetCallerIdentity request.
 With the ec2 auth method, or when inferring an EC2 instance, verifies that
 the instance is actually in a running state. Cross checks the constraints
 defined on the role with which the login is being performed. With the ec2
-auth method, as an alternative to PKCS#7 signature, the identity document
-along with its RSA signature can be supplied to this endpoint.
-
-See the [AWS docs](https://docs.aws.amazon.com/AWSEC2/latest/UserGuide/instance-identity-documents.html)
-for more information on the signature types.
+auth method, as an alternative to pkcs7 signature, the identity document
+along with its RSA digest can be supplied to this endpoint.
 
 | Method | Path              |
 | :----- | :---------------- |
 | `POST` | `/auth/aws/login` |
 
-### Parameters
+### Sample Payload
 
 - `role` `(string: "")` - Name of the role against which the login is being
   attempted. If `role` is not specified, then the login endpoint looks for a
@@ -1048,23 +1021,15 @@
   username) of the IAM principal authenticated. If a matching role is not found,
   login fails.
 - `identity` `(string: <required-ec2>)` - Base64 encoded EC2 instance identity
-  document, which can usually be obtained from the
-  `http://169.254.169.254/latest/dynamic/instance-identity/document` endpoint.
-  When using `curl` for fetching the identity document, consider using the option
+  document. This needs to be supplied along with the `signature` parameter. If
+  using `curl` for fetching the identity document, consider using the option
   `-w 0` while piping the output to `base64` binary.
-  Either both of this and `signature` must be set _OR_ `pkcs7` must be set
-  when using the ec2 auth method.
-- `signature` `(string: <required-ec2>)` - Base64-encoded SHA256 RSA signature of
-  the instance identity document, which can usually be obtained from the
-  `http://169.254.169.254/latest/dynamic/instance-identity/document` endpoint.
-  Either both this _AND_ `identity` must be set _OR_ `pkcs7` must be set
-  when using the ec2 auth method.
-- `pkcs7` `(string: <required-ec2>)` - PKCS#7 signature of the identity document
-  with all `\n` characters removed. This supports signatures from the AWS
-  `http://169.254.169.254/latest/dynamic/instance-identity/rsa2048`
-  or `http://169.254.169.254/latest/dynamic/instance-identity/pkcs7` endpoints.
-  Either this needs to be set _OR_ both `identity` and
-  `signature` need to be set when using the ec2 auth method.
+- `signature` `(string: <required-ec2>)` - Base64 encoded SHA256 RSA signature of
+  the instance identity document. This needs to be supplied along with
+  `identity` parameter when using the ec2 auth method.
+- `pkcs7` `(string: <required-ec2>)` - PKCS7 signature of the identity document with
+  all `\n` characters removed. Either this needs to be set _OR_ both `identity`
+  and `signature` need to be set when using the ec2 auth method.
 - `nonce` `(string: "")` - The nonce to be used for subsequent login requests.
   If this parameter is not specified at all and if reauthentication is allowed,
   then the method will generate a random nonce, attaches it to the instance's
@@ -1086,7 +1051,7 @@
   method.
 - `iam_request_body` `(string: <required-iam>)` - Base64-encoded body of the
   signed request. Most likely
-  `QWN0aW9uPUdldENhbGxlcklkZW50aXR5JlZlcnNpb249MjAxMS0wNi0xNQ==`, which is the
+  `QWN0aW9uPUdldENhbGxlcklkZW50aXR5JlZlcnNpb249MjAxMS0wNi0xNQ==` which is the
   base64 encoding of `Action=GetCallerIdentity&Version=2011-06-15`. This is
   required when using the iam auth method.
 - `iam_request_headers` `(string: <required-iam>)` - Key/value pairs of headers
