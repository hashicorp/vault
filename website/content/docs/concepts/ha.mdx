---
layout: docs
page_title: High Availability
description: >-
  Vault can be highly available, allowing you to run multiple Vaults to protect
  against outages.
---

# High Availability Mode (HA)

Vault supports a multi-server mode for high availability. This mode protects
against outages by running multiple Vault servers. High availability mode
is automatically enabled when using a data store that supports it.

You can tell if a data store supports high availability mode ("HA") by starting
the server and seeing if "(HA available)" is output next to the data store
information. If it is, then Vault will automatically use HA mode. This
information is also available on the
[Configuration](/docs/configuration) page.

To be highly available, one of the Vault server nodes grabs a lock within the
data store. The successful server node then becomes the active node; all other
nodes become standby nodes. At this point, if the standby nodes receive a
request, they will either [forward the request](#request-forwarding) or
[redirect the client](#client-redirection) depending on the current
configuration and state of the cluster -- see the sections below for details.
Due to this architecture, HA does not enable increased scalability. In general,
the bottleneck of Vault is the data store itself, not Vault core. For example:
to increase the scalability of Vault with Consul, you would generally scale
Consul instead of Vault.

Certain storage backends can support high availability mode, which enable them
to store both Vault's information in addition to the HA lock. However, Vault
also supports split data/HA mode, whereby the lock value and the rest of the
data live separately. This can be done by specifying both the
[`storage`](/docs/configuration#storage) and
[`ha_storage`](/docs/configuration#ha_storage) stanzas in the configuration file
with different backends. For instance, a Vault cluster can be set up to use
Consul as the [`ha_storage`](/docs/configuration#ha_storage) to manage the lock,
and use Amazon S3 as the [`storage`](/docs/configuration#storage) for all other
persisted data.

The sections below explain the server communication patterns and each type of
request handling in more detail. At a minimum, the requirements for redirection
mode must be met for an HA cluster to work successfully.

## Server-to-Server Communication

Both methods of request handling rely on the active node advertising
information about itself to the other nodes. Rather than over the network, this
communication takes place within Vault's encrypted storage; the active node
writes this information and unsealed standby Vault nodes can read it.

For the client redirection method, this is the extent of server-to-server
communication -- no direct communication with only encrypted entries in the
data store used to transfer state.

For the request forwarding method, the servers need direct communication with
each other. In order to perform this securely, the active node also advertises,
via the encrypted data store entry, a newly-generated private key (ECDSA-P521)
and a newly-generated self-signed certificate designated for client and server
authentication. Each standby uses the private key and certificate to open a
mutually-authenticated TLS 1.2 connection to the active node via the advertised
cluster address. When client requests come in, the requests are serialized,
sent over this TLS-protected communication channel, and acted upon by the
active node. The active node then returns a response to the standby, which
sends the response back to the requesting client.

## Request Forwarding

If request forwarding is enabled (turned on by default in 0.6.2), clients can
still force the older/fallback redirection behavior (see below) if desired by
setting the `X-Vault-No-Request-Forwarding` header to any non-empty value.

Successful cluster setup requires a few configuration parameters, although some
can be automatically determined.

## Client Redirection

If `X-Vault-No-Request-Forwarding` header in the request is set to a non-empty
value, the standby nodes will redirect the client using a `307` status code to
the _active node's_ redirect address.

This is also the fallback method used when request forwarding is turned off or
there is an error performing the forwarding. As such, a redirect address is
always required for all HA setups.

Some HA data store drivers can autodetect the redirect address, but it is often
necessary to configure it manually via a top-level value in the configuration
file. The key for this value is [`api_addr`](/docs/configuration#api_addr) and
the value can also be specified by the `VAULT_API_ADDR` environment variable,
which takes precedence.

What the [`api_addr`](/docs/configuration#api_addr) value should be set to
depends on how Vault is set up. There are two common scenarios: Vault servers
accessed directly by clients, and Vault servers accessed via a load balancer.

In both cases, the [`api_addr`](/docs/configuration#api_addr) should be a full
URL including scheme (`http`/`https`), not simply an IP address and port.

### Direct Access

When clients are able to access Vault directly, the
[`api_addr`](/docs/configuration#api_addr) for each node should be that node's
address. For instance, if there are two Vault nodes:

- `A`, accessed via `https://a.vault.mycompany.com:8200`
- `B`, accessed via `https://b.vault.mycompany.com:8200`

Then node `A` would set its
[`api_addr`](/docs/configuration#api_addr) to
`https://a.vault.mycompany.com:8200` and node `B` would set its
[`api_addr`](/docs/configuration#api_addr) to
`https://b.vault.mycompany.com:8200`.

This way, when `A` is the active node, any requests received by node `B` will
cause it to redirect the client to node `A`'s
[`api_addr`](/docs/configuration#api_addr) at `https://a.vault.mycompany.com`,
and vice-versa.

### Behind Load Balancers

Sometimes clients use load balancers as an initial method to access one of the
Vault servers, but actually have direct access to each Vault node. In this
case, the Vault servers should actually be set up as described in the above
section, since for redirection purposes the clients have direct access.

However, if the only access to the Vault servers is via the load balancer, the
[`api_addr`](/docs/configuration#api_addr) on each node should be the same: the
address of the load balancer. Clients that reach a standby node will be
redirected back to the load balancer; at that point hopefully the load
balancer's configuration will have been updated to know the address of the
current leader. This can cause a redirect loop and as such is not a recommended
setup when it can be avoided.

### Per-Node Cluster Listener Addresses

Each [`listener`](/docs/configuration/listener) block in Vault's configuration
file contains an [`address`](/docs/configuration/listener/tcp#address) value on
which Vault listens for requests. Similarly, each
[`listener`](/docs/configuration/listener) block can contain a
[`cluster_address`](/docs/configuration/listener/tcp#cluster_address) on which
Vault listens for server-to-server cluster requests. If this value is not set,
its IP address will be automatically set to same as the
[`address`](/docs/configuration/listener/tcp#address) value, and its port will
be automatically set to the same as the
[`address`](/docs/configuration/listener/tcp#address) value plus one (so by
default, port `8201`).

Note that _only_ active nodes have active listeners. When a node becomes active
it will start cluster listeners, and when it becomes standby it will stop them.

### Per-Node Cluster Address

Similar to the [`api_addr`](/docs/configuration#api_addr),
[`cluster_addr`](/docs/configuration#cluster_addr) is the value that each node,
if active, should advertise to the standbys to use for server-to-server
communications, and lives as a top-level value in the configuration file. On
each node, this should be set to a host name or IP address that a standby can
use to reach one of that node's
[`cluster_address`](/docs/configuration#cluster_address) values set in the
[`listener`](/docs/configuration/listener) blocks, including port. (Note that
this will always be forced to `https` since only TLS connections are used
between servers.)

This value can also be specified by the `VAULT_CLUSTER_ADDR` environment
variable, which takes precedence.

## Storage Support

Currently there are several storage backends that support high availability
mode, including [Consul](/docs/configuration/storage/consul),
[ZooKeeper](/docs/configuration/storage/zookeeper) and [etcd](/docs/configuration/storage/etcd). These may
change over time, and the [configuration page](/docs/configuration) should be
referenced.

<<<<<<< HEAD
The [Consul backend](/docs/configuration/storage/consul) is the recommended HA backend, as it is used in production
by HashiCorp and its customers with commercial support.
=======
HashiCorp recommends [Vault Integrated Storage](/docs/configuration/storage/raft) as the default HA backend for new deployments of Vault. [Consul Storage Backend](/docs/configuration/storage/consul) is also a supported option and used by many production deployments. See the [comparison chart](/docs/configuration/storage#integrated-storage-vs-consul-as-vault-storage) for help deciding which option is best for you.
>>>>>>> 67075015

If you're interested in implementing another backend or adding HA support to
another backend, we'd love your contributions. Adding HA support requires
implementing the
[`physical.HABackend`](https://pkg.go.dev/github.com/hashicorp/vault/sdk/physical#HABackend)
interface for the storage backend.<|MERGE_RESOLUTION|>--- conflicted
+++ resolved
@@ -174,12 +174,7 @@
 change over time, and the [configuration page](/docs/configuration) should be
 referenced.
 
-<<<<<<< HEAD
-The [Consul backend](/docs/configuration/storage/consul) is the recommended HA backend, as it is used in production
-by HashiCorp and its customers with commercial support.
-=======
 HashiCorp recommends [Vault Integrated Storage](/docs/configuration/storage/raft) as the default HA backend for new deployments of Vault. [Consul Storage Backend](/docs/configuration/storage/consul) is also a supported option and used by many production deployments. See the [comparison chart](/docs/configuration/storage#integrated-storage-vs-consul-as-vault-storage) for help deciding which option is best for you.
->>>>>>> 67075015
 
 If you're interested in implementing another backend or adding HA support to
 another backend, we'd love your contributions. Adding HA support requires
