---
layout: docs
page_title: Introduction
description: >-
  Welcome to the intro guide to Vault! This guide is the best place to start
  with Vault. We cover what Vault is, what problems it can solve, how it
  compares to existing software, and contains a quick start for using Vault.
---

## What is Vault?

HashiCorp Vault is an identity-based **secrets** and encryption management system. A secret is anything that you want to tightly control access to, such as API encryption keys, passwords, or certificates. Vault provides encryption services that are gated by authentication and authorization methods. Using Vault’s UI, CLI, or HTTP API, access to secrets and other sensitive data can be securely stored and managed, tightly controlled (restricted), and auditable.

A modern system requires access to a multitude of secrets: database credentials,
API keys for external services, credentials for service-oriented architecture
communication, etc. Understanding who is accessing what secrets is already very
difficult and platform-specific. Adding on key rolling, secure storage, and
detailed audit logs is almost impossible without a custom solution. This is
where Vault steps in.

### How does Vault work?

![How Vault Works](/img/how-vault-works.png)

Vault validates, authorizes, and provides clients (users, machines, apps) access to secrets or stored sensitive data. The core Vault worklflow consists of four stages:

![Vault Workflow](/img/vault-workflow-diagram.png)

* **Authenticate:** Client (users, apps, systems) authenticate with Vault using their identity.
* **Validation:** Vault validates the client against third-party trusted sources.
* **Authorize**: Client is matched against the Vault security policy.  This policy is a set of rules that direct which API endpoints a client has access to in a construct, using a Vault token.
* **Access**: Vault provides access to secrets, keys, and encryption capabilities based on policies associated with the client’s identity.

### Why Vault?

<<<<<<< HEAD
TBD 
=======
TBD
>>>>>>> 0733a048

The key features of Vault are:

- **Secure Secret Storage**: Arbitrary key/value secrets can be stored
  in Vault. Vault encrypts these secrets prior to writing them to persistent
  storage, so gaining access to the raw storage isn't enough to access
  your secrets. Vault can write to disk, [Consul](https://www.consul.io),
  and more.

- **Dynamic Secrets**: Vault can generate secrets on-demand for some
  systems, such as AWS or SQL databases. For example, when an application
  needs to access an S3 bucket, it asks Vault for credentials, and Vault
  will generate an AWS keypair with valid permissions on demand. After
  creating these dynamic secrets, Vault will also automatically revoke them
  after the lease is up.

- **Data Encryption**: Vault can encrypt and decrypt data without storing
  it. This allows security teams to define encryption parameters and
  developers to store encrypted data in a location such as a SQL database
  without having to design their own encryption methods.

- **Leasing and Renewal**: All secrets in Vault have a _lease_ associated
  with them. At the end of the lease, Vault will automatically revoke that
  secret. Clients are able to renew leases via built-in renew APIs.

- **Revocation**: Vault has built-in support for secret revocation. Vault
  can revoke not only single secrets, but a tree of secrets, for example
  all secrets read by a specific user, or all secrets of a particular type.
  Revocation assists in key rolling as well as locking down systems in the
  case of an intrusion.

-> **Tip:** Learn more about [Vault use cases](/docs/use-cases).

### What is HCP Vault?

<<<<<<< HEAD
HashiCorp Cloud Platform (HCP) Vault is a hosted version of Vault, which is operated by HashiCorp to allow organizations to get up and running quickly. HCP Vault uses the same binary as self-hosted Vault, which means you will have a consistent user experience. You can use the same Vault clients to communicate with HCP Vault as you use to communicate with a self-hosted Vault.

-> To learn more about HCP Vault, see the [HCP Vault documentation](https://cloud.hashicorp.com/docs/vault). You can also get started with HCP Vault by using the HCP portal to set up your managed Vault cluster. Refer to the [Getting Started with HCP Vault](https://learn.hashicorp.com/collections/vault/cloud) tutorial.

### Why is HCP Vault? 

Vault running on the HashiCorp Cloud Platform (HCP) enables users to secure, store, and tightly control access to tokens, passwords, certificates, and encryption keys within one unified cloud-based platform. 

The benefits of HCP Vault are:
   
- **Reduce operational overhead:** Push-button deployment, fully managed 
  upgrades, and backups mean organizations can focus on adoption and integration
  instead of operational overhead
   
- **Increase security across clouds and machines:** Secure your infrastructure 
  across all your environments through a single interface and globally control
  and restrict access to sensitive data and systems
   
- **Control cost:** Reduce the number of systesm, licenses, and manual overhead 
  by centralizing secrets management with HCP Vault
   
- **Day-Zero readiness:** Modern cloud security to quickly secure applications, 
  acess, and data from day zero 
   
- **Reliability:** HashiCorp have supported thousands of commercial Vault 
  clusters and HCP Vault brings that expertise directly to users
   
- **Ease of use:** HCP Vault is built around making cloud security automation 
  simple. Get up and running instantly and onboard applications and teams easily

### Feature parity 

The table below compares the features available on the self-managed Vault
Enterprise and HCP Vault. 

| Features                                      | Self-managed | HCP Vault       |
|-----------------------------------------------|:------------:|:---------------:|
| All Open Source Features                      | ✔️            | ✔️               |
| Namespaces                                    | ✔️            | ✔️               |
| Performance Replication                       | ✔️            | ✔️               |
| Paths Filter                                  | ✔️            | ✔️               |
| Read Replica                                  | ✔️            |                 |
| Disaster Recovery (DR) Replication            | ✔️            |                 |
| Control Groups                                | ✔️            |                 | 
| Sentinel                                      | ✔️            |                 |
| HSM Auto-unseal                               | ✔️            |                 |
| FIPS 140-2 & Seal Wrap                        | ✔️            |                 |
| KMIP Secrets Engine                           | ✔️            |                 |
| Key Management Secrets Engine                 | ✔️            |                 |
| Transform Secrets Engine                      | ✔️            |                 |
| Automatic Minor Version Upgrade               |              | ✔️               |
| Audit Logging by default                      |              | ✔️               |
| Snapshots & Restore                           |              | ✔️               |

-> **Note:** For the self-managed Vault Enterprise clusters, audit logging is a 
manual configuration. Similarly, if your self-managed Vault is running Vault
with Integrated Storage, you can configure an automatic data snapshot; however,
it is a manual process to configure it yourself while it is automated for HCP
Vault.
=======
HCP Vault is a hosted version of Vault, which is operated by HashiCorp to allow organizations to get up and running quickly. HCP Vault uses the same binary as self-hosted Vault, which means you will have a consistent user experience. You can use the same Vault clients to communicate with HCP Vault as you use to communicate with a self-hosted Vault.

~> **Note**: Currently, HCP Vault clusters are located on AWS running in multiple regions across North America, Asia, and Europe. We will support additional cloud providers in the future.

-> **Tip:** Learn more about [HCP Vault](https://cloud.hashicorp.com/docs/vault) and how to [get started](https://learn.hashicorp.com/collections/vault/cloud).

### Community
>>>>>>> 0733a048

We welcome questions, suggestions, and contributions from the community.

* Ask questions in [HashiCorp Discuss](https://discuss.hashicorp.com/c/vault/30).
* Read our [contributing guide](https://github.com/hashicorp/tutorials/blob/main/CONTRIBUTING.md).
* [Submit an issue](https://github.com/hashicorp/vault/issues/new/choose) for bugs and feature requests.<|MERGE_RESOLUTION|>--- conflicted
+++ resolved
@@ -33,11 +33,7 @@
 
 ### Why Vault?
 
-<<<<<<< HEAD
-TBD 
-=======
 TBD
->>>>>>> 0733a048
 
 The key features of Vault are:
 
@@ -73,7 +69,6 @@
 
 ### What is HCP Vault?
 
-<<<<<<< HEAD
 HashiCorp Cloud Platform (HCP) Vault is a hosted version of Vault, which is operated by HashiCorp to allow organizations to get up and running quickly. HCP Vault uses the same binary as self-hosted Vault, which means you will have a consistent user experience. You can use the same Vault clients to communicate with HCP Vault as you use to communicate with a self-hosted Vault.
 
 -> To learn more about HCP Vault, see the [HCP Vault documentation](https://cloud.hashicorp.com/docs/vault). You can also get started with HCP Vault by using the HCP portal to set up your managed Vault cluster. Refer to the [Getting Started with HCP Vault](https://learn.hashicorp.com/collections/vault/cloud) tutorial.
@@ -133,15 +128,9 @@
 with Integrated Storage, you can configure an automatic data snapshot; however,
 it is a manual process to configure it yourself while it is automated for HCP
 Vault.
-=======
-HCP Vault is a hosted version of Vault, which is operated by HashiCorp to allow organizations to get up and running quickly. HCP Vault uses the same binary as self-hosted Vault, which means you will have a consistent user experience. You can use the same Vault clients to communicate with HCP Vault as you use to communicate with a self-hosted Vault.
 
-~> **Note**: Currently, HCP Vault clusters are located on AWS running in multiple regions across North America, Asia, and Europe. We will support additional cloud providers in the future.
-
--> **Tip:** Learn more about [HCP Vault](https://cloud.hashicorp.com/docs/vault) and how to [get started](https://learn.hashicorp.com/collections/vault/cloud).
 
 ### Community
->>>>>>> 0733a048
 
 We welcome questions, suggestions, and contributions from the community.
 
