--- conflicted
+++ resolved
@@ -133,24 +133,6 @@
 the root user's credentials. MongoDB Atlas cannot support rotating the root user's credentials because it uses a public
 and private key pair to authenticate.
 
-<<<<<<< HEAD
-| Database                                              | Root Credential Rotation | Dynamic Roles | Static Roles | Username Customization | Credential Types          |
-| ----------------------------------------------------- | ------------------------ | ------------- | ------------ | ---------------------- |---------------------------|
-| [Cassandra](/docs/secrets/databases/cassandra)        | Yes                      | Yes           | Yes (1.6+)   | Yes (1.7+)             | password                  |
-| [Couchbase](/docs/secrets/databases/couchbase)        | Yes                      | Yes           | Yes          | Yes (1.7+)             | password                  |
-| [Elasticsearch](/docs/secrets/databases/elasticdb)    | Yes                      | Yes           | Yes (1.6+)   | Yes (1.8+)             | password                  |
-| [HanaDB](/docs/secrets/databases/hanadb)              | Yes (1.6+)               | Yes           | Yes (1.6+)   | Yes (1.12+)            | password                  |
-| [InfluxDB](/docs/secrets/databases/influxdb)          | Yes                      | Yes           | Yes (1.6+)   | Yes (1.8+)             | password                  |
-| [MongoDB](/docs/secrets/databases/mongodb)            | Yes                      | Yes           | Yes          | Yes (1.7+)             | password                  |
-| [MongoDB Atlas](/docs/secrets/databases/mongodbatlas) | No                       | Yes           | Yes          | Yes (1.8+)             | password                  |
-| [MSSQL](/docs/secrets/databases/mssql)                | Yes                      | Yes           | Yes          | Yes (1.7+)             | password                  |
-| [MySQL/MariaDB](/docs/secrets/databases/mysql-maria)  | Yes                      | Yes           | Yes          | Yes (1.7+)             | password                  |
-| [Oracle](/docs/secrets/databases/oracle)              | Yes                      | Yes           | Yes          | Yes (1.7+)             | password                  |
-| [PostgreSQL](/docs/secrets/databases/postgresql)      | Yes                      | Yes           | Yes          | Yes (1.7+)             | password                  |
-| [Redis](/docs/secrets/databases/redis)                | Yes                      | Yes           | Yes          | No                     | password                  |
-| [Redshift](/docs/secrets/databases/redshift)          | Yes                      | Yes           | Yes          | Yes (1.8+)             | password                  |
-| [Snowflake](/docs/secrets/databases/snowflake)        | Yes                      | Yes           | Yes          | Yes (1.8+)             | password, rsa_private_key |
-=======
 | Database                                                               | Root Credential Rotation | Dynamic Roles | Static Roles | Username Customization | Credential Types          |
 | ---------------------------------------------------------------------- | ------------------------ | ------------- | ------------ | ---------------------- |---------------------------|
 | [Cassandra](/docs/secrets/databases/cassandra)                         | Yes                      | Yes           | Yes (1.6+)   | Yes (1.7+)             | password                  |
@@ -164,10 +146,10 @@
 | [MySQL/MariaDB](/docs/secrets/databases/mysql-maria)                   | Yes                      | Yes           | Yes          | Yes (1.7+)             | password                  |
 | [Oracle](/docs/secrets/databases/oracle)                               | Yes                      | Yes           | Yes          | Yes (1.7+)             | password                  |
 | [PostgreSQL](/docs/secrets/databases/postgresql)                       | Yes                      | Yes           | Yes          | Yes (1.7+)             | password                  |
+| [Redis](/docs/secrets/databases/redis)                                 | Yes                      | Yes           | Yes          | No                     | password                  |
 | [Redis ElastiCache](/docs/secrets/databases/rediselasticache)          | No                       | No            | Yes          | No                     | password                  |
 | [Redshift](/docs/secrets/databases/redshift)                           | Yes                      | Yes           | Yes          | Yes (1.8+)             | password                  |
 | [Snowflake](/docs/secrets/databases/snowflake)                         | Yes                      | Yes           | Yes          | Yes (1.8+)             | password, rsa_private_key |
->>>>>>> 9f3955bd
 
 ## Custom Plugins
 
