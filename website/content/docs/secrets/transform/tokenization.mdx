--- conflicted
+++ resolved
@@ -101,12 +101,11 @@
 Tokens themselves encode the expiration time, so decode and other operations
 can immediately reject the operation when presented with an expired token.
 
-<<<<<<< HEAD
 ## Storage
 
 ### External SQL Stores
 
-Currently only the PostgreSQL and MySQL relational databases are supported as 
+Currently the PostgreSQL and MySQL relational databases are supported as 
 external storage backends for tokenization.
 The [Schema Endpoint](../../../api-docs/secret/transform#create-update-store-schema) 
 may be used to initialize and upgrade the necessary database tables. Vault uses 
@@ -117,7 +116,7 @@
 External stores may often be preferred due to their ability to achieve a much
 higher scale of performance, especially when used with batch operations.
 
-## Snapshot/Restore
+### Snapshot/Restore
 
 Snapshot allows one to iteratively retrieve the tokenization state, for 
 backup or migration purposes.  The resulting data can be fed to the restore 
@@ -125,7 +124,7 @@
 is only useable by the tokenization transform that created it, as state is 
 encrypted via keys in that configured trnasform.
 
-## Export Decoded
+### Export Decoded
 
 For stores configured with the `exportable` mapping mode, the export decoded
 endpoint allows operators to retrieve the *decoded* contents of tokenization
@@ -134,7 +133,7 @@
 cannot be decoded by attackers even if they gain access to Vault's storage and
 keys.
 
-## Migration
+### Migration
 
 Tokenization stores are configured separately from the tokenization transform,
 and the transform can point to multiple stores.  The primary use case for this
@@ -153,8 +152,8 @@
 1. Restore the snapshot to the new store.
 1. Perform any desired validations.
 1. Modify the tokenization transform to use only the new store.
-=======
-### Key Management
+
+## Key Management
 
 Tokenization supports key rotation. Keys are tied to transforms, so key
 names are the same as the name of the corresponding tokenization transform.
@@ -162,18 +161,6 @@
 decoding. Encoding is always performed with the newest key version. Keys versions
 can be tidied as well. For more information, see the [transform api docs](../../../api-docs/secret/transform).
 
-## External Storage
-
-### SQL Stores
-
-Currently only PostgreSQL is supported as an external storage backend for tokenization.
-The [Schema Endpoint](../../../api-docs/secret/transform#create-update-store-schema) may be used to initialize and upgrade the necessary
-database tables. Vault uses a schema versioning table to determine if it needs
-to create or modify the tables when using that endpoint. If you make changes to
-those tables yourself, the automatic schema management may become out of sync
-and may fail in the future.
->>>>>>> 4cf7593d
-
 ## Learn
 
 Refer to [Tokenize Data with Transform Secrets
