---
layout: docs
page_title: Architecture
description: Learn about the internal architecture of Vault.
---

# Architecture

Vault is an intricate system with numerous distinct components. This page details the system architecture and hopes to assist Vault users and developers to build a mental model while understanding the theory of operation.

~> **Note:** This page covers the technical details of Vault. The descriptions and elements contained within are for users that wish to learn about Vault without having to reference the source code. Although not required, we encourage all users and operators to review the provided information before using Vault due to its significance in an environment.

# High-Level overview

The diagram below illustrates the intricacies and distinct components of Vault.

[![Architecture Overview](/img/layers.png)](/img/layers.png)

<<<<<<< HEAD
Let's begin to break down this picture. There is a clear separation of
components that are inside or outside of the security barrier. Only the storage
backend and the HTTP API are outside, all other components are inside the
barrier.

The storage backend is untrusted and is used to durably store encrypted data.
When the Vault server is started, it must be provided with a storage backend so
that data is available across restarts. The HTTP API similarly must be started
by the Vault server on start so that clients can interact with it.

When a Vault server is started, it starts in a _sealed_ state. Before any
operation can be performed on the Vault, it must be _unsealed_. This is done by
providing the unseal keys. When the Vault is initialized, it generates an
encryption key which is used to protect all Vault data. This key is protected by
a root key. The root key is stored alongside all other Vault data, but is encrypted by yet another mechanism: the unseal key.
By default, Vault uses [Shamir's Secret
Sharing](https://en.wikipedia.org/wiki/Shamir%27s_Secret_Sharing) to split the
unseal key into a configured number of shards (referred as key shares or unseal
keys). A certain threshold of shards is required to reconstruct the unseal key,
which is then used to decrypt the Vault's root key.
=======
Vault’s encryption layer, referred to as the _barrier_, is responsible for encrypting and decrypting Vault data. When the Vault server starts, it writes data to its storage backend. Since the storage backend resides outside the barrier, it’s considered untrusted so Vault will encrypt the data before it sends them to the storage backend. This mechanism ensures that if a malicious attacker attempts to gain access to the storage backend, the data cannot be compromised since it remains encrypted, until Vault decrypts the data. The storage backend provides a durable data persistent layer where data is secured and available across server restarts.

When a Vault server is started, it begins in a _sealed_ state. Before any
operation can be performed on Vault, it must be _unsealed_. This is done by
providing the unseal keys. During the Vault initialization, it generates an
encryption key, which is used to protect all Vault data. This key is protected by
a root key that is stored alongside all other Vault data, but is encrypted by another mechanism: the unseal key.

By default, Vault uses [Shamir's Secret
Sharing](https://en.wikipedia.org/wiki/Shamir%27s_Secret_Sharing) to split the
unseal key into a configured number of shards (key shares or unseal
keys). A precise number of shards are required to reconstruct the unseal key,
which is then used to decrypt the Vault's root key.

>>>>>>> 77b5cbd0

![Unseal keys](/img/vault-shamir-seal.png)

Refer to the [Seal/Unseal](/docs/concepts/seal#seal-unseal) documentation for
further details.

The number of shares and the minimum number of shards required can both be specified.
Shamir's technique can be disabled, and the root key can be used directly for
unsealing. Once Vault retrieves the encryption key, it decrypts the
data in the storage backend, and enters the _unsealed_ state. Once unsealed,
Vault loads the configured audit devices, auth methods, and secrets
engines.

~> **Note:** The default Vault configuration uses a Shamir seal; however, Vault can be [auto
unsealed](/docs/concepts/seal#auto-unseal) by a trusted cloud key management
system (KMS) or hardware security module (HSM) to increase security.

The configuration of the audit devices, auth methods, and secrets engines are security sensitive and are stored in Vault. Users with permissions can modify them and cannot be specified outside of the barrier. By storing them in Vault, changes are protected by the ACL system and tracked by audit logs.

Requests may be processed from the HTTP API to the core once Vault is unsealed.
The core manages the flow of requests through the system,
enforce ACLs, and ensure audit logging is done.

When a client first connects to Vault, the client needs to authenticate. Vault provides
configurable auth methods and offers flexibility within the authentication mechanism
used. Mechanisms such as username/password or GitHub may be
used for operators, while applications may use public/private keys or tokens to
authenticate. An authentication request that flows through the core and into an auth
method determines if the request is valid and returns a list of
associated policies.

Policies are just a named ACL rule. For example, the "root" policy is built-in
and permits access to all resources. You may create any number of named policies
with fine-grained control over paths. Vault operates in an allowed-access mode, meaning the action is not allowed unless access is granted via a policy explicitly. Since a user may have multiple policies associated, actions are allowed when policy permits. Policies are stored and managed by an internal
policy store. This internal store is affected through the system backend,
which is always mounted at `sys/`.

Once authentication takes place and an auth method provides a set of applicable
policies, a new client token is generated and managed by the token store. This
client token is used to make future requests.
This token method is similar to a cookie sent by a website when a user logs in. Depending on the auth method configuration, the client
token may have a lease associated with it, and may need to be renewed periodically to avoid invalidation.

Once authenticated, requests are made by providing the client token. The client token is
used to verify the client, ensuring they are authorized while loading the relevant policies. The
policies are used to authorize the client request. The request is then routed to the secrets engine, which is processed depending on its type. When the secrets engine returns the secret, the core registers it with the expiration manager and attaches a lease ID.  Clients use the lease ID to renew or revoke their
secret. The expiration manager automatically revokes the secret if a client allows the lease to expire.

The core logs requests and responses to the audit broker, distributing the requests to all configured audit devices. Outside of the request
flow, the core performs specific background activities. Lease management is critical, allowing expired client tokens or secrets to be revoked automatically. Additionally, Vault handles specific partial-failure cases by using write-ahead logging with a rollback manager. This is managed transparently within the core and is not user-visible.

# Resources

- To learn more about each components and sub-systems within Vault, select a topic from the left-navigation menu.
- For in depth details, consult the code.
- To get started with Vault, try out our [Getting Started](https://learn.hashicorp.com/collections/vault/getting-started) tutorial.<|MERGE_RESOLUTION|>--- conflicted
+++ resolved
@@ -16,28 +16,6 @@
 
 [![Architecture Overview](/img/layers.png)](/img/layers.png)
 
-<<<<<<< HEAD
-Let's begin to break down this picture. There is a clear separation of
-components that are inside or outside of the security barrier. Only the storage
-backend and the HTTP API are outside, all other components are inside the
-barrier.
-
-The storage backend is untrusted and is used to durably store encrypted data.
-When the Vault server is started, it must be provided with a storage backend so
-that data is available across restarts. The HTTP API similarly must be started
-by the Vault server on start so that clients can interact with it.
-
-When a Vault server is started, it starts in a _sealed_ state. Before any
-operation can be performed on the Vault, it must be _unsealed_. This is done by
-providing the unseal keys. When the Vault is initialized, it generates an
-encryption key which is used to protect all Vault data. This key is protected by
-a root key. The root key is stored alongside all other Vault data, but is encrypted by yet another mechanism: the unseal key.
-By default, Vault uses [Shamir's Secret
-Sharing](https://en.wikipedia.org/wiki/Shamir%27s_Secret_Sharing) to split the
-unseal key into a configured number of shards (referred as key shares or unseal
-keys). A certain threshold of shards is required to reconstruct the unseal key,
-which is then used to decrypt the Vault's root key.
-=======
 Vault’s encryption layer, referred to as the _barrier_, is responsible for encrypting and decrypting Vault data. When the Vault server starts, it writes data to its storage backend. Since the storage backend resides outside the barrier, it’s considered untrusted so Vault will encrypt the data before it sends them to the storage backend. This mechanism ensures that if a malicious attacker attempts to gain access to the storage backend, the data cannot be compromised since it remains encrypted, until Vault decrypts the data. The storage backend provides a durable data persistent layer where data is secured and available across server restarts.
 
 When a Vault server is started, it begins in a _sealed_ state. Before any
@@ -51,8 +29,6 @@
 unseal key into a configured number of shards (key shares or unseal
 keys). A precise number of shards are required to reconstruct the unseal key,
 which is then used to decrypt the Vault's root key.
-
->>>>>>> 77b5cbd0
 
 ![Unseal keys](/img/vault-shamir-seal.png)
 
