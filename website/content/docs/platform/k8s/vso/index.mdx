--- conflicted
+++ resolved
@@ -120,11 +120,7 @@
 
 ```yaml
 ---
-<<<<<<< HEAD
-apiVersion: secrets.hashicorp.com/v1alpha1
-=======
-apiVersion: secrets.hashicorp.com/v1beta1
->>>>>>> 508017d0
+apiVersion: secrets.hashicorp.com/v1beta1
 kind: VaultStaticSecret
 metadata:
   namespace: vso-example
@@ -211,7 +207,6 @@
   vaultAuthRef: example
   mount: db
   path: creds/my-postgresql-role
-<<<<<<< HEAD
   destination:
     create: true
     name: dynamic1
@@ -225,7 +220,7 @@
 
 ```yaml
 ---
-apiVersion: secrets.hashicorp.com/v1alpha1
+apiVersion: secrets.hashicorp.com/v1beta1
 kind: VaultDynamicSecret
 metadata:
   namespace: vso-example
@@ -234,47 +229,16 @@
   vaultAuthRef: example
   mount: aws
   path: creds/my-iam-role
-=======
->>>>>>> 508017d0
   destination:
     create: true
     name: dynamic1
 ```
 
-<<<<<<< HEAD
-=======
-##### AWS secret example
-
-The AWS secrets engine's `aws` mount path is specified under `spec.mount` of `VaultDynamicSecret` custom resource. Please consult [AWS Secrets Engine - Setup](/vault/docs/secrets/aws#setup) for configuring AWS secrets engine.
-
-The following results in a request to `http://127.0.0.1:8200/v1/aws/creds/my-iam-role` to generate a new IAM credential.
-
-```yaml
----
-apiVersion: secrets.hashicorp.com/v1beta1
-kind: VaultDynamicSecret
-metadata:
-  namespace: vso-example
-  name: example
-spec:
-  vaultAuthRef: example
-  mount: aws
-  path: creds/my-iam-role
-  destination:
-    create: true
-    name: dynamic1
-```
-
->>>>>>> 508017d0
 The following results in a request to `http://127.0.0.1:8200/v1/aws/sts/my-sts-role` to generate a new STS credential.
 
 ```yaml
 ---
-<<<<<<< HEAD
-apiVersion: secrets.hashicorp.com/v1alpha1
-=======
-apiVersion: secrets.hashicorp.com/v1beta1
->>>>>>> 508017d0
+apiVersion: secrets.hashicorp.com/v1beta1
 kind: VaultDynamicSecret
 metadata:
   namespace: vso-example
