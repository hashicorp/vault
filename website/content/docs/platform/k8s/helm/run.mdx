---
layout: docs
page_title: Running Vault - Kubernetes
sidebar_title: Running Vault
description: >-
  Vault can run directly on Kubernetes in various configurations.  For
  pure-Kubernetes workloads, this enables Vault to also exist purely within
  Kubernetes.
---

# Run Vault on Kubernetes

Vault works with Kubernetes in various modes: `dev`, `standalone`, `ha`,
and `external`.

~> **Important Note:** This chart is not compatible with Helm 2. Please use Helm 3 with this chart.

## Helm Chart

The [Vault Helm chart](https://github.com/hashicorp/vault-helm)
is the recommended way to install and configure Vault on Kubernetes.
In addition to running Vault itself, the Helm chart is the primary
method for installing and configuring Vault to integrate with other
services such as Consul for High Availability (HA) deployments.

While the Helm chart automatically sets up complex resources and exposes the
configuration to meet your requirements, it **does not automatically operate
Vault.** You are still responsible for learning how to monitor, backup, upgrade,
etc. the Vault cluster.

~> **Security Warning:** By default, the chart runs in standalone mode. This
mode uses a single Vault server with a file storage backend. This is a less
secure and less resilient installation that is **NOT** appropriate for a
production setup. It is highly recommended to use a [properly secured Kubernetes
cluster](https://kubernetes.io/docs/tasks/administer-cluster/securing-a-cluster/),
[learn the available configuration
options](/docs/platform/k8s/helm/configuration), and read the [production deployment
checklist](/docs/platform/k8s/helm/run#architecture).

## How-To

### Install Vault

Helm must be installed and configured on your machine. Please refer to the [Helm
documentation](https://helm.sh/) or the [Vault Installation to Minikube via
Helm](https://learn.hashicorp.com/vault/getting-started-k8s/minikube) guide.

To use the Helm chart, add the Hashicorp helm repository and check that you have
access to the chart:

```shell-session
$ helm repo add hashicorp https://helm.releases.hashicorp.com
"hashicorp" has been added to your repositories

$ helm search repo hashicorp/vault
NAME           	CHART VERSION	APP VERSION	DESCRIPTION
<<<<<<< HEAD
hashicorp/vault	0.9.1        	1.6.2      	Official HashiCorp Vault Chart
=======
hashicorp/vault	0.10.0        	1.7.0     	Official HashiCorp Vault Chart
>>>>>>> adc9e6d2
```

-> **Important:** The Helm chart is new and under significant development.
Please always run Helm with `--dry-run` before any install or upgrade to verify
changes.

Use `helm install` to install the latest release of the Vault Helm chart.

```shell-session
$ helm install vault hashicorp/vault
```

Or install a specific version of the chart.

```sh
# List the available releases
$ helm search repo hashicorp/vault -l
NAME           	CHART VERSION	APP VERSION	DESCRIPTION
<<<<<<< HEAD
hashicorp/vault	0.9.1        	1.6.2      	Official HashiCorp Vault Chart
hashicorp/vault	0.9.0        	1.6.1      	Official HashiCorp Vault Chart
hashicorp/vault	0.8.0        	1.5.4      	Official HashiCorp Vault Chart
hashicorp/vault	0.7.0        	1.5.2      	Official HashiCorp Vault Chart
hashicorp/vault	0.6.0        	1.4.2      	Official HashiCorp Vault Chart

# Install version 0.9.1
$ helm install vault hashicorp/vault --version 0.9.1
=======
hashicorp/vault	0.10.0        	1.7.0      	Official HashiCorp Vault Chart
hashicorp/vault	0.9.1         	1.6.2      	Official HashiCorp Vault Chart
hashicorp/vault	0.9.0         	1.6.1      	Official HashiCorp Vault Chart
hashicorp/vault	0.8.0         	1.5.4      	Official HashiCorp Vault Chart
hashicorp/vault	0.7.0         	1.5.2      	Official HashiCorp Vault Chart

# Install version 0.10.0
$ helm install vault hashicorp/vault --version 0.10.0
>>>>>>> adc9e6d2
```

The `helm install` command accepts parameters to override default configuration
values inline or defined in a file.

Override the `server.dev.enabled` configuration value:

```shell-session
$ helm install vault hashicorp/vault \
    --set "server.dev.enabled=true"
```

Override all the configuration found in a file:

```shell-session
$ cat override-values.yml
server:
  ha:
    enabled: true
    replicas: 5
##
$ helm install vault hashicorp/vault \
    --values override-values.yml
```

#### Dev mode

The Helm chart may run a Vault server in development. This installs a single
Vault server with a memory storage backend.

-> **Dev mode:** This is ideal for learning and demonstration environments but
NOT recommended for a production environment.

Install the latest Vault Helm chart in development mode.

```shell-session
$ helm install vault hashicorp/vault \
    --set "server.dev.enabled=true"
```

#### Standalone mode

The Helm chart defaults to run in `standalone` mode. This installs a single
Vault server with a file storage backend.

Install the latest Vault Helm chart in standalone mode.

```shell-session
$ helm install vault hashicorp/vault
```

#### HA mode

The Helm chart may be run in high availability (HA) mode. This installs three
Vault servers with an existing Consul storage backend. It is suggested that
Consul is installed via the [Consul Helm
chart](https://github.com/hashicorp/consul-helm).

Install the latest Vault Helm chart in HA mode.

```shell-session
$ helm install vault hashicorp/vault \
    --set "server.ha.enabled=true"
```

-> **Step-by-step instructions:** The [Vault Installation to Minikube via
Helm](https://learn.hashicorp.com/vault/getting-started-k8s/minikube) guide
demonstrates set up of Consul and Vault in HA mode.

#### External mode

The Helm chart may be run in external mode. This installs no Vault server and
relies on a network addressable Vault server to exist.

Install the latest Vault Helm chart in external mode.

```shell-session
$ helm install vault hashicorp/vault \
    --set "injector.externalVaultAddr=http://external-vault:8200"
```

-> **Step-by-step instructions:** The [Integrate a Kubernetes Cluster with an
External
Vault](https://learn.hashicorp.com/vault/getting-started-k8s/external-vault)
guide demonstrates using an external Vault within a Kubernetes cluster.

### View the Vault UI

The Vault UI is enabled but NOT exposed as service for security reasons. The
Vault UI can also be exposed via port-forwarding or through a [`ui`
configuration value](/docs/platform/k8s/helm/configuration/#ui).

Expose the Vault UI with port-forwarding:

```shell-session
$ kubectl port-forward vault-0 8200:8200
Forwarding from 127.0.0.1:8200 -> 8200
Forwarding from [::1]:8200 -> 8200
##...
```

### Initialize and unseal Vault

After the Vault Helm chart is installed in `standalone` or `ha` mode one of the
Vault servers need to be
[initialized](/docs/commands/operator/init). The
initialization generates the credentials necessary to
[unseal](/docs/concepts/seal#why) all the Vault
servers.

#### CLI initialize and unseal

View all the Vault pods in the current namespace:

```shell-session
$ kubectl get pods -l app.kubernetes.io/name=vault
NAME                                    READY   STATUS    RESTARTS   AGE
vault-0                                 0/1     Running   0          1m49s
vault-1                                 0/1     Running   0          1m49s
vault-2                                 0/1     Running   0          1m49s
```

Initialize one Vault server with the default number of key shares and default
key threshold:

```shell-session
$ kubectl exec -ti vault-0 -- vault operator init
Unseal Key 1: MBFSDepD9E6whREc6Dj+k3pMaKJ6cCnCUWcySJQymObb
Unseal Key 2: zQj4v22k9ixegS+94HJwmIaWLBL3nZHe1i+b/wHz25fr
Unseal Key 3: 7dbPPeeGGW3SmeBFFo04peCKkXFuuyKc8b2DuntA4VU5
Unseal Key 4: tLt+ME7Z7hYUATfWnuQdfCEgnKA2L173dptAwfmenCdf
Unseal Key 5: vYt9bxLr0+OzJ8m7c7cNMFj7nvdLljj0xWRbpLezFAI9

Initial Root Token: s.zJNwZlRrqISjyBHFMiEca6GF
##...
```

The output displays the key shares and initial root key generated.

Unseal the Vault server with the key shares until the key threshold is met:

```sh
## Unseal the first vault server until it reaches the key threshold
$ kubectl exec -ti vault-0 -- vault operator unseal # ... Unseal Key 1
$ kubectl exec -ti vault-0 -- vault operator unseal # ... Unseal Key 2
$ kubectl exec -ti vault-0 -- vault operator unseal # ... Unseal Key 3
```

Repeat the unseal process for all Vault server pods. When all Vault server pods
are unsealed they report READY `1/1`.

```shell-session
$ kubectl get pods -l app.kubernetes.io/name=vault
NAME                                    READY   STATUS    RESTARTS   AGE
vault-0                                 1/1     Running   0          1m49s
vault-1                                 1/1     Running   0          1m49s
vault-2                                 1/1     Running   0          1m49s
```

#### Google KMS Auto Unseal

The Helm chart may be run with [Google KMS for Auto
Unseal](/docs/configuration/seal/gcpckms). This enables Vault server pods to
auto unseal if they are rescheduled.

Vault Helm requires the Google Cloud KMS credentials stored in
`credentials.json` and mounted as a secret in each Vault server pod.

##### Create the Secret

First, create the secret in Kubernetes:

```bash
kubectl create secret generic kms-creds --from-file=credentials.json
```

Vault Helm mounts this to `/vault/userconfig/kms-creds/credentials.json`.

##### Config Example

This is a Vault Helm configuration that uses Google KMS:

```yaml
global:
  enabled: true

server:
  extraEnvironmentVars:
    GOOGLE_REGION: global
    GOOGLE_PROJECT: <PROJECT NAME>
    GOOGLE_APPLICATION_CREDENTIALS: /vault/userconfig/kms-creds/credentials.json

  extraVolumes:
    - type: 'secret'
      name: 'kms-creds'

  ha:
    enabled: true
    replicas: 3

    config: |
      ui = true

      listener "tcp" {
        tls_disable = 1
        address = "[::]:8200"
        cluster_address = "[::]:8201"
      }

      seal "gcpckms" {
        project     = "<NAME OF PROJECT>"
        region      = "global"
        key_ring    = "<NAME OF KEYRING>"
        crypto_key  = "<NAME OF KEY>"
      }

      storage "consul" {
        path = "vault"
        address = "HOST_IP:8500"
      }
```

#### Amazon EKS Auto Unseal

The Helm chart may be run with [AWS EKS for Auto
Unseal](/docs/configuration/seal/awskms). This enables Vault server pods to auto
unseal if they are rescheduled.

Vault Helm requires the AWS credentials stored as environment variables that
are defined in each Vault server pod.

##### Create the Secret

First, create a secret with your EKS access key/secret:

```shell-session
$ kubectl create secret generic eks-creds \
    --from-literal=AWS_ACCESS_KEY_ID="${AWS_ACCESS_KEY_ID?}" \
    --from-literal=AWS_SECRET_ACCESS_KEY="${AWS_SECRET_ACCESS_KEY?}"
```

##### Config Example

This is a Vault Helm configuration that uses AWS EKS:

```yaml
global:
  enabled: true

server:
  extraSecretEnvironmentVars:
    - envName: AWS_ACCESS_KEY_ID
      secretName: eks-creds
      secretKey: AWS_ACCESS_KEY_ID
    - envName: AWS_SECRET_ACCESS_KEY
      secretName: eks-creds
      secretKey: AWS_SECRET_ACCESS_KEY

  ha:
    enabled: true
    config: |
      ui = true

      listener "tcp" {
        tls_disable = 1
        address = "[::]:8200"
        cluster_address = "[::]:8201"
      }

      seal "awskms" {
        region     = "KMS_REGION_HERE"
        kms_key_id = "KMS_KEY_ID_HERE"
      }

      storage "consul" {
        path = "vault"
        address = "HOST_IP:8500"
      }
```

### Probes

Probes are essential for detecting failures, rescheduling and using pods in
Kubernetes. The helm chart offers configurable readiness and liveliness probes
which can be customized for a variety of use cases.

Vault's [/sys/health`](/api-docs/system/health) endpoint can be customized to
change the behavior of the health check. For example, we can change the Vault
readiness probe to show the Vault pods are ready even if they're still uninitialized
and sealed using the following probe:

```yaml
server:
  readinessProbe:
    enabled: true
    path: '/v1/sys/health?standbyok=true&sealedcode=204&uninitcode=204'
```

Using this customized probe, a `postStart` script could automatically run once the
pod is ready for additional setup.

### Upgrading Vault on Kubernetes

To upgrade Vault on Kubernetes, we follow the same pattern as
[generally upgrading Vault](/docs/upgrading), except we can use
the Helm chart to update the Vault server StatefulSet. It is important to understand
how to [generally upgrade Vault](/docs/upgrading) before reading this
section.

The Vault StatefulSet uses `OnDelete` update strategy. It is critical to use `OnDelete` instead
of `RollingUpdate` because standbys must be updated before the active primary. A
failover to an older version of Vault must always be avoided.

!> **IMPORTANT NOTE:** Always back up your data before upgrading! Vault does not
make backward-compatibility guarantees for its data store. Simply replacing the
newly-installed Vault binary with the previous version not cleanly
downgrade Vault, as upgrades may perform changes to the underlying data
structure that make the data incompatible with a downgrade. If you need to roll
back to a previous version of Vault, you should roll back your data store as
well.

#### Upgrading Vault Servers

!> **IMPORTANT NOTE:** Helm will install the latest chart found in a repo by default.
It's recommended to specify the chart version when upgrading.

To initiate the upgrade, set the `server.image` values to the desired Vault
version, either in a values yaml file or on the command line. For illustrative
purposes, the example below uses `vault:123.456`.

```yaml
server:
  image:
    repository: 'vault'
    tag: '123.456'
```

Next, list the Helm versions and choose the desired version to install.

```bash
helm search repo hashicorp/vault
NAME           	CHART VERSION	APP VERSION	DESCRIPTION
<<<<<<< HEAD
hashicorp/vault	0.9.1        	1.6.2      	Official HashiCorp Vault Chart
=======
hashicorp/vault	0.10.0        	1.7.0     	Official HashiCorp Vault Chart
>>>>>>> adc9e6d2
```

Next, test the upgrade with `--dry-run` first to verify the changes sent to the
Kubernetes cluster.

```shell-session
<<<<<<< HEAD
$ helm upgrade vault hashicorp/vault --version=0.9.1 \
=======
$ helm upgrade vault hashicorp/vault --version=0.10.0 \
>>>>>>> adc9e6d2
    --set='server.image.repository=vault' \
    --set='server.image.tag=123.456' \
    --dry-run
```

This should cause no changes (although the resources are updated). If
everything is stable, `helm upgrade` can be run.

The `helm upgrade` command should have updated the StatefulSet template for
the Vault servers, however, no pods have been deleted. The pods must be manually
deleted to upgrade. Deleting the pods does not delete any persisted data.

If Vault is not deployed using `ha` mode, the single Vault server may be deleted by
running:

```shell-session
$ kubectl delete pod <name of Vault pod>
```

If Vault is deployed using `ha` mode, the standby pods must be upgraded first.
To identify which pod is currently the active primary, run the following command
on each Vault pod:

```shell-session
$ kubectl exec -ti <name of pod> -- vault status | grep "HA Mode"
```

Next, delete every pod that is not the active primary:

```shell-session
$ kubectl delete pod <name of Vault pods>
```

If auto-unseal is not being used, the newly scheduled Vault standby pods needs
to be unsealed:

```shell-session
$ kubectl exec -ti <name of pod> -- vault operator unseal
```

Finally, once the standby nodes have been updated and unsealed, delete the active
primary:

```shell-session
$ kubectl delete pod <name of Vault primary>
```

Similar to the standby nodes, the former primary also needs to be unsealed:

```shell-session
$ kubectl exec -ti <name of pod> -- vault operator unseal
```

After a few moments the Vault cluster should elect a new active primary. The Vault
cluster is now upgraded!

### Protecting Sensitive Vault Configurations

Vault Helm renders a Vault configuration file during installation and stores the
file in a Kubernetes configmap. Some configurations require sensitive data to be
included in the configuration file and would not be encrypted at rest once created
in Kubernetes.

The following example shows how to add extra configuration files to Vault Helm
to protect sensitive configurations from being in plaintext at rest using Kubernetes
secrets.

First, create a partial Vault configuration with the sensitive settings Vault
loads during startup:

```shell-session
$ cat <<EOF >>config.hcl
storage "mysql" {
username = "user1234"
password = "secret123!"
database = "vault"
}
EOF
```

Next, create a Kubernetes secret containing this partial configuration:

```shell-session
$ kubectl create secret generic vault-storage-config \
    --from-file=config.hcl
```

Finally, mount this secret as an extra volume and add an additional `-config` flag
to the Vault startup command:

```shell-session
$ helm install vault hashicorp/vault \
  --set='server.extraVolumes[0].type=secret' \
  --set='server.extraVolumes[0].name=vault-storage-config' \
  --set='server.extraArgs=-config=/vault/userconfig/vault-storage-config/config.hcl'
```

## Architecture

We recommend running Vault on Kubernetes with the same
[general architecture](/docs/internals/architecture)
as running it anywhere else. There are some benefits Kubernetes can provide
that eases operating a Vault cluster and we document those below. The standard
[production deployment guide](https://learn.hashicorp.com/vault/day-one/production-hardening) is still an
important read even if running Vault within Kubernetes.

### Production Deployment Checklist

_End-to-End TLS._ Vault should always be used with TLS in production. If
intermediate load balancers or reverse proxies are used to front Vault,
they should not terminate TLS. This way traffic is always encrypted in transit
to Vault and minimizes risks introduced by intermediate layers. See the
[official documentation](/docs/platform/k8s/helm/examples/standalone-tls/)
for example on configuring Vault Helm to use TLS.

_Single Tenancy._ Vault should be the only main process running on a machine.
This reduces the risk that another process running on the same machine is
compromised and can interact with Vault. This can be accomplished by using Vault
Helm's `affinity` configurable. See the
[official documentation](/docs/platform/k8s/helm/examples/ha-with-consul/)
for example on configuring Vault Helm to use affinity rules.

_Enable Auditing._ Vault supports several auditing backends. Enabling auditing
provides a history of all operations performed by Vault and provides a forensics
trail in the case of misuse or compromise. Audit logs securely hash any sensitive
data, but access should still be restricted to prevent any unintended disclosures.
Vault Helm includes a configurable `auditStorage` option that provisions a persistent
volume to store audit logs. See the
[official documentation](/docs/platform/k8s/helm/examples/standalone-audit/)
for an example on configuring Vault Helm to use auditing.

_Immutable Upgrades._ Vault relies on an external storage backend for persistence,
and this decoupling allows the servers running Vault to be managed immutably.
When upgrading to new versions, new servers with the upgraded version of Vault
are brought online. They are attached to the same shared storage backend and
unsealed. Then the old servers are destroyed. This reduces the need for remote
access and upgrade orchestration which may introduce security gaps. See the
[upgrade section](#how-to) for instructions
on upgrading Vault on Kubernetes.

_Upgrade Frequently._ Vault is actively developed, and updating frequently is
important to incorporate security fixes and any changes in default settings such
as key lengths or cipher suites. Subscribe to the Vault mailing list and
GitHub CHANGELOG for updates.

_Restrict Storage Access._ Vault encrypts all data at rest, regardless of which
storage backend is used. Although the data is encrypted, an attacker with arbitrary
control can cause data corruption or loss by modifying or deleting keys. Access
to the storage backend should be restricted to only Vault to avoid unauthorized
access or operations.<|MERGE_RESOLUTION|>--- conflicted
+++ resolved
@@ -54,11 +54,7 @@
 
 $ helm search repo hashicorp/vault
 NAME           	CHART VERSION	APP VERSION	DESCRIPTION
-<<<<<<< HEAD
-hashicorp/vault	0.9.1        	1.6.2      	Official HashiCorp Vault Chart
-=======
 hashicorp/vault	0.10.0        	1.7.0     	Official HashiCorp Vault Chart
->>>>>>> adc9e6d2
 ```
 
 -> **Important:** The Helm chart is new and under significant development.
@@ -77,16 +73,6 @@
 # List the available releases
 $ helm search repo hashicorp/vault -l
 NAME           	CHART VERSION	APP VERSION	DESCRIPTION
-<<<<<<< HEAD
-hashicorp/vault	0.9.1        	1.6.2      	Official HashiCorp Vault Chart
-hashicorp/vault	0.9.0        	1.6.1      	Official HashiCorp Vault Chart
-hashicorp/vault	0.8.0        	1.5.4      	Official HashiCorp Vault Chart
-hashicorp/vault	0.7.0        	1.5.2      	Official HashiCorp Vault Chart
-hashicorp/vault	0.6.0        	1.4.2      	Official HashiCorp Vault Chart
-
-# Install version 0.9.1
-$ helm install vault hashicorp/vault --version 0.9.1
-=======
 hashicorp/vault	0.10.0        	1.7.0      	Official HashiCorp Vault Chart
 hashicorp/vault	0.9.1         	1.6.2      	Official HashiCorp Vault Chart
 hashicorp/vault	0.9.0         	1.6.1      	Official HashiCorp Vault Chart
@@ -95,7 +81,6 @@
 
 # Install version 0.10.0
 $ helm install vault hashicorp/vault --version 0.10.0
->>>>>>> adc9e6d2
 ```
 
 The `helm install` command accepts parameters to override default configuration
@@ -438,22 +423,14 @@
 ```bash
 helm search repo hashicorp/vault
 NAME           	CHART VERSION	APP VERSION	DESCRIPTION
-<<<<<<< HEAD
-hashicorp/vault	0.9.1        	1.6.2      	Official HashiCorp Vault Chart
-=======
 hashicorp/vault	0.10.0        	1.7.0     	Official HashiCorp Vault Chart
->>>>>>> adc9e6d2
 ```
 
 Next, test the upgrade with `--dry-run` first to verify the changes sent to the
 Kubernetes cluster.
 
 ```shell-session
-<<<<<<< HEAD
-$ helm upgrade vault hashicorp/vault --version=0.9.1 \
-=======
 $ helm upgrade vault hashicorp/vault --version=0.10.0 \
->>>>>>> adc9e6d2
     --set='server.image.repository=vault' \
     --set='server.image.tag=123.456' \
     --dry-run
