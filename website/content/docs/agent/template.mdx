---
layout: docs
page_title: Vault Agent Template
sidebar_title: Templates
description: >-
  Vault Agent's Template functionality allows Vault secrets to be rendered to
  files

  using Consul Template markup.
---

# Vault Agent Templates

Vault Agent's Template functionality allows Vault secrets to be rendered to files
using [Consul Template markup](https://github.com/hashicorp/consul-template/blob/master/docs/templating-language.md).

## Functionality

The `template` stanza configures the templating engine in the Vault agent for rendering
secrets to files using Consul Template markup language. Multiple `template` stanzas
can be defined to render multiple files.

When the agent is started with templating enabled, it will attempt to acquire a
Vault token using the configured Method. On failure, it will back off for a short
while (including some randomness to help prevent thundering herd scenarios) and
retry. On success, secrets defined in the templates will be retrieved from Vault and
rendered locally.

## Configuration

The top level `template` block has multiple configurations entries:

- `source` `(string: "")` - Path on disk to use as the input template. This
  option is required if not using the `contents` option.
- `destination` `(string: required)` - Path on disk where the rendered secrets should
  be created. If the parent directories If the parent directories do not exist, Vault
  Agent will attempt to create them, unless `create_dest_dirs` is false.
- `create_dest_dirs` `(bool: true)` - This option tells Vault Agent to create
  the parent directories of the destination path if they do not exist.
- `contents` `(string: "")` - This option allows embedding the contents of
  a template in the configuration file rather then supplying the `source` path to
  the template file. This is useful for short templates. This option is mutually
  exclusive with the `source` option.
- `command` `(string: "")` - This is the optional command to run when the
  template is rendered. The command will only run if the resulting template changes.
  The command must return within 30s (configurable), and it must have a successful
  exit code. Vault Agent is not a replacement for a process monitor or init system.
- `command_timeout` `(duration: 30s)` - This is the maximum amount of time to
  wait for the optional command to return.
- `error_on_missing_key` `(bool: false)` - Exit with an error when accessing
  a struct or map field/key that does notexist. The default behavior will print `<no value>`
  when accessing a field that does not exist. It is highly recommended you set this
  to "true".
- `perms` `(string: "")` - This is the permission to render the file. If
  this option is left unspecified, Vault Agent will attempt to match the permissions
  of the file that already exists at the destination path. If no file exists at that
  path, the permissions are 0644.
- `backup` `(bool: true)` - This option backs up the previously rendered template
  at the destination path before writing a new one. It keeps exactly one backup.
  This option is useful for preventing accidental changes to the data without having
  a rollback strategy.
- `left_delimiter` `(string: "{{")` - Delimiter to use in the template. The
  default is "{{" but for some templates, it may be easier to use a different
  delimiter that does not conflict with the output file itself.
- `right_delimiter` `(string: "}}")` - Delimiter to use in the template. The
  default is "}}" but for some templates, it may be easier to use a different
  delimiter that does not conflict with the output file itself.
- `sandbox_path` `(string: "")` - If a sandbox path is provided, any path
  provided to the `file` function is checked that it falls within the sandbox path.
  Relative paths that try to traverse outside the sandbox path will exit with an error.
- `wait` `(object: required)` - This is the `minimum(:maximum)` to wait before rendering
  a new template to disk and triggering a command, separated by a colon (`:`).

## Example Template

Template with Vault Agent requires the use of the `secret` [function from Consul
Template](https://github.com/hashicorp/consul-template/blob/master/docs/templating-language.md#secret).
The following is an example of a template that retrieves a generic secret from Vault's
KV store:

```
{{ with secret "secret/my-secret" }}
{{ .Data.data.foo }}
{{ end }}
```

## Example Configuration

The following demonstrates configuring Vault Agent to template secrets using the
AppRole Auth method:

```python
pid_file = "./pidfile"

vault {
  address = "https://127.0.0.1:8200"
}

auto_auth {
  method {
    type = "approle"

    config = {
      role_id_file_path = "/etc/vault/roleid"
      secret_id_file_path = "/etc/vault/secretid"
    }
  }

  sink {
    type = "file"

    config = {
      path = "/tmp/file-foo"
    }
  }
}

template {
  source      = "/tmp/agent/template.ctmpl"
  destination = "/tmp/agent/render.txt"
}
```

If you only want to use the Vault agent to render one or more templates and do
not need to sink the acquired credentials, you can omit the `sink` stanza from
the `auto_auth` stanza in the agent configuration.

## Renewals and Updating Secrets

The Vault Agent templating automatically renews and fetches secrets/tokens.
Unlike [Vault Agent caching](/docs/agent/caching), the behavior of how Vault Agent
templating does this depends on the type of secret or token. The following is a
high level overview of different behaviors.

### Renewable Secrets

<<<<<<< HEAD
If a secret or token is renewable, Vault Agent will renew the secret after 2/3 
=======
If a secret or token is renewable, Vault Agent will renew the secret after 2/3
>>>>>>> adc9e6d2
of the secret's lease duration has elapsed.

### Non-Renewable Secrets

If a secret or token isn't renewable or leased, Vault Agent will fetch the secret every 5 minutes. This is not
configurable. Non-renewable secrets include (but not limited to) [KV Version 2](/docs/secrets/kv/kv-v2).

### Non-Renewable Leased Secrets

If a secret or token is non-renewable but leased, Vault Agent will fetch the secret when 85% of the
secrets time-to-live (TTL) is reached. Leased, non-renewable secrets include (but not limited
to) dynamic secrets such as [database credentials](/docs/secrets/databases) and [KV Version 1](/docs/secrets/kv/kv-v1).

### Static Roles

If a secret has a `rotation_period`, such as a [database static role](/docs/secrets/databases#static-roles),
Vault Agent template will fetch the new secret as it changes in Vault. It does
this by inspecting the secret's time-to-live (TTL).

### Certificates

If a secret is a [certificate](/docs/secrets/pki), Vault Agent template will fetch the new certificate
using the certificates `validTo` field.

This does not apply to certificates generated with `generate_lease: true`. If set
Vault Agent template will apply the non-renewable, leased secret rules.<|MERGE_RESOLUTION|>--- conflicted
+++ resolved
@@ -134,11 +134,7 @@
 
 ### Renewable Secrets
 
-<<<<<<< HEAD
-If a secret or token is renewable, Vault Agent will renew the secret after 2/3 
-=======
 If a secret or token is renewable, Vault Agent will renew the secret after 2/3
->>>>>>> adc9e6d2
 of the secret's lease duration has elapsed.
 
 ### Non-Renewable Secrets
