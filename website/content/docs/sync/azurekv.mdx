--- conflicted
+++ resolved
@@ -27,24 +27,17 @@
 
 1. Configure a sync destination with the service principal credentials created in the previous step:
 
-<<<<<<< HEAD
   ```shell-session
   $ vault write sys/sync/stores/azure-kv/my-azure-1 \
       key_vault_uri="$KEY_VAULT_URI" \
       client_id="$CLIENT_ID" \
       client_secret="$CLIENT_SECRET" \
       tenant_id="$TENANT_ID"
-=======
-1.	Configure the sync destination.
+  ```
 
-  ```shell-session
-  $ vault write sys/sync/stores/azure-kv/my-azure-1 \
-      key_vault_uri=$KEY_VAULT_URI \
-      client_id=$CLIENT_ID \
-      client_secret=$CLIENT_SECRET \
-      tenant_id=$TENANT_ID
->>>>>>> 4293919d
-  ```
+  **Output:**
+
+  <CodeBlockConfig hideClipboard>
 
   **Output:**
 
@@ -60,13 +53,11 @@
 
   </CodeBlockConfig>
 
+  </CodeBlockConfig>
+
 ## Usage
 
-<<<<<<< HEAD
 1. If you do not already have a KVv2 secret to sync, mount a new KVv2 secrets engine:
-=======
-1. Store your KV secret into Vault.
->>>>>>> 4293919d
 
   ```shell-session
   $ vault secrets enable -path='my-kv' kv-v2
@@ -76,11 +67,8 @@
 
   <CodeBlockConfig hideClipboard>
 
-<<<<<<< HEAD
   ```text
   Success! Enabled the kv-v2 secrets engine at: my-kv/
-=======
->>>>>>> 4293919d
   ```
   
   </CodeBlockConfig>
@@ -111,16 +99,12 @@
   
   </CodeBlockConfig>
 
-<<<<<<< HEAD
 1. Set a secret to be associated with the configured secret destination:
-=======
-  </CodeBlockConfig>
-
-1. Set a secret to be associated with the configured secret destination.
->>>>>>> 4293919d
 
   ```shell-session
   $ vault write sys/sync/destinations/azure-kv/my-azure-1/associations/set \
+      mount='secret' \
+      secret_name='foo'
       mount='secret' \
       secret_name='foo'
   ```
@@ -129,11 +113,7 @@
 
   <CodeBlockConfig hideClipboard>
 
-<<<<<<< HEAD
   ```text
-=======
-  ```
->>>>>>> 4293919d
   Key                   Value
   ---                   -----
   associated_secrets    map[kv_7532a8b4/foo:map[accessor:kv_7532a8b4 secret_name:foo sync_status:SYNCED updated_at:2023-09-21T13:53:24.839885-07:00]]
@@ -143,13 +123,8 @@
 
   </CodeBlockConfig>
 
-<<<<<<< HEAD
 1. Navigate to [Azure Key Vault](https://portal.azure.com/#view/HubsExtension/BrowseResource/resourceType/Microsoft.KeyVault%2Fvaults)
   in the Azure portal to confirm your secret was successfully created.
-=======
-1. Navigate to [Azure Key Vault](https://portal.azure.com/#view/HubsExtension/BrowseResource/resourceType/Microsoft.KeyVault%2Fvaults) in the Azure portal
-to confirm your secret was successfully created.
->>>>>>> 4293919d
 
 Moving forward, any modification on the Vault secret will be propagated in near real time to its Azure Key Vault
 counterpart. Creating a new secret version in Vault will create a new version in Azure Key Vault. Deleting the secret
