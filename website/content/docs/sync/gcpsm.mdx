--- conflicted
+++ resolved
@@ -22,31 +22,19 @@
   [necessary permissions](/vault/docs/sync/gcpsm#permissions). [Instructions](/vault/docs/sync/gcpsm#provision-service-account)
   to provision this Service Account via Terraform can be found below.
 
-<<<<<<< HEAD
-1. Configure a sync destination with the Service Account json credentials created in the previous step. See docs for
-=======
 1. Configure a sync destination with the Service Account JSON credentials created in the previous step. See docs for
->>>>>>> c6e90201
   [alternative ways](/vault/docs/secrets/gcp#authentication) to pass in the `credentials` parameter.
 
   ```shell-session
   $ vault write sys/sync/destinations/gcp-sm/my-dest \
       credentials='@path/to/credentials.json'
   ```
-<<<<<<< HEAD
   
-=======
-
->>>>>>> c6e90201
-  **Output:**
-
-  <CodeBlockConfig hideClipboard>
-
-<<<<<<< HEAD
-  ```plaintext
-=======
-  ```text
->>>>>>> c6e90201
+  **Output:**
+
+  <CodeBlockConfig hideClipboard>
+
+  ```plaintext
   Key                   Value
   ---                   -----
   connection_details    map[credentials:*****]
