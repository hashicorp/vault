--- conflicted
+++ resolved
@@ -127,29 +127,6 @@
 not modify the previously synced secrets. It is possible to update an association to force a recreate operation.
 The secret synced with the old granularity will be deleted and new secrets will be synced according to the new granularity.
 
-<<<<<<< HEAD
-
-## Reconciliation
-
-Vault Secrets Sync is designed to automatically recover from transient failures
-in two ways: operation retries and reconciliation scans.
-
-Operation retries happen when a sync operation fails. Vault automatically
-retries the operation with exponential backoff. Operation retries help in
-situations where your network becomes unreliable or overwhelmed.
-
-Reconciliation scans happen periodically in a background thread. Vault scans all
-secrets currently managed by the sync system to identify and update out-of-date
-secrets, and to ensure that any configured destinations are up-to-date.
-Reconciliation scans help in situations where there are external service downtimes
-that are outside of your control and provide a way to automatically recover and self-heal.
-
-Operation retries and reconciliation scans are both enabled by default.
-
-Note that reconciliation process do not protect from out-of-band updates
-that occur directly in the external service. The secrets sync system is designed to be
-one-way and does not support bidirectional sync at this time.
-=======
 ## Security
 
 ### Vault access requirements
@@ -283,7 +260,28 @@
 
 This policy condition strategy is also applicable to most other destination types. Please refer to the specific destination's
 access management documentation for more details.
->>>>>>> 2b46f5e5
+
+
+## Reconciliation
+
+Vault Secrets Sync is designed to automatically recover from transient failures
+in two ways: operation retries and reconciliation scans.
+
+Operation retries happen when a sync operation fails. Vault automatically
+retries the operation with exponential backoff. Operation retries help in
+situations where your network becomes unreliable or overwhelmed.
+
+Reconciliation scans happen periodically in a background thread. Vault scans all
+secrets currently managed by the sync system to identify and update out-of-date
+secrets, and to ensure that any configured destinations are up-to-date.
+Reconciliation scans help in situations where there are external service downtimes
+that are outside of your control and provide a way to automatically recover and self-heal.
+
+Operation retries and reconciliation scans are both enabled by default.
+
+Note that reconciliation process do not protect from out-of-band updates
+that occur directly in the external service. The secrets sync system is designed to be
+one-way and does not support bidirectional sync at this time.
 
 ## API
 
