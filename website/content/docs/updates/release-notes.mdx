--- conflicted
+++ resolved
@@ -55,24 +55,18 @@
 
 ## Feature deprecations and EOL
 
-<<<<<<< HEAD
-Deprecated in 1.20.x                                                          | Retired in 1.20.x
------------------------------------------------------------------------------ | ---------------
-[Duplicate HCL attributes](/vault/docs/deprecations#duplicate-hcl-attributes) | None
-=======
 Deprecated in 1.20.x | Retired in 1.20.x
 -------------------- | ---------------
 [Duplicate HCL attributes](/vault/docs/updates/deprecation#duplicate-hcl-attributes)                         | None
 [Snowflake DB password authentication](/vault/docs/updates/deprecation#snowflake-db-password-authentication) | &nbsp;
->>>>>>> d595a95c
 
 @include 'release-notes/deprecation-note.mdx'
 
 
 ## Important changes
 
-<<<<<<< HEAD
 @include 'release-notes/change-summary/1_20.mdx'
+
 
 
 ## System administration and operational updates
@@ -373,7 +367,4 @@
     </td>
   </tr>
   </tbody>
-</table>
-=======
-@include 'release-notes/change-summary/1_20.mdx'
->>>>>>> d595a95c
+</table>