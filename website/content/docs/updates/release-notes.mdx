--- conflicted
+++ resolved
@@ -40,11 +40,8 @@
 | Known issue     | 1.19.x                         | [Automated rotation stops after unseal](/vault/docs/updates/important-changes#rotation-stops)
 | Known issue     | 1.19.x, 1.18.x, 1.17.x, 1.16.x | [Azure Auth fails to authenticate Uniform VMSS instances](/vault/docs/updates/important-changes#azure-vmss)
 | Known issue     | 1.19.x, 1.18.x, 1.17.x, 1.16.x | [External Vault Enterprise plugins can't run on a standby node when it becomes active](/vault/docs/updates/important-changes#external-enterprise-plugins)
-<<<<<<< HEAD
 | Known issue     | 1.19.x                         | [STS configuration can fail if STS endpoints are unspecified](/vault/docs/updates/important-changes#aws-fallback-sts)
-=======
 | Breaking        | 1.20.x                         | [`disable_mlock` required for integrated storage](/vault/docs/updates/important-changes#disable_mlock-config)
->>>>>>> 033855a4
 
 ## Feature deprecations and EOL
 
