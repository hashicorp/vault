---
layout: docs
page_title: Important changes
description: >-
  Deprecations, important or breaking changes, and remediation recommendations
  for upgrading Vault.

valid_change_types: >-
  - Bug --> must include workaround/recommendation info
  - New default
  - New behavior
  - Breaking --> must include workaround/recommendation info
  - Change in support
---

# Important changes

**Last updated**: 2025-06-02

Always review important or breaking changes and remediation recommendations
before upgrading Vault.

<<<<<<< HEAD
## Rekey cancellations use a nonce ((#rekey-cancel-nonce))
| Change       | Affected version | Affected deployments
| ------------ | ---------------- | --------------------
| Breaking     | 1.20.0, 1.19.6, 1.18.11, 1.17.18, 1.16.21 | Any

Vault 1.20.0, 1.19.6, 1.18.11, 1.17.18, and 1.16.21 require a nonce to cancel
[rekey](/vault/api-docs/system/rekey) and
[rekey recovery key](/vault/api-docs/system/rekey-recovery-key) operations
within 10 minutes of initializing a rekey request. Cancellation requests after
the 10 minute window do not require a nonce and succeed as expected.

### Recommendation
To cancel a rekey operation, provide the nonce value from the
`/sys/rekey/init` or `sys/rekey-recovery-key/init` response.

## Transit support for Ed25519ph and Ed25519ctx signatures ((#ed25519))
=======

## New behavior 

### Transit support for Ed25519ph and Ed25519ctx signatures ((#ed25519))
>>>>>>> 837c7ef5

| Change       | Affected version | Affected deployments
| ------------ | ---------------- | --------------------
| New behavior | 1.19.0           | Transit plugins using Ed25519 keys

Prior versions of sign and verify API endpoints backed by an Ed25519 key ignored
`prehashed=true` or `hash_algorithm=sha2-512` parameters. As a result, the
endpoint always returned or verified a Pure Ed25519 signature.

The Transit plugin now assumes input hashed using the SHA-512 algorithm and
returns an Ed25519ph or Pure Ed25519 signature based on the configuration of
`prehashed` and `hash_algorithm` parameters:

| Vault edition | `prehashed` | `hash_algorithm`              | Return value
| ------------- | ----------  | ---------------------------   | ------------
| Enterprise    | not set     | not set                       | Pure Ed25519
| Enterprise    | false       | any value other than sha2-512 | Pure Ed25519
| Enterprise    | false       | sha2-512                      | Error
| Enterprise    | true        | any value other than sha2-512 | Error
| Enterprise    | true        | sha2-512                      | Ed25519ph
| CE            | not set     | not set                       | Pure Ed25519
| CE            | false       | any value other than sha2-512 | Pure Ed25519
| CE            | false       | sha2-512                      | Error
| CE            | true        | any value other than sha2-512 | Error
| CE            | true        | sha2-512                      | Error


### Identity system duplicate cleanup ((#dedupe)) <EnterpriseAlert inline="true" />

| Change       | Affected version | Affected deployments
| ------------ | ---------------- | --------------------
| New behavior | 1.19.0           | any

Vault 1.19.0 includes a feature flag that, when enabled, forces deduplication of
existing identities and forbids duplicate identities going forward. Once
activated, the deduplication feature corrects historical identity bugs with a
one-time deduplication process and restores Vault to secure, default behavior.

Vault does not enforce deduplication until you activate the relevant feature
flag.

#### Recommendation

Vault 1.19.0 also includes improved reporting in server logs to help diagnose
whether you have duplicate identities in your Vault instance.

After upgrading, review your server logs for identity duplicate reporting.

refer to the [resolve duplicate identities](/vault/docs/secrets/identity/deduplication)
guides to understand deduplication log messages, determine if you need to take
action, make the necessary updates, and ensure the forced deduplication process
resolves safely.


### Anonymized cluster data returned with license utilization ((#anon-data)) <EnterpriseAlert inline="true" />

| Change       | Affected version | Affected deployments
| ------------ | ---------------- | --------------------
| New behavior | 1.19.0           | any

As of version 1.19.0 Vault Enterprise collects
[anonymous usage data](/vault/docs/enterprise/license/product-usage-reporting#anonymous-product-usage-reporting)
about the running Vault cluster and automatically sends the cluster usage data
along with the standard utilization data currently reported through automated
license reporting.


### RADIUS authentication is no longer case sensitive ((#case-sensitive))

| Change       | Affected version | Affected deployments
| ------------ | ---------------- | --------------------
| New behavior | 1.19.0           | any

As of Vault 1.19.0 the RADIUS authentication plugin does not enforce case
sensitivity on entered credentials.


### Strict validation for Azure auth login requests ((#strict-azure))

| Change       | Affected version                 | Affected deployments
| ------------ | -------------------------------- | --------------------
| New behavior | 1.19.1, 1.18.7, 1.17.14, 1.16.18 | any

Azure auth plugin requires `resource_group_name`, `vm_name`, and `vmss_name` to match the JWT claims on login

Vault versions before 1.19.1, 1.18.7, 1.17.14, and 1.16.18 did not strictly
validate the `resource_group_name`, `vm_name`, and `vmss_name` parameters
against their token claims for clients logging in with Azure authentication.

#### Recommendation

Review the [Token validation](/vault/docs/auth/azure#token-validation) section
of the Azure authN plugin guide for more information on the new validation
requirements.




## Breaking changes 

### LDAP user DN search with upndomain ((#ldap))

| Change       | Affected version | Affected deployments
| ------------ | ---------------- | --------------------
| Breaking     | 1.19.x           | any

Security improvements to
[`hashicorp/cap/ldap`](https://github.com/hashicorp/cap/tree/main/ldap) ensure
that user DN searches with `upndomain` configured return an error if the search
returns more than one result.

#### Recommendation

In previous Vault versions, DN searches with `upndomain` configured returned the
last user found for searches with multiple results. Review and update any code
that performs DN searches to handle multi-result errors and/or revise the search
to ensure a single result.

Refer to [the Github PR](https://github.com/hashicorp/cap/pull/151) for more
details.



## Bugs

### Vault log file missing subsystem logs ((#missing-logs))

| Change       | Affected version                 | Affected deployments
| ------------ | -------------------------------- | --------------------
| Bug          | 1.16.0, 1.17.13, 1.18.6, 1.19.0  | any

Log entries, including plugin logs, for Vault deployments using `log_file` do
not capture all relevant information even though the information appears as
expected in standard error and standard output.

#### Recommendation

Upgrade to one of the following Vault versions: 1.16.18+, 1.17.14+, 1.18.7+,
1.19.1+


### Automated rotation stops after unseal ((#rotation-stops))

| Change       | Affected version                 | Affected deployments
| ------------ | -------------------------------- | --------------------
| Bug          | 1.19.0 - 1.19.2  | any

After unsealing Vault, the rotation manager does not reinstate the rotation
queue. The stopped queue then causes automated root credential rotations to
stop.

#### Recommendation

Update the root configuration on affected backends to recreate the rotation
schedule with the previous values.

<Tabs>
<Tab heading="AWS">

```shell-session
$ vault write aws/config/root          \
    rotation_schedule="<old_schedule>" \
    rotation_window="<old_window>"
```

</Tab>
<Tab heading="GCP">

```shell-session
$ vault write gcp/config/root rotation_period="<old_period>"
```

</Tab>
</Tabs>


### Azure authentication fails to authenticate Uniform VMSS instances ((#azure-vmss))

| Change       | Affected version                 | Affected deployments
| ------------ | -------------------------------- | --------------------
| Bug          | 1.16.18-1.16.20, 1.17.14-1.17.16, 1.18.7-1.18.9, 1.19.1-1.19.3 | any

A previous update to validate JWT claims against the provided VM, VMSS, and
resource group names without accounting for the uniform VMSS format introduced a
regression that causes Azure authentication from a uniform VMSS instance with a
user assigned managed identity on the VMSS to incorrectly return an error.

#### Recommendation

Upgrade to one of the following Vault versions: 1.16.21+, 1.17.17+, 1.18.10+,
1.19.4+


### External Enterprise plugins cannot run on a standby node when it becomes active ((#external-ent-plugins))

| Change       | Affected version                 | Affected deployments
| ------------ | -------------------------------- | --------------------
| Bug          | 1.16.17-1.16.20, 1.17.13-1.17.16, 1.18.6-1.18.9, 1.19.0-1.19.3 | any

External Enterprise plugins can't run on a standby node when it becomes active
because standby nodes don't extract the artifact when the plugin
is registered.

#### Recommendation

As a workaround, add the plugin `.zip` artifact on every node and register the plugin on the
active node. Then, extract the contents of the zip file on the follower nodes
similar to the following folder structure for
`vault-plugin-secrets-keymgmt_0.16.0+ent_darwin_arm64.zip`.

```text
<plugin-directory>/vault-plugin-secrets-keymgmt_0.16.0+ent_darwin_arm64
├── metadata.json
├── metadata.json.sig
└── vault-plugin-secrets-keymgmt
```

Alternatively, upgrade to one of the following Vault versions: 1.16.21+, 1.17.17+,
1.18.10+, 1.19.4+. See [Register external plugins](/vault/docs/plugins/register)
for more details.


### AWS STS configuration can fail with unspecified STS endpoints ((#aws-fallback-sts))

| Change       | Affected version | Affected deployments
| ------------ | ---------------- | --------------------
| Bug          | 1.19.0-1.19.3    | any

If you leave `sts_endpoint` unset and configure an STS endpoint in the AWS
secrets plugin **or** upgrade Vault with `sts_endpoint` unset on an existing
mount, the AWS plugin returns an error that the number of endpoints and regions
do not match:

```json
{"errors":["number of regions does not match number of endpoints"]}
```

#### Recommendation

Explicitly set the default endpoint and region when configuring sts:

```hcl
{
...
  sts_region = "us-east-1"
  sts_endpoint = "https://sts.amazonaws.com"
...
}
```


## Known issues

### Duplicate unseal/seal wrap HSM keys ((#hsm-keys)) <EnterpriseAlert inline="true" />

| Change      | Status | Affected version               | Affected deployments
| ----------- | ------ | ------------------------------ | --------------------
| Known issue | Open   | 1.19.x, 1.18.x, 1.17.x, 1.16.x | HSM-HA configurations migrating from Shamir to HSM-backed unseal/seal wraps.

Vault may create duplicate HSM keys when you migrate from Shamir to an
HSM-backed unseal configuration for high availability (HA) HSM deployments. Key
duplication can happen even after a seal migration to HSM that initially
appears successful.

Duplicate HSM keys can cause the following errors:

- intermittent read failures with errors such as `CKR_SIGNATURE_INVALID` and `CKR_KEY_HANDLE_INVALID` for
[seal-wrapped values](/vault/docs/enterprise/sealwrap#wrapped-parameters).
- nodes fail to unseal after a restart with errors such as `CKR_DATA_INVALID`.

#### Recommendation

Always run Vault with `generate_key = false` and manually create all required
keys within the HSM during the setup process.


### Login/token renewal failures after group changes ((#group-writes))

| Change      | Status | Affected version | Affected deployments
| ----------- | ------ | ---------------- | --------------------
| Known issue | Fixed  | 1.19.0           | any

Performance standby nodes cannot persist updated group membership to storage.
As a result, standby nodes return a `500` error during login or token renewal if
the external group associated with the client entity changes.

#### Recommendation

Direct all logins and token renewals to the active/primary node.
Or upgrade to Vault 1.19.3+

### Unexpected DB static role rotations on upgrade ((#db-static-role-rotations))

| Change      | Status | Affected version                                                        | Affected deployments
| ----------- | ------ | ----------------------------------------------------------------------- | --------------------
| Known issue | Fixed  | 1.19.0 - 1.19.2, 1.18.5 - 1.18.8, 1.17.12 - 1.17.15, 1.16.16 - 1.16.19  | any

Any database static role that was created prior to Vault 1.15.0 will be affected upon upgrading to the affected Vault versions.
Vault will automatically rotate static database credentials once, for all roles created prior to 1.15.0, when upgrading to affected versions.
After the one-time rotation, the static roles behave as expected.

#### Recommendation

Upgrade to 1.19.3+, 1.18.9+, 1.17.16, 1.16.20+


### Unexpected LDAP static role rotations on upgrade ((#ldap-static-role-rotations))

| Change      | Status | Affected version                                                       | Affected deployments
| ----------- | ------ | ---------------------------------------------------------------------- | --------------------
| Known issue | Fixed  | 1.19.0 - 1.19.1, 1.18.5 - 1.18.7, 1.17.12 - 1.17.14, 1.16.16 - 1.16.18 | any

Vault automatically rotates existing static roles tied to LDAP credentials once
when upgrading to an affected version. After the one-time rotation, the static
roles behave as expected.

#### Recommendation

If you rely on LDAP static roles, upgrade to Vault 1.19.3+, 1.18.9+, 1.17.16+,
or 1.16.20+.


### Unwanted secret rotation for DB and LDAP roles on restart ((#secret-rotate-on-restart))

| Change      | Status | Affected version                                 | Affected deployments
| ----------- | ------ | ------------------------------------------------ | --------------------
| Known issue | Fixed  | 1.19.0 - 1.19.2, 1.18.0 - 1.18.8, 1.17.x, 1.16.x | any

Database and LDAP secrets engines both support skipping automatic import
rotation of static roles with the config-level field
`skip_static_role_import_rotation` and the static role-level field
`skip_import_rotation`.

When either field is `true`, Vault automatically rotates the configured static
roles when Vault restarts. Vault skips password rotation if the password was
already rotated before the restart.

#### Recommendation

Upgrade to 1.18.9+ or 1.19.3+. If you cannot upgrade, the only workaround is to
avoid restarting the backend.
<|MERGE_RESOLUTION|>--- conflicted
+++ resolved
@@ -20,29 +20,9 @@
 Always review important or breaking changes and remediation recommendations
 before upgrading Vault.
 
-<<<<<<< HEAD
-## Rekey cancellations use a nonce ((#rekey-cancel-nonce))
-| Change       | Affected version | Affected deployments
-| ------------ | ---------------- | --------------------
-| Breaking     | 1.20.0, 1.19.6, 1.18.11, 1.17.18, 1.16.21 | Any
-
-Vault 1.20.0, 1.19.6, 1.18.11, 1.17.18, and 1.16.21 require a nonce to cancel
-[rekey](/vault/api-docs/system/rekey) and
-[rekey recovery key](/vault/api-docs/system/rekey-recovery-key) operations
-within 10 minutes of initializing a rekey request. Cancellation requests after
-the 10 minute window do not require a nonce and succeed as expected.
-
-### Recommendation
-To cancel a rekey operation, provide the nonce value from the
-`/sys/rekey/init` or `sys/rekey-recovery-key/init` response.
-
-## Transit support for Ed25519ph and Ed25519ctx signatures ((#ed25519))
-=======
-
 ## New behavior 
 
 ### Transit support for Ed25519ph and Ed25519ctx signatures ((#ed25519))
->>>>>>> 837c7ef5
 
 | Change       | Affected version | Affected deployments
 | ------------ | ---------------- | --------------------
@@ -143,6 +123,22 @@
 
 ## Breaking changes 
 
+### Rekey cancellations use a nonce ((#rekey-cancel-nonce))
+| Change       | Affected version | Affected deployments
+| ------------ | ---------------- | --------------------
+| Breaking     | 1.20.0, 1.19.6, 1.18.11, 1.17.18, 1.16.21 | Any
+
+Vault 1.20.0, 1.19.6, 1.18.11, 1.17.18, and 1.16.21 require a nonce to cancel
+[rekey](/vault/api-docs/system/rekey) and
+[rekey recovery key](/vault/api-docs/system/rekey-recovery-key) operations
+within 10 minutes of initializing a rekey request. Cancellation requests after
+the 10 minute window do not require a nonce and succeed as expected.
+
+### Recommendation
+To cancel a rekey operation, provide the nonce value from the
+`/sys/rekey/init` or `sys/rekey-recovery-key/init` response.
+
+
 ### LDAP user DN search with upndomain ((#ldap))
 
 | Change       | Affected version | Affected deployments
