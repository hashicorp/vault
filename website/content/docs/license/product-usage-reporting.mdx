--- conflicted
+++ resolved
@@ -221,15 +221,6 @@
 | `vault.loadedsnapshots.manual.count`                                | The total number of manual (local) snapshots loaded for recovery.                                          |
 | `vault.loadedsnapshots.cloud.google-gcs.count`                      | The total number of Google GCS snapshots loaded for recovery.                                              |
 | `vault.loadedsnapshots.cloud.aws-s3.count`                          | The total number of AWS S3 snapshots loaded for recovery.                                                  |
-<<<<<<< HEAD
-| `vault.loadedsnapshots.cloud.azure-blob.count`                      | The total number of Azure Blob snapshots loaded for recovery.   
-| `vault.operator.import.kv.version2.secrets.count`                   | The total number of KVV2 secrets imported.   
-| `vault.operator.import.kv.version2.secrets.source.gcp.count`        | The total number of KVV2 secrets imported from a GCP Source.   
-| `vault.operator.import.kv.version2.secrets.source.azure.count`      | The total number of KVV2 secrets imported from a Azure Source.   
-| `vault.operator.import.kv.version2.secrets.source.aws.count`        | The total number of KVV2 secrets imported from a AWS Source.   
-                                           
-
-=======
 | `vault.loadedsnapshots.cloud.azure-blob.count`                      | The total number of Azure Blob snapshots loaded for recovery.                                              |
 | `vault.mfa.login.totp.count`                                        | The count of MFA configurations using the TOTP method enforced during login.                               |
 | `vault.mfa.login.okta.count`                                        | The count of MFA configurations using the Okta method enforced during login.                               |
@@ -239,7 +230,10 @@
 | `vault.mfa.stepup.okta.count`                                       | The count of MFA configurations using the Okta method enforced as step-up authentication.                  |
 | `vault.mfa.stepup.pingid.count`                                     | The count of MFA configurations using the PingID method enforced as step-up authentication.                |
 | `vault.mfa.stepup.duo.count`                                        | The count of MFA configurations using the Duo method enforced as step-up authentication.                   |
->>>>>>> f0201408
+| `vault.operator.import.kv.version2.secrets.count`                   | The total number of KVV2 secrets imported.                                                                 |
+| `vault.operator.import.kv.version2.secrets.source.gcp.count`        | The total number of KVV2 secrets imported from a GCP Source.                                               |
+| `vault.operator.import.kv.version2.secrets.source.azure.count`      | The total number of KVV2 secrets imported from a Azure Source.                                             |
+| `vault.operator.import.kv.version2.secrets.source.aws.count`        | The total number of KVV2 secrets imported from a AWS Source.                                               |
 ## Usage metadata list
 
 HashiCorp collects the following product usage metadata as part of the `metadata` part of the
