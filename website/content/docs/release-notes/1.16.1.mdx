---
layout: docs
page_title: "1.16.1 release notes"
description: |-
  Key updates for  Vault 1.16.1
---

# Vault 1.16.1 release notes

**GA date:** 2024-04-04

@include 'release-notes/intro.mdx'

## Important changes

<<<<<<< HEAD
| Version                           | Change                                                                                                                                                                                       |
|-----------------------------------|----------------------------------------------------------------------------------------------------------------------------------------------------------------------------------------------|
| 1.16.0+                           | [Existing clusters do not show the current Vault version in UI by default](/vault/docs/upgrading/upgrade-to-1.16.x#default-policy-changes)                                                   |
| 1.16.0+                           | [Default LCQ enabled when upgrading pre-1.9](/vault/docs/upgrading/upgrade-to-1.16.x#default-lcq-pre-1.9-upgrade)                                                                            |
| 1.16.0+                           | [External plugin environment variables take precedence over server variables](/vault/docs/upgrading/upgrade-to-1.16.x#external-plugin-variables)                                             |
| 1.16.0+                           | [LDAP auth entity alias names no longer include upndomain](/vault/docs/upgrading/upgrade-to-1.16.x#ldap-auth-entity-alias-names-no-longer-include-upndomain)                                 |
| 1.16.0+                           | [Secrets Sync now requires a one-time flag to operate](/vault/docs/upgrading/upgrade-to-1.16.x#secrets-sync-now-requires-setting-a-one-time-flag-before-use)                                 |
| 1.16.0+                           | [Azure secrets engine role creation failing](/vault/docs/upgrading/upgrade-to-1.16.x#azure-secrets-engine-role-creation-failing)                                                             |
| 1.16.1 - 1.16.3                   | [New nodes added by autopilot upgrades provisioned with the wrong version](/vault/docs/upgrading/upgrade-to-1.15.x#new-nodes-added-by-autopilot-upgrades-provisioned-with-the-wrong-version) |
| 1.15.8 - 1.15.9, 1.16.0 - 1.16.3  | [Autopilot upgrade for Vault Enterprise fails](/vault/docs/upgrading/upgrade-to-1.16.x#new-nodes-added-by-autopilot-upgrades-provisioned-with-the-wrong-version)                                                                   |
| 1.16.5                            | [Listener stops listening on untrusted upstream connection with particular config settings](/vault/docs/upgrading/upgrade-to-1.16.x#listener-proxy-protocol-config)                          |
=======
| Version         | Change                                                                                                                                                                                       |
|-----------------|----------------------------------------------------------------------------------------------------------------------------------------------------------------------------------------------|
| 1.16.0+         | [Existing clusters do not show the current Vault version in UI by default](/vault/docs/upgrading/upgrade-to-1.16.x#default-policy-changes)                                                   |
| 1.16.0+         | [Default LCQ enabled when upgrading pre-1.9](/vault/docs/upgrading/upgrade-to-1.16.x#default-lcq-pre-1.9-upgrade)                                                                            |
| 1.16.0+         | [External plugin environment variables take precedence over server variables](/vault/docs/upgrading/upgrade-to-1.16.x#external-plugin-variables)                                             |
| 1.16.0+         | [LDAP auth entity alias names no longer include upndomain](/vault/docs/upgrading/upgrade-to-1.16.x#ldap-auth-entity-alias-names-no-longer-include-upndomain)                                 |
| 1.16.0+         | [Secrets Sync now requires a one-time flag to operate](/vault/docs/upgrading/upgrade-to-1.16.x#secrets-sync-now-requires-setting-a-one-time-flag-before-use)                                 |
| 1.16.0+         | [Azure secrets engine role creation failing](/vault/docs/upgrading/upgrade-to-1.16.x#azure-secrets-engine-role-creation-failing)                                                             |
| 1.16.1 - 1.16.3 | [New nodes added by autopilot upgrades provisioned with the wrong version](/vault/docs/upgrading/upgrade-to-1.15.x#new-nodes-added-by-autopilot-upgrades-provisioned-with-the-wrong-version) |
| 1.15.8+         | [Autopilot upgrade for Vault Enterprise fails](/vault/docs/upgrading/upgrade-to-1.15.x#autopilot)                                                                                            |
| 1.16.5          | [Listener stops listening on untrusted upstream connection with particular config settings](/vault/docs/upgrading/upgrade-to-1.16.x#listener-proxy-protocol-config)                          |
| 1.16.3 - 1.16.6 | [Vault standby nodes not deleting removed entity-aliases from in-memory database](/vault/docs/upgrading/upgrade-to-1.16.x#dangling-entity-alias-in-memory)                                   |
| 0.7.0+          | [Duplicate identity groups created](/vault/docs/upgrading/upgrade-to-1.16.x#duplicate-identity-groups-created-when-concurrent-requests-sent-to-the-primary-and-pr-secondary-cluster)         |                                                                                       |
>>>>>>> b29f52d5

## Vault companion updates

Companion updates are Vault updates that live outside the main Vault binary.

<table>
  <thead>
    <tr>
      <th style={{verticalAlign: 'middle'}}>Release</th>
      <th style={{verticalAlign: 'middle'}}>Update</th>
      <th style={{verticalAlign: 'middle'}}>Description</th>
    </tr>
  </thead>
  <tbody>

  <tr>
    <td style={{verticalAlign: 'middle'}}>
      Vault Secrets Operator (v0.5)
    </td>
    <td style={{verticalAlign: 'middle', textAlign: 'center'}}>ENHANCED</td>
    <td style={{verticalAlign: 'middle'}}>
      Use templating to format, transform, and decode secrets before syncing to
      Kubernetes secret.
      <br /><br />
      Learn more: <a href="/vault/docs/platform/k8s/vso/secret-transformation">Secret data transformation</a>
    </td>
  </tr>
  </tbody>
</table>

## Core updates

Follow the learn more links for more information, or browse the list of
[Vault tutorials updated to highlight changes for the most recent GA release](/vault/tutorials/new-release).

<table>
  <thead>
    <tr>
      <th style={{verticalAlign: 'middle'}}>Release</th>
      <th style={{verticalAlign: 'middle'}}>Update</th>
      <th style={{verticalAlign: 'middle'}}>Description</th>
    </tr>
  </thead>
  <tbody>

  <tr>
    <td style={{verticalAlign: 'middle'}}>
      Endpoint hardening
    </td>
    <td style={{verticalAlign: 'middle', textAlign: 'center'}}>ENHANCED</td>
    <td style={{verticalAlign: 'middle'}}>
      Minimize network exposure by selectively redacting select fields like IP
      addresses, cluster names, and Vault version from the HTTP responses of
      your Vault server.
      <br /><br />
      Learn more:&nbsp;
      <a href="/vault/docs/configuration/listener/tcp#redact_addresses"><tt>redact_addresses</tt> parameter</a>
    </td>
  </tr>

  <tr>
    <td style={{verticalAlign: 'middle'}}>
      External plugins
    </td>
    <td style={{verticalAlign: 'middle', textAlign: 'center'}}>GA</td>
    <td style={{verticalAlign: 'middle'}}>
      Run external plugins in their own container with native container platform
      controls.
      <br /><br />
      Learn more: <a href="/vault/docs/plugins/containerized-plugins">Containerize Vault plugins</a>
    </td>
  </tr>

  </tbody>
</table>

## Enterprise updates

<table>
  <thead>
    <tr>
      <th style={{verticalAlign: 'middle'}}>Release</th>
      <th style={{verticalAlign: 'middle'}}>Update</th>
      <th style={{verticalAlign: 'middle'}}>Description</th>
    </tr>
  </thead>
  <tbody>

  <tr>
    <td style={{verticalAlign: 'middle'}}>
      Long-term support
    </td>
    <td style={{verticalAlign: 'middle', textAlign: 'center'}}>GA</td>
    <td style={{verticalAlign: 'middle'}}>
      Reduce risk and operational overhead with Vault Enterprise Long-Term
      Support (LTS) releases.
      <br /><br />
      Learn more: <a href="/vault/docs/enterprise/lts">LTS overview</a>
    </td>
  </tr>

  <tr>
    <td style={{verticalAlign: 'middle'}}>
      Vault GUI
    </td>
    <td style={{verticalAlign: 'middle', textAlign: 'center'}}>GA</td>
    <td style={{verticalAlign: 'middle'}}>
      Configure custom messages and display those messages to targeted users in
      the Vault GUI.
        <br /><br />
        Learn more: <a href="/vault/docs/ui/custom-messages">Custom UI messages</a>
    </td>
  </tr>

  <tr>
    <td style={{verticalAlign: 'middle'}}>
      Audit logging
    </td>
    <td style={{verticalAlign: 'middle', textAlign: 'center'}}>GA</td>
    <td style={{verticalAlign: 'middle'}}>
      Filter audit logs to write data to different destinations based on the content.
      <br /><br />
      Learn more: <a href="/vault/docs/enterprise/audit/filtering">Filter syntax for audit results</a>
    </td>
  </tr>

  <tr>
    <td style={{verticalAlign: 'middle'}}>
      Static secret caching
    </td>
    <td style={{verticalAlign: 'middle', textAlign: 'center'}}>GA</td>
    <td style={{verticalAlign: 'middle'}}>
      Use Vault Proxy to cache static secrets for a set period of time and receive
      event notifications when secrets change.
      <br /><br />
      Learn more: <a href="/vault/docs/agent-and-proxy/proxy/caching/static-secret-caching">Vault Proxy static secret caching</a>
    </td>
  </tr>

  <tr>
    <td style={{verticalAlign: 'middle'}}>
      Event notifications
    </td>
    <td style={{verticalAlign: 'middle', textAlign: 'center'}}>GA</td>
    <td style={{verticalAlign: 'middle'}}>
      Subscribe to notifications for various events in Vault. Includes support
      for filtering, permissions, and cluster configurations with K-V secrets.
      <br /><br />
      Learn more: <a href="/vault/docs/concepts/events">Events</a>
    </td>
  </tr>

  <tr>
    <td style={{verticalAlign: 'middle'}}>
      Public Key Infrastructure (PKI)
    </td>
    <td style={{verticalAlign: 'middle', textAlign: 'center'}}>BETA</td>
    <td style={{verticalAlign: 'middle'}}>
      Automate certificate lifecycle management for IoT/EST enabled devices with
      native EST protocol support
      <br /><br />
      Learn more: <a href="/vault/docs/secrets/pki/est">Enrollment over Secure Transport (EST)</a>
    </td>
  </tr>

  <tr>
    <td style={{verticalAlign: 'middle'}}>
      Default lease count quotas
    </td>
    <td style={{verticalAlign: 'middle', textAlign: 'center'}}>GA</td>
    <td style={{verticalAlign: 'middle'}}>
      New server deployments automatically create a lease count quota in the
      root namespace with a 300K limit.
      <br /><br />
      Learn more: <a href="/vault/docs/enterprise/lease-count-quotas">Lease count quotas</a>
    </td>
  </tr>

  <tr>
    <td style={{verticalAlign: 'middle'}}>
      License utilization reporting
    </td>
    <td style={{verticalAlign: 'middle', textAlign: 'center'}}>ENHANCED</td>
    <td style={{verticalAlign: 'middle'}}>
      Use the Vault CLI to bundle and report usage data to HashiCorp for
      clusters that do not report license utilization data automatically.
      <br /><br />
      Learn more: <a href="/vault/docs/enterprise/license/manual-reporting">Manual license utilization reporting</a>
    </td>
  </tr>

  <tr>
    <td style={{verticalAlign: 'middle'}}>
      Secrets sync
    </td>
    <td style={{verticalAlign: 'middle', textAlign: 'center'}}>GA</td>
    <td style={{verticalAlign: 'middle'}}>
      Sync Key Value (KV) v2 data between Vault and secrets managers from AWS,
      Azure, Google Cloud Platform (GCP), GitHub, and Vercel.
      <br /><br />
      Learn more: <a href="/vault/docs/sync">Secrets Sync</a>
    </td>
  </tr>

  <tr>
    <td style={{verticalAlign: 'middle'}}>
      AWS plugin
    </td>
    <td style={{verticalAlign: 'middle', textAlign: 'center'}}>GA</td>
    <td style={{verticalAlign: 'middle'}}>
      Use automatic identity tokes for workload identity federation
      authentication flows with the AWS secret engine without explicitly
      configuring sensitive security credentials.
      <br /><br />
      Learn more: <a href="/vault/docs/secrets/aws">AWS secrets engine</a>
    </td>
  </tr>

  </tbody>
</table>

## Feature deprecations and EOL

Deprecated in 1.16 | Retired in 1.16
------------------ | ---------------
None | None

@include 'release-notes/deprecation-note.mdx'<|MERGE_RESOLUTION|>--- conflicted
+++ resolved
@@ -13,7 +13,6 @@
 
 ## Important changes
 
-<<<<<<< HEAD
 | Version                           | Change                                                                                                                                                                                       |
 |-----------------------------------|----------------------------------------------------------------------------------------------------------------------------------------------------------------------------------------------|
 | 1.16.0+                           | [Existing clusters do not show the current Vault version in UI by default](/vault/docs/upgrading/upgrade-to-1.16.x#default-policy-changes)                                                   |
@@ -25,21 +24,8 @@
 | 1.16.1 - 1.16.3                   | [New nodes added by autopilot upgrades provisioned with the wrong version](/vault/docs/upgrading/upgrade-to-1.15.x#new-nodes-added-by-autopilot-upgrades-provisioned-with-the-wrong-version) |
 | 1.15.8 - 1.15.9, 1.16.0 - 1.16.3  | [Autopilot upgrade for Vault Enterprise fails](/vault/docs/upgrading/upgrade-to-1.16.x#new-nodes-added-by-autopilot-upgrades-provisioned-with-the-wrong-version)                                                                   |
 | 1.16.5                            | [Listener stops listening on untrusted upstream connection with particular config settings](/vault/docs/upgrading/upgrade-to-1.16.x#listener-proxy-protocol-config)                          |
-=======
-| Version         | Change                                                                                                                                                                                       |
-|-----------------|----------------------------------------------------------------------------------------------------------------------------------------------------------------------------------------------|
-| 1.16.0+         | [Existing clusters do not show the current Vault version in UI by default](/vault/docs/upgrading/upgrade-to-1.16.x#default-policy-changes)                                                   |
-| 1.16.0+         | [Default LCQ enabled when upgrading pre-1.9](/vault/docs/upgrading/upgrade-to-1.16.x#default-lcq-pre-1.9-upgrade)                                                                            |
-| 1.16.0+         | [External plugin environment variables take precedence over server variables](/vault/docs/upgrading/upgrade-to-1.16.x#external-plugin-variables)                                             |
-| 1.16.0+         | [LDAP auth entity alias names no longer include upndomain](/vault/docs/upgrading/upgrade-to-1.16.x#ldap-auth-entity-alias-names-no-longer-include-upndomain)                                 |
-| 1.16.0+         | [Secrets Sync now requires a one-time flag to operate](/vault/docs/upgrading/upgrade-to-1.16.x#secrets-sync-now-requires-setting-a-one-time-flag-before-use)                                 |
-| 1.16.0+         | [Azure secrets engine role creation failing](/vault/docs/upgrading/upgrade-to-1.16.x#azure-secrets-engine-role-creation-failing)                                                             |
-| 1.16.1 - 1.16.3 | [New nodes added by autopilot upgrades provisioned with the wrong version](/vault/docs/upgrading/upgrade-to-1.15.x#new-nodes-added-by-autopilot-upgrades-provisioned-with-the-wrong-version) |
-| 1.15.8+         | [Autopilot upgrade for Vault Enterprise fails](/vault/docs/upgrading/upgrade-to-1.15.x#autopilot)                                                                                            |
-| 1.16.5          | [Listener stops listening on untrusted upstream connection with particular config settings](/vault/docs/upgrading/upgrade-to-1.16.x#listener-proxy-protocol-config)                          |
-| 1.16.3 - 1.16.6 | [Vault standby nodes not deleting removed entity-aliases from in-memory database](/vault/docs/upgrading/upgrade-to-1.16.x#dangling-entity-alias-in-memory)                                   |
-| 0.7.0+          | [Duplicate identity groups created](/vault/docs/upgrading/upgrade-to-1.16.x#duplicate-identity-groups-created-when-concurrent-requests-sent-to-the-primary-and-pr-secondary-cluster)         |                                                                                       |
->>>>>>> b29f52d5
+| 1.16.3 - 1.16.6                   | [Vault standby nodes not deleting removed entity-aliases from in-memory database](/vault/docs/upgrading/upgrade-to-1.16.x#dangling-entity-alias-in-memory)                                   |
+| 0.7.0+                            | [Duplicate identity groups created](/vault/docs/upgrading/upgrade-to-1.16.x#duplicate-identity-groups-created-when-concurrent-requests-sent-to-the-primary-and-pr-secondary-cluster)         |                                                                                       |
 
 ## Vault companion updates
 
