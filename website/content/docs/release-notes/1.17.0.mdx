--- conflicted
+++ resolved
@@ -13,15 +13,6 @@
 
 ## Important changes
 
-<<<<<<< HEAD
-| Change                  | Description
-|-------------------------|------------
-| New default             | [Allowed audit headers now have unremovable defaults](/vault/docs/upgrading/upgrade-to-1.17.x#audit-headers)
-| Opt out feature         | [PKI sign-intermediate now truncates `notAfter` field to signing issuer](/vault/docs/upgrading/upgrade-to-1.17.x#pki-truncate)
-| Beta feature deprecated | [Request limiter deprecated](/vault/docs/upgrading/upgrade-to-1.17.x#request-limiter)
-| Known issue             | [PKI OCSP GET requests can return HTTP redirect responses](/vault/docs/upgrading/upgrade-to-1.17.x#pki-ocsp)
-| Known issue             | [Autopilot upgrade for Vault Enterprise fails](/vault/docs/upgrading/upgrade-to-1.15.x#autopilot)
-=======
 | Change                         | Description                                                                                                                    |
 |--------------------------------|--------------------------------------------------------------------------------------------------------------------------------|
 | New default (1.17)             | [Allowed audit headers now have unremovable defaults](/vault/docs/upgrading/upgrade-to-1.17.x#audit-headers)                   |
@@ -29,7 +20,7 @@
 | Beta feature deprecated (1.17) | [Request limiter deprecated](/vault/docs/upgrading/upgrade-to-1.17.x#request-limiter)                                          |
 | Known issue (1.17.0+)          | [PKI OCSP GET requests can return HTTP redirect responses](/vault/docs/upgrading/upgrade-to-1.17.x#pki-ocsp)                   |
 | Known issue (1.17.0)           | [Vault Agent and Vault Proxy consume excessive amounts of CPU](/vault/docs/upgrading/upgrade-to-1.17.x#agent-proxy-cpu-1-17)   |
->>>>>>> 25438b22
+| Known issue (1.15.8+)          | [Autopilot upgrade for Vault Enterprise fails](/vault/docs/upgrading/upgrade-to-1.15.x#autopilot)
 
 ## Vault companion updates
 
