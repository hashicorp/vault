---
layout: docs
page_title: auth move - Command
description: |-
  The "auth move" command moves an existing auth method to a new path. All
  tokens from the old auth method are revoked, but all configurations
  associated with the engine are preserved.
---

# auth move

The `auth move` command moves an existing auth method to a new path. Any
leases from the old auth method are revoked, but all configuration associated
with the engine is preserved. The command can be issued for a move within or across
namespaces, using namespace prefixes in the arguments.

The command will trigger a remount operation and uses the returned migration ID to poll the 
status of the operation until a terminal state of `success` or `failure` is reached.

**Moving an existing auth method will revoke any leases from the old
method.**

## Standard flags

<br />

@include 'cli/standard-settings/all-standard-flags-but-format.mdx'

## Examples

Move the existing auth method at ns1/approle/ to ns2/new-approle/:

```shell-session
$ vault auth move ns1/auth/approle/ ns2/auth/new-approle/
```
<<<<<<< HEAD

Move the existing auth method `auth/userpass` to the `education/certification/approle` namespace.

```shell-session
$ vault auth move auth/userpass education/certification/auth/userpass
```

## Usage

There are no flags beyond the [standard set of flags](/vault/docs/commands)
included on all commands.

## Post-move considerations

Each namespace has its own policies, auth methods, secrets engines, tokens,
identity entities and groups. You must consider the following after moving a mount across namespaces:

- Necessary policies exist in the target namespace
- Entities and groups might need updates after an auth method move
=======
>>>>>>> f90b4769
<|MERGE_RESOLUTION|>--- conflicted
+++ resolved
@@ -33,7 +33,6 @@
 ```shell-session
 $ vault auth move ns1/auth/approle/ ns2/auth/new-approle/
 ```
-<<<<<<< HEAD
 
 Move the existing auth method `auth/userpass` to the `education/certification/approle` namespace.
 
@@ -52,6 +51,4 @@
 identity entities and groups. You must consider the following after moving a mount across namespaces:
 
 - Necessary policies exist in the target namespace
-- Entities and groups might need updates after an auth method move
-=======
->>>>>>> f90b4769
+- Entities and groups might need updates after an auth method move