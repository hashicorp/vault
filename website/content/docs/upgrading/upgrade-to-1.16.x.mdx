---
layout: docs
page_title: Upgrade to Vault 1.16.x - Guides
description: |-
  Deprecations, important or breaking changes, and remediation recommendations
  for anyone upgrading to 1.16.x from Vault 1.15.x.
---

# Overview

The Vault 1.16.x upgrade guide contains information on deprecations, important
or breaking changes, and remediation recommendations for anyone upgrading from
Vault 1.15. **Please read carefully**.

## Important changes

<<<<<<< HEAD
### Rekey cancellations use a nonce ((#rekey-cancel-nonce))
| Change       | Affected version | Affected deployments
| ------------ | ---------------- | --------------------
| Breaking     | 1.16.21+ | Any

Vault 1.16.21 and onwards require a nonce to cancel
[rekey](/vault/api-docs/system/rekey) and
[rekey recovery key](/vault/api-docs/system/rekey-recovery-key) operations
within 10 minutes of initializing a rekey request. Cancellation requests after
the 10 minute window do not require a nonce and succeed as expected.

#### Recommendation
To cancel a rekey operation, provide the nonce value from the
`/sys/rekey/init` or `sys/rekey-recovery-key/init` response.
=======
### Strict validation for Azure auth login requests ((#strict-azure))

| Change       | Affected version
| ------------ | ----------------
| New behavior | 1.16.18+

Azure auth plugin requires `resource_group_name`, `vm_name`, and `vmss_name` to
match the JWT claims on login

Vault versions before 11.16.18 did not strictly validate the
`resource_group_name`, `vm_name`, and `vmss_name` parameters against their token
claims for clients logging in with Azure authentication.

#### Recommendation

Review the [Token validation](/vault/docs/auth/azure#token-validation) section
of the Azure authN plugin guide for more information on the new validation
requirements.

>>>>>>> 9f15f22c

### External plugin variables take precedence over system variables ((#external-plugin-variables))

Vault gives precedence to plugin environment variables over system environment
variables when loading external plugins. The behavior for builtin plugins and
plugins that do not specify additional environment variables is unaffected.

For example, if you register an external plugin with `SOURCE=child` in the
[env](/vault/api-docs/system/plugins-catalog#env) parameter but the main Vault
process already has `SOURCE=parent` defined, the plugin process starts
with `SOURCE=child`.

Refer to the [plugin management](/vault/docs/plugins/plugin-management) page for
more details on plugin environment variables.

<Highlight title="Avoid conflicts with containerized plugins">

  Containerized plugins do not inherit system-defined environment variables. As
  a result, containerized plugins cannot have conflicts with Vault environment
  variables.

</Highlight>

#### How to opt out

To opt out of the precedence change, set the
`VAULT_PLUGIN_USE_LEGACY_ENV_LAYERING` environment variable to `true` for the
main Vault process:

```shell-session
$ export VAULT_PLUGIN_USE_LEGACY_ENV_LAYERING=true
```

Setting `VAULT_PLUGIN_USE_LEGACY_ENV_LAYERING` to `true` tells Vault to:

1. prioritize environment variables from the Vault server environment whenever
   the system detects a variable conflict.
1. report on plugin variable conflicts during the unseal process by printing
   warnings for plugins with conflicting environment variables or logging an
   informational entry when there are no conflicts.

For example, assume you set `VAULT_PLUGIN_USE_LEGACY_ENV_LAYERING` to `true`
and have an environment variable `SOURCE=parent`.

If you register an external plugin called `myplugin` with `SOURCE=child`, the
plugin process starts with `SOURCE=parent` and Vault reports a conflict for
`myplugin`.

### LDAP auth login changes

Users cannot log in using LDAP unless the LDAP plugin is configured
with an `userdn` value scoped to an organization unit (OU) where the
user resides.

### LDAP auth entity alias names no longer include upndomain

The `userattr` field on the LDAP auth config is now used as the entity alias.
Prior to 1.16, the LDAP auth method would detect if `upndomain` was configured
on the mount and then use `<cn>@<upndomain>` as the entity alias value.

The consequence of not configuring this correctly means users may not have the
correct policies attached to their tokens when logging in.

#### How to opt out

To opt out of the entity alias change, update the `userattr` field on the config:

```
userattr="userprincipalname"
```

Refer to the [LDAP auth method (API)](/vault/api-docs/auth/ldap) page for
more details on the configuration.

### Secrets Sync now requires setting a one-time flag before use

To use the Secrets Sync feature, the feature must be activated with a new one-time
operation called an activation-flag. The feature is gated until a Vault operator
decides to trigger the flag. More information can be found in the
[secrets sync documentation](/vault/docs/sync#activating-the-feature).

### Activity Log Changes

#### Disable client counting activity

License utilization cannot be reported if client counting is disabled. As of Vault Enterprise 1.16.0 and later, client counting cannot be disabled using `/sys/internal/counters/config` endpoint as manual license utilization reporting is always enabled.

#### Default Activity Log Querying Period

As of 1.16.13 and later, the field `default_report_months` can no longer be configured or read. Any previously set values
will be ignored by the system.


Attempts to modify `default_report_months` through the
[/sys/internal/counters/config](/vault/api-docs/system/internal-counters#update-the-client-count-configuration)
endpoint, will result in the following warning from Vault:

<CodeBlockConfig hideClipboard>

  ```shell-session

  WARNING! The following warnings were returned from Vault:

  * default_report_months is deprecated: defaulting to billing start time


  ```

</CodeBlockConfig>


The `current_billing_period` toggle for `/sys/internal/counters/activity` is also deprecated, as this will be set
true by default.

Attempts to set `current_billing_period` will result in the following warning from Vault:

<CodeBlockConfig hideClipboard>

  ```shell-session

  WARNING! The following warnings were returned from Vault:

  * current_billing_period is deprecated; unless otherwise specified, all requests will default to the current billing period


  ```

</CodeBlockConfig>

### Auto-rolled billing start date

As of 1.16.7 and later, the billing start date (license start date if not configured) automatically rolls over to the latest billing year at the end of the last cycle.

@include 'auto-roll-billing-start.mdx'

@include 'auto-roll-billing-start-example.mdx'

### Docker image no longer contains `curl`

As of 1.16.7 and later, the `curl` binary is no longer included in the published Docker container
images for Vault and Vault Enterprise. If your workflow depends on `curl` being available in the
container, consider one of the following strategies:

#### Create a wrapper container image

Use the HashiCorp image as a base image to create a new container image with `curl` installed.

```Dockerfile
FROM hashicorp/vault-enterprise
RUN apk add curl
```

**NOTE:** While this is the preferred option it will require managing your own registry and rebuilding new images.

#### Install it at runtime dynamically

When running the image as root (not recommended), you can install it at runtime dynamically by using the `apk` package manager:

```shell-session
docker exec <CONTAINER-ID> apk add curl
```
```shell-session
kubectl exec -ti <NAME> -- apk add curl
```

When running the image as non-root without privilege escalation (recommended) you can use existing
tools to install a static binary of `curl` into the `vault` users home directory:

```shell-session
docker exec <CONTAINER-ID> wget https://github.com/moparisthebest/static-curl/releases/latest/download/curl-amd64 -O /home/vault/curl && chmod +x /home/vault/curl
```
```shell-session
kubectl exec -ti <NAME> -- wget https://github.com/moparisthebest/static-curl/releases/latest/download/curl-amd64 -O /home/vault/curl && chmod +x /home/vault/curl
```

**NOTE:** When using this option you'll want to verify that the static binary comes from a trusted source.

### Product usage reporting

As of 1.16.13, Vault will collect anonymous product usage metrics for HashiCorp. This information will be collected
alongside activity information, and will be sent automatically if automated reporting is configured, or added to manual
reports if manual reporting is preferred.

See the main page for [Vault product usage metrics reporting](/vault/docs/enterprise/license/product-usage-reporting) for
more details, and information about opt-out.

## Known issues and workarounds


@include 'known-issues/1_16-jwt_auth_bound_audiences.mdx'

@include 'known-issues/1_16-jwt_auth_config.mdx'

@include 'known-issues/1_16-ldap_auth_login_anonymous_group_search.mdx'

@include 'known-issues/1_16-ldap_auth_login_missing_entity_alias.mdx'

@include 'known-issues/1_16-default-policy-needs-to-be-updated.mdx'

@include 'known-issues/duplicate-hsm-key.mdx'

@include 'known-issues/1_16-default-lcq-pre-1_9-upgrade.mdx'

@include 'known-issues/ocsp-redirect.mdx'

@include 'known-issues/1_16_azure-secrets-engine-client-id.mdx'

@include 'known-issues/perf-standbys-revert-to-standby.mdx'

@include 'known-issues/1_13-reload-census-panic-standby.mdx'

@include 'known-issues/autopilot-upgrade-upgrade-version.mdx'

@include 'known-issues/1_16_secrets-sync-chroot-activation.mdx'

@include 'known-issues/config_listener_proxy_protocol_behavior_issue.mdx'

@include 'known-issues/dangling-entity-aliases-in-memory.mdx'

@include 'known-issues/duplicate-identity-groups.mdx'

@include 'known-issues/manual-entity-merge-does-not-persist.mdx'

@include 'known-issues/database-skip-static-role-rotation.mdx'

@include 'known-issues/azure-unseal-regression.mdx'

@include 'known-issues/static-role-premature-rotations.mdx'

@include 'known-issues/database-static-role-premature-rotations.mdx'

@include 'known-issues/log_file_flush_issue.mdx'

@include 'known-issues/azure-auth-fails-uniform-vmss.mdx'

@include 'known-issues/sync-activation-flags-cache-not-updated.mdx'

@include 'known-issues/enterprise-plugins.mdx'<|MERGE_RESOLUTION|>--- conflicted
+++ resolved
@@ -14,7 +14,6 @@
 
 ## Important changes
 
-<<<<<<< HEAD
 ### Rekey cancellations use a nonce ((#rekey-cancel-nonce))
 | Change       | Affected version | Affected deployments
 | ------------ | ---------------- | --------------------
@@ -29,7 +28,7 @@
 #### Recommendation
 To cancel a rekey operation, provide the nonce value from the
 `/sys/rekey/init` or `sys/rekey-recovery-key/init` response.
-=======
+
 ### Strict validation for Azure auth login requests ((#strict-azure))
 
 | Change       | Affected version
@@ -48,8 +47,6 @@
 Review the [Token validation](/vault/docs/auth/azure#token-validation) section
 of the Azure authN plugin guide for more information on the new validation
 requirements.
-
->>>>>>> 9f15f22c
 
 ### External plugin variables take precedence over system variables ((#external-plugin-variables))
 
