--- conflicted
+++ resolved
@@ -15,19 +15,6 @@
 
 @include 'consul-dataplane-upgrade-note.mdx'
 
-<<<<<<< HEAD
-### UI Parameter change
-
-The `ui` parameter in the Vault configuration file has been deprecated and has
-been replaced by the `ui_config.enabled` option. The `ui` parameter will be
-removed in a future version of Vault.
-
-### AliCloud Auth Role Parameter
-
-The AliCloud auth plugin will now require the `role` parameter on login. This
-has always been documented as a required field but the requirement will now be
-enforced.
-=======
 ### User lockout
 
 As of version 1.13, Vault will stop trying to validate user credentials if the
@@ -188,5 +175,4 @@
 
 @include 'pki-double-migration-bug.mdx'
 
-@include 'known-issues/update-primary-addrs-panic.mdx'
->>>>>>> cfaad7f7
+@include 'known-issues/update-primary-addrs-panic.mdx'