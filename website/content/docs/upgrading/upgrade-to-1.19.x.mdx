---
layout: docs
page_title: Upgrade to Vault 1.19.x - Guides
description: |-
  Deprecations, important or breaking changes, and remediation recommendations
  for anyone upgrading to 1.19.x from Vault 1.18.x.
---

# Overview

The Vault 1.19.x upgrade guide contains information on deprecations, important
or breaking changes, and remediation recommendations for anyone upgrading from
Vault 1.18. **Please read carefully**.

## Important changes

### Transit support for Ed25519ph and Ed25519ctx signatures

**NOTE**: This only applies to Transit Ed25519 keys.

On prior versions of Vault, when the sign and verify API endpoints backed by an Ed25519
key received the prehashed=true or the hash_algorithm=sha2-512 parameters they were ignored,
returning back or verifying a Pure Ed25519 signature. As of 1.19.x, setting these values
on Enterprise editions of Vault will now return an Ed25519ph signature and assume the
input has been hashed using the SHA-512 algorithm.

If neither prehashed nor hash_algorithm values are provided, the existing default of using
Pure Ed25519 signatures remains unchanged for both Enterprise and CE Vault editions. The change
is if those values had been overridden they were previously ignored but now will be enforced
based on the table below.

| Vault Edition | prehashed | hash_algorithm                | 1.19.x Signature                           | Previous Vault Versions Signature |
|:--------------|:----------|:------------------------------|:-------------------------------------------|:----------------------------------|
| Enterprise    | not set   | not set                       | Pure Ed25519                               | Pure Ed25519                      |
| Enterprise    | false     | any value other than sha2-512 | Pure Ed25519                               | Pure Ed25519                      |
| Enterprise    | false     | sha2-512                      | An error is returned                       | Pure Ed25519                      |
| Enterprise    | true      | any value other than sha2-512 | An error is returned                       | Pure Ed25519                      |
| Enterprise    | true      | sha2-512                      | Ed25519ph                                  | Pure Ed25519                      |
| CE            | not set   | not set                       | Pure Ed25519                               | Pure Ed25519                      |
| CE            | false     | any value other than sha2-512 | Pure Ed25519                               | Pure Ed25519                      |
| CE            | false     | sha2-512                      | An error is returned                       | Pure Ed25519                      |
| CE            | true      | any value other than sha2-512 | An error is returned                       | Pure Ed25519                      |
| CE            | true      | sha2-512                      | An error is returned (not supported on CE) | Pure Ed25519                      |

<<<<<<< HEAD
### Identity System Duplicate Cleanup

**Users should review their server logs after upgrading to see if identity
duplicates are reported.**

Vault 1.19.0 enables users impacted by historical identity duplicate bugs to
manually trigger a one-time de-duplication process. This process restores the
cluster to supported default behavior by resolving the duplicates.

Vault 1.19.0 also includes improved reporting in server logs to help diagnose
whether this de-duplication is required. No behavior will change until the
operator activates the relevant flag via the API.

To understand if you need to take action, consult the [resolution guide]() which
demonstrates which log lines to watch for. If duplicates are found, the guide
explains the process to ensure any duplicates found are safely resolved.
=======
### LDAP user DN search with `upndomain`

The github.com/hashicorp/cap/ldap dependency has been upgraded to include a security improvement
which may be a breaking change for users. The enhancement ensures that user DN searches with
`upndomain` configured will now check that exactly one user is returned and error otherwise.
For more details, see https://github.com/hashicorp/cap/pull/151.

In previous versions of Vault, multiple users could be returned when searching for the user DN
with `upndomain` configured, and the last user would be selected. As of 1.19.x, such searches will
error if multiple users are returned.
>>>>>>> 39e7fae8

## Known issues and workarounds

@include 'known-issues/duplicate-hsm-key.mdx'<|MERGE_RESOLUTION|>--- conflicted
+++ resolved
@@ -42,8 +42,7 @@
 | CE            | true      | any value other than sha2-512 | An error is returned                       | Pure Ed25519                      |
 | CE            | true      | sha2-512                      | An error is returned (not supported on CE) | Pure Ed25519                      |
 
-<<<<<<< HEAD
-### Identity System Duplicate Cleanup
+### Identity system duplicate cleanup
 
 **Users should review their server logs after upgrading to see if identity
 duplicates are reported.**
@@ -56,10 +55,11 @@
 whether this de-duplication is required. No behavior will change until the
 operator activates the relevant flag via the API.
 
-To understand if you need to take action, consult the [resolution guide]() which
-demonstrates which log lines to watch for. If duplicates are found, the guide
-explains the process to ensure any duplicates found are safely resolved.
-=======
+To understand if you need to take action, consult
+[Resolve duplicate identities](/vault/docs/upgrading/deduplication) which
+demonstrates the log lines to watch for and how to ensure your resolve
+duplicates safely.
+
 ### LDAP user DN search with `upndomain`
 
 The github.com/hashicorp/cap/ldap dependency has been upgraded to include a security improvement
@@ -70,7 +70,6 @@
 In previous versions of Vault, multiple users could be returned when searching for the user DN
 with `upndomain` configured, and the last user would be selected. As of 1.19.x, such searches will
 error if multiple users are returned.
->>>>>>> 39e7fae8
 
 ## Known issues and workarounds
 
