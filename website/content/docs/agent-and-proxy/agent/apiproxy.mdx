---
layout: docs
page_title: Use Vault Agent as an API proxy
description: >-
<<<<<<< HEAD
  Use Vault Agent as a proxy for the Vault API.
=======
  Use auto-authentication and configure Vault Agent as a proxy for the Vault API.
>>>>>>> dc87d379
---

# Use Vault Agent as an API proxy

@include 'alerts/deprecated.mdx'

Vault Agent's API Proxy functionality allows you to use Vault Agent's API as a proxy
for Vault's API.

<Warning title="Use Vault Proxy for static secret caching">

  [Static secret caching](/vault/docs/agent-and-proxy/proxy/caching/static-secret-caching)
  (KVv1 and KVv2) with API proxy minimizes the number of requests forwarded to
  Vault. Vault Agent does not support static secret caching with API proxy. We
  recommend using [Vault Proxy](/vault/docs/agent-and-proxy/proxy) for API Proxy
  related workflows.

</Warning>

## Functionality

The [`listener` stanza](/vault/docs/agent-and-proxy/agent#listener-stanza) for Vault Agent configures a listener for Vault Agent. If
its `role` is not set to `metrics_only`, it will act as a proxy for the Vault server that
has been configured in the [`vault` stanza](/vault/docs/agent-and-proxy/agent#vault-stanza) of Vault Agent. This enables access to the Vault
API from the Agent API, and can be configured to optionally allow or force the automatic use of
the Auto-Auth token for these requests, as described below.

If a `listener` has been configured alongside a `cache` stanza, the API Proxy will
first attempt to utilize the cache subsystem for qualifying requests, before forwarding the
request to Vault. See the [caching docs](/vault/docs/agent-and-proxy/agent/caching) for more information on caching.

## Using Auto-Auth token

Vault Agent allows for easy authentication to Vault in a wide variety of
environments using [Auto-Auth](/vault/docs/agent-and-proxy/autoauth). By setting the
`use_auto_auth_token` (see below) configuration, clients will not be required
to provide a Vault token to the requests made to the Agent. When this
configuration is set, if the request doesn't already bear a token, then the
auto-auth token will be used to forward the request to the Vault server. This
configuration will be overridden if the request already has a token attached,
in which case, the token present in the request will be used to forward the
request to the Vault server.

## Forcing Auto-Auth token

Vault Agent can be configured to force the use of the auto-auth token by using
the value `force` for the `use_auto_auth_token` option. This configuration
overrides the default behavior described above in [Using Auto-Auth
Token](/vault/docs/agent-and-proxy/agent/apiproxy#using-auto-auth-token), and instead ignores any
existing Vault token in the request and instead uses the auto-auth token.


## Configuration (`api_proxy`)

The top level `api_proxy` block has the following configuration entries:

- `use_auto_auth_token` `(bool/string: false)` - If set, the requests made to Agent
without a Vault token will be forwarded to the Vault server with the
auto-auth token attached. If the requests already bear a token, this
configuration will be overridden and the token in the request will be used to
forward the request to the Vault server. If set to `"force"` Agent will use the
auto-auth token, overwriting the attached Vault token if set.

The following two `api_proxy` options are only useful when making requests to a Vault
Enterprise cluster, and are documented as part of its
[Eventual Consistency](/vault/docs/enterprise/consistency#vault-proxy-and-consistency-headers)
page.

- `enforce_consistency` `(string: "never")` - Set to one of `"always"`
or `"never"`.

- `when_inconsistent` `(string: optional)` - Set to one of `"fail"`, `"retry"`,
or `"forward"`.

### Example configuration

Here is an example of a `listener` configuration alongside `api_proxy` configuration to force the use of the auto_auth token
and enforce consistency.

```hcl
# Other Vault agent configuration blocks
# ...

api_proxy {
  use_auto_auth_token = "force"
  enforce_consistency = "always"
}

listener "tcp" {
    address = "127.0.0.1:8100"
    tls_disable = true
}
```<|MERGE_RESOLUTION|>--- conflicted
+++ resolved
@@ -2,11 +2,7 @@
 layout: docs
 page_title: Use Vault Agent as an API proxy
 description: >-
-<<<<<<< HEAD
-  Use Vault Agent as a proxy for the Vault API.
-=======
   Use auto-authentication and configure Vault Agent as a proxy for the Vault API.
->>>>>>> dc87d379
 ---
 
 # Use Vault Agent as an API proxy
