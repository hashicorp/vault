<a id="global-format" />

<<<<<<< HEAD
**`[-format | VAULT_FORMAT] (enum: table)`**
=======
<a href="#global-format" style={{textDecorationLine:'none'}}>

**`[-format | VAULT_FORMAT] (enum: table)`**

</a>
>>>>>>> 3bce8d38

Set the CLI output format. You can also define this via the `VAULT_FORMAT` 
environment variable.

Value   | Description
------- | -----------
`table` | Structure the response as a table
`json`  | Structure the response as JSON data
`yaml`  | Structure the response as YAML data
`jsonx` | Structure information as XML data

**Examples**:

- CLI flag: `-format json`
<<<<<<< HEAD
- Environment variable: `export VAULT_FORMAT=json`
=======
- Environment variable: `export VAULT_FORMAT=json`
>>>>>>> 3bce8d38
<|MERGE_RESOLUTION|>--- conflicted
+++ resolved
@@ -1,14 +1,10 @@
 <a id="global-format" />
 
-<<<<<<< HEAD
-**`[-format | VAULT_FORMAT] (enum: table)`**
-=======
 <a href="#global-format" style={{textDecorationLine:'none'}}>
 
 **`[-format | VAULT_FORMAT] (enum: table)`**
 
 </a>
->>>>>>> 3bce8d38
 
 Set the CLI output format. You can also define this via the `VAULT_FORMAT` 
 environment variable.
@@ -23,8 +19,4 @@
 **Examples**:
 
 - CLI flag: `-format json`
-<<<<<<< HEAD
-- Environment variable: `export VAULT_FORMAT=json`
-=======
-- Environment variable: `export VAULT_FORMAT=json`
->>>>>>> 3bce8d38
+- Environment variable: `export VAULT_FORMAT=json`