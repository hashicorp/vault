--- conflicted
+++ resolved
@@ -1,90 +1,3 @@
-<<<<<<< HEAD
-### update-primary can lead to data loss ((#update-primary-data-loss))
-
-
-It's possible to lose data from a Vault cluster given a particular configuration
-and sequence of steps.  This page describes two paths to data loss, both
-associated with the use of
-[update-primary](/vault/api-docs/system/replication/replication-performance#update-performance-secondary-s-primary).
-
-Normally update-primary does not need to be used.  However, there are a few cases
-where it's needed, e.g. when the known primary cluster addresses of a secondary
-don't contain any of the correct addresses.  But update-primary does more than
-you might think: it does almost everything that enabling a secondary does,
-except that it doesn't wipe storage.  One of the steps that it takes is to
-temporarily remove most of the mount table records: it removes all mount entries
-except for those that are managed automatically by vault, e.g. identity mounts.
-
-This update-primary behaviour is unintended and we'll be reworking it in an upcoming release.
-Once it lands the changelog entry will be "Fix a race condition with update-primary that could
-result in data loss after a DR failover."
-
-#### update-primary with local data in shared mounts
-
-If update-primary is done on a PR secondary with shared mounts containing
-[local data](/vault/docs/enterprise/replication#replicated-data) (e.g. pki certs,
-approle secretids), the merkle tree on the PR secondary may get corrupted due to
-a timing race.
-
-When this happens, the PR secondary still contains all the stored data, e.g. listing
-local certs from PKI mounts will return the correct results.  However, because the
-merkle tree has been corrupted, a downstream DR secondary will not receive the local
-data, and will delete it if it already had it.  If the PR secondary's DR secondary is promoted before
-the PR secondary is repaired, the newly promoted PR secondary will not contain the local
-data it ought to.  If the former PR secondary is lost or destroyed, the missing data
-will not be recoverable other than via a snapshot restore.
-
-#### Detection and remediation
-
-If the TRACE level log line `"cleaning key in merkle tree"` appears immediately subsequent
-to an update-primary on a PR secondary, that's an indicator that the timing race was lost
-and that the merkle tree may be corrupt.
-
-Repairing the corrupt merkle tree is done by issuing a
-[replication reindex request](/vault/api-docs/system/replication#reindex-replication)
-to the PR secondary.
-
-If logs are no longer present (the update-primary was done some time in the past), it's
-probably best to reindex the PR secondary pre-emptively as a precaution.
-
-#### update-primary with "Allow" path filters
-
-There is a further path to data loss associated update-primary.
-This issue requires that the PR secondary receiving an update-primary request has an
-associated `Allow` path filter defined for it. Like the first issue, this one too has
-a timing aspect: the problem may or may not manifest, depending on how
-quickly the mount tables truncated by update-primary get repaired by replication.
-
-At startup/unseal (and after an update-primary), Vault runs a background job that looks
-at the mount data it has stored and tries to delete any that doesn't belong there, based
-on path filters.  This behaviour was introduced in 1.0.3.1 to recover from a regression
-that allowed for inappropriate filtering of data: we needed to ensure that any previously
-unfiltered data got cleaned up on secondaries that ought not have it.
-
-If a performance secondary has an associated Allow path filter, this cleanup code can
-misfire during the interval between when the truncated mount tables are written by
-update-primary and the time when they get rewritten by replication.  The cleanup code
-will delete the data associated with the missing mount entries.  The cleanup code
-doesn't modify the merkle tree, and as a result this deleted data won't be discovered
-as missing and repaired by replication.
-
-#### Detection and remediation
-
-When the cleanup code fires it logs the INFO level message `"deleted mistakenly stored
-mount entry from backend"`.  This is a reliable indicator that the bug was hit.
-
-If logs aren't available, the other indicator that this problem has manifested is to
-query the shared mount in question. The secondary won't have any of the data that
-the primary does, e.g. roles and configuration will be absent.
-
-Reindexing the performance secondary will update the merkle tree to reflect the missing
-storage entries and allow missing shared data to be replaced by replication.  **However,
-any local data on shared mounts (such as PKI certs) will not be recoverable.**
-
-#### Impacted Versions 
-
-Affects all current versions of Vault.
-=======
 ### API calls to update-primary may lead to data loss ((#update-primary-data-loss))
 
 #### Affected versions
@@ -148,5 +61,4 @@
 
 If INFO logs are no longer available, query the shared mount in question to
 confirm whether your role and configuration data are present on the primary but
-missing from the secondary.
->>>>>>> 042dd578
+missing from the secondary.