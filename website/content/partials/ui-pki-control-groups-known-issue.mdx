<<<<<<< HEAD
### Users limited by control groups can only access issuer detail from PKI overview page

<Note title="Affected versions">

Vault 1.14.x

</Note>
=======
### Users limited by control groups can only access issuer detail from PKI overview page ((#ui-pki-control-groups))

#### Affected versions

- Vault 1.14.x

#### Issue
>>>>>>> 042dd578

Vault UI users who require control group approval to read issuer details are
directed to the Control Group Access page when they try to view issuer details
from links on the Issuer list page.

<<<<<<< HEAD
As a workaround, Vault UI users constrained by control groups should select
issuers from the **PKI overview** page to view detailed information instead of
the **Issuers list** page.
=======
#### Workaround

Vault UI users constrained by control groups should select issuers from the
**PKI overview** page to view detailed information instead of the
**Issuers list** page.
>>>>>>> 042dd578
<|MERGE_RESOLUTION|>--- conflicted
+++ resolved
@@ -1,12 +1,3 @@
-<<<<<<< HEAD
-### Users limited by control groups can only access issuer detail from PKI overview page
-
-<Note title="Affected versions">
-
-Vault 1.14.x
-
-</Note>
-=======
 ### Users limited by control groups can only access issuer detail from PKI overview page ((#ui-pki-control-groups))
 
 #### Affected versions
@@ -14,20 +5,13 @@
 - Vault 1.14.x
 
 #### Issue
->>>>>>> 042dd578
 
 Vault UI users who require control group approval to read issuer details are
 directed to the Control Group Access page when they try to view issuer details
 from links on the Issuer list page.
 
-<<<<<<< HEAD
-As a workaround, Vault UI users constrained by control groups should select
-issuers from the **PKI overview** page to view detailed information instead of
-the **Issuers list** page.
-=======
 #### Workaround
 
 Vault UI users constrained by control groups should select issuers from the
 **PKI overview** page to view detailed information instead of the
-**Issuers list** page.
->>>>>>> 042dd578
+**Issuers list** page.