### Can I compute KMIP clients for Vault? ((#kmip))

**No**.

Currently, KMIP clients are not available via the usage metrics UI or client
count API.

### Can I get monthly changes for Vault versions older than v1.10? ((#month-to-month))

**Yes, for Vault v1.8 &ndash; v1.10.**

To calculate client counts for a given month, you must perform a series of
billing period updates in the UI and manual calculations:

Month     | Billing period in UI     | Result       | Computation
--------- | ------------------------ | ------------ | -----------
January   | January                  | `JAN`        | None
February  | January &nbsp; February  | `JAN_FEB`    | `FEB = JAN_FEB - JAN` 
March     | January &nbsp; February  | `JAN_MAR`    | `MAR = JAN_MAR - JAN_FEB` 
April     | January &nbsp; February  | `JAN_APR`    | `APR = JAN_APR - JAN_MAR` 
May       | January &nbsp; February  | `JAN_MAY`    | `MAY = JAN_MAY - JAN_APR` 
June      | January &nbsp; February  | `JAN_JUN`    | `JUN = JAN_JUN - JAN_MAY` 
July      | January &nbsp; February  | `JAN_JUL`    | `JUL = JAN_JUL - JAN_JUN` 
August    | January &nbsp; February  | `JAN_AUG`    | `AUG = JAN_AUG - JAN_JUL` 
September | January &nbsp; September | `JAN_SEP`    | `SEP = JAN_SEP - JAN_AUG` 
October   | January &nbsp; February  | `JAN_OCT`    | `OCT = JAN_OCT - JAN_SEP` 
November  | January &nbsp; February  | `JAN_NOV`    | `NOV = JAN_NOV - JAN_OCT` 
December  | January &nbsp; February  | `JAN_DEV`    | `DEC = JAN_DEC - JAN_NOV` 

### Do child namespaces create duplication in the client count? ((#namespace-dupes))

**Maybe**.

Tokens created in a parent namespace are recognized as the same client when used
in a child namespace. But, tokens created **across** a parent/child namespace
boundary may be counted as multiple clients. See the
[clients and entities](/vault/docs/concepts/client-count) overview for more
details.

### Does the Nomad-Vault integration affect client counts? ((#nomad))

**Yes**.

The [Nomad Vault integration](/nomad/docs/integrations/vault-integration)
uses either Workload Identity (JWT) or token roles for client count:

    - Vault bases Workload Identity client counts on the
      [`user_claim`](/vault/api-docs/auth/jwt#user_claim) field. The
      recommended default is `nomad_job`, which results in 1 client per
      Nomad job.
    - Nomad deprecated token roles and will remove the feature in v1.10. Client
      counts for legacy token roles treat each unique policy combination as 1
    	non-entity client.

### Are batch tokens counted differently than service tokens? ((#batch-tokens))

**No**.

Batch token clients are counted like service token clients. The batch token is
mapped to either to the associated active entity or an artificial entity that
Vault creates by combining the assigned namespace and policy. See the
[clients and entities](/vault/docs/concepts/client-count) overview for more
details.

### Do custom user filters affect client counts? ((#custom-filters))

**Yes**.

Custom [user filters](/vault/api-docs/auth/ldap#userfilter) can change the way
that entity aliases are mapped, which can affect the client count computation.

Consult the [clients and entities](/vault/docs/concepts/client-count) overview
for more information about how Vault determines entity assignments.

### Does mount migration affect client counts? ((#mount-migration))

**Maybe**.

If you are using Vault 1.10+:

- Migrating mounts **across** namespace will create duplication in the client count.
- Migrating mounts **within** a namespace will not affect client count.

<<<<<<< HEAD
If you are using an older version of Vault, migrating mounts will always create
duplication in the client count.
=======
If you are using an older version of Vault, migrating mounts will always create 
duplication in the client count.

### Can I take parts of the full payload and add them up to get the "total clients"? ((#adding-clients))

Probably not.

If you are using Vault 1.18+, you should be able to sum all of the counts
in a child namespace to get the counts shown in a parent namespace (for example
adding all of the counts from everthing immediately under the root namespace
should yield the top-level counts).

If you are using versions of Vault prior to 1.18, **and** including estimated data
from the current month, the [values](/vault/api-docs/system/internal-counters#client-count)
returned by the API do not deduplicate clients from the current
month against earlier months in the billing period. This results in Vault showing
client counts that can be significantly higher than they will actually be at the end
of the month.

In all versions of Vault, you cannot add data from non-namespace mounts to 
reliably get the total in that namespace. This is because an
[identity alias](/vault/docs/concepts/client-count#standard-entity-assignments)
may authenticate to two different authentication methods, using a single identity,
but creating two aliases. Each alias will be included in the "counts" for the
authentication mount, but the identity is counted as only a single client in
the namespace.
>>>>>>> 782db8ba
<|MERGE_RESOLUTION|>--- conflicted
+++ resolved
@@ -81,11 +81,7 @@
 - Migrating mounts **across** namespace will create duplication in the client count.
 - Migrating mounts **within** a namespace will not affect client count.
 
-<<<<<<< HEAD
 If you are using an older version of Vault, migrating mounts will always create
-duplication in the client count.
-=======
-If you are using an older version of Vault, migrating mounts will always create 
 duplication in the client count.
 
 ### Can I take parts of the full payload and add them up to get the "total clients"? ((#adding-clients))
@@ -110,5 +106,4 @@
 may authenticate to two different authentication methods, using a single identity,
 but creating two aliases. Each alias will be included in the "counts" for the
 authentication mount, but the identity is counted as only a single client in
-the namespace.
->>>>>>> 782db8ba
+the namespace.