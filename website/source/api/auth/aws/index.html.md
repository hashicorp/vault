--- conflicted
+++ resolved
@@ -587,15 +587,11 @@
   has a prefix that matches one of the values specified by this parameter. The value is
   prefix-matched (as though it were a glob ending in `*`). This constraint is
   checked by the ec2 auth method as well as the iam auth method only when
-<<<<<<< HEAD
-  inferring an ec2 instance.
-- `bound_ec2_instance_id` `(array: [])` - If set, defines a constraint on the
-  EC2 instances to have one of these instance IDs. This can either be a
-  comma-separated string or an array. This constraint is checked by the ec2 auth
-  method as well as the iam auth method only when inferring an ec2 instance.
-=======
   inferring an ec2 instance. This is a comma-separated string or a JSON array.
->>>>>>> 0a71e7bc
+- `bound_ec2_instance_id` `(list: [])` - If set, defines a constraint on the
+  EC2 instances to have one of these instance IDs. This constraint is checked by
+  the ec2 auth method as well as the iam auth method only when inferring an ec2
+  instance. This is a comma-separated string or a JSON array.
 - `role_tag` `(string: "")` - If set, enables the role tags for this role. The
   value set for this field should be the 'key' of the tag on the EC2 instance.
   The 'value' of the tag should be generated using `role/<role>/tag` endpoint.
@@ -688,12 +684,8 @@
 
 ```json
 {
-<<<<<<< HEAD
-  "bound_ami_id": "ami-fce36987",
+  "bound_ami_id": ["ami-fce36987"],
   "bound_ec2_instance_id": ["i-12345678901234567"],
-=======
-  "bound_ami_id": ["ami-fce36987"],
->>>>>>> 0a71e7bc
   "role_tag": "",
   "policies": [
     "default",
