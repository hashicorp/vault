<% wrap_layout :inner do %>
<<<<<<< HEAD
	<% content_for :sidebar do %>
		<div class="docs-sidebar hidden-print affix-top" role="complementary">
			<ul class="nav docs-sidenav">
				<li<%= sidebar_current("docs-home") %>>
					<a href="/docs/index.html">Docs Home</a>
				</li>

				<li<%= sidebar_current("docs-internal") %>>
					<a href="/docs/internals/index.html">Internals</a>
					<ul class="nav">
						<li<%= sidebar_current("docs-internals-architecture") %>>
							<a href="/docs/internals/architecture.html">Architecture</a>
						</li>

						<li<%= sidebar_current("docs-internals-ha") %>>
							<a href="/docs/internals/high-availability.html">High Availability</a>
						</li>

						<li<%= sidebar_current("docs-internals-security") %>>
							<a href="/docs/internals/security.html">Security Model</a>
						</li>

						<li<%= sidebar_current("docs-internals-telemetry") %>>
							<a href="/docs/internals/telemetry.html">Telemetry</a>
						</li>

						<li<%= sidebar_current("docs-internals-token") %>>
							<a href="/docs/internals/token.html">Token Authentication</a>
						</li>

						<li<%= sidebar_current("docs-internals-rotation") %>>
							<a href="/docs/internals/rotation.html">Key Rotation</a>
						</li>

						<li<%= sidebar_current("docs-internals-replication") %>>
							<a href="/docs/internals/replication.html">Replication</a>
						</li>
					</ul>
				</li>

				<li<%= sidebar_current("docs-install") %>>
					<a href="/docs/install/index.html">Install &amp; Upgrade</a>
				</li>

				<li<%= sidebar_current("docs-concepts") %>>
					<a href="/docs/concepts/index.html">Basic Concepts</a>
					<ul class="nav">
						<li<%= sidebar_current("docs-concepts-devserver") %>>
							<a href="/docs/concepts/dev-server.html">"Dev" Server</a>
						</li>

						<li<%= sidebar_current("docs-concepts-seal") %>>
							<a href="/docs/concepts/seal.html">Seal/Unseal</a>
						</li>

						<li<%= sidebar_current("docs-concepts-lease") %>>
							<a href="/docs/concepts/lease.html">Lease, Renew, and Revoke</a>
						</li>

						<li<%= sidebar_current("docs-concepts-auth") %>>
							<a href="/docs/concepts/auth.html">Authentication</a>
						</li>

						<li<%= sidebar_current("docs-concepts-tokens") %>>
							<a href="/docs/concepts/tokens.html">Tokens</a>
						</li>

						<li<%= sidebar_current("docs-concepts-response-wrapping") %>>
							<a href="/docs/concepts/response-wrapping.html">Response Wrapping</a>
						</li>

						<li<%= sidebar_current("docs-concepts-policies") %>>
							<a href="/docs/concepts/policies.html">Access Control Policies</a>
						</li>

						<li<%= sidebar_current("docs-concepts-ha") %>>
							<a href="/docs/concepts/ha.html">High Availability</a>
						</li>

						<li<%= sidebar_current("docs-concepts-pgp-gpg-keybase") %>>
							<a href="/docs/concepts/pgp-gpg-keybase.html">PGP, GPG, and Keybase</a>
						</li>
					</ul>
				</li>

				<li<%= sidebar_current("docs-config") %>>
					<a href="/docs/config/index.html">Configuration</a>
				</li>

				<li<%= sidebar_current("docs-commands") %>>
					<a href="/docs/commands/index.html">Commands (CLI)</a>
					<ul class="nav">
						<li<%= sidebar_current("docs-commands-path-help") %>>
							<a href="/docs/commands/help.html">Path Help</a>
						</li>

						<li<%= sidebar_current("docs-commands-readwrite") %>>
							<a href="/docs/commands/read-write.html">Reading and Writing Data</a>
						</li>
						<li<%= sidebar_current("docs-commands-environment") %>>
							<a href="/docs/commands/environment.html">Environment Variables</a>
						</li>
					</ul>
				</li>

				<li<%= sidebar_current("docs-http") %>>
					<a href="/docs/http/index.html">API & Libraries</a>
				</li>

				<li<%= sidebar_current("docs-guides") %>>
					<a href="/docs/guides/index.html">Guides</a>
					<ul class="nav">
						<li<%= sidebar_current("docs-guides-generate-root") %>>
							<a href="/docs/guides/generate-root.html">Root Token Generation</a>
						</li>
					</ul>
				</li>

				<hr>

				<li<%= sidebar_current("docs-secrets") %>>
					<a href="/docs/secrets/index.html">Secret Backends</a>
					<ul class="nav">
						<li<%= sidebar_current("docs-secrets-aws") %>>
							<a href="/docs/secrets/aws/index.html">AWS</a>
						</li>

						<li<%= sidebar_current("docs-secrets-cassandra") %>>
							<a href="/docs/secrets/cassandra/index.html">Cassandra</a>
						</li>

						<li<%= sidebar_current("docs-secrets-consul") %>>
							<a href="/docs/secrets/consul/index.html">Consul</a>
						</li>

						<li<%= sidebar_current("docs-secrets-cubbyhole") %>>
							<a href="/docs/secrets/cubbyhole/index.html">Cubbyhole</a>
						</li>

						<li<%= sidebar_current("docs-secrets-generic") %>>
							<a href="/docs/secrets/generic/index.html">Generic</a>
						</li>

						<li<%= sidebar_current("docs-secrets-mongodb") %>>
							<a href="/docs/secrets/mongodb/index.html">MongoDB</a>
						</li>

						<li<%= sidebar_current("docs-secrets-mssql") %>>
							<a href="/docs/secrets/mssql/index.html">MSSQL</a>
						</li>

						<li<%= sidebar_current("docs-secrets-mysql") %>>
							<a href="/docs/secrets/mysql/index.html">MySQL</a>
						</li>

						<li<%= sidebar_current("docs-secrets-pki") %>>
							<a href="/docs/secrets/pki/index.html">PKI (Certificates)</a>
						</li>

						<li<%= sidebar_current("docs-secrets-postgresql") %>>
							<a href="/docs/secrets/postgresql/index.html">PostgreSQL</a>
						</li>

						<li<%= sidebar_current("docs-secrets-rabbitmq") %>>
							<a href="/docs/secrets/rabbitmq/index.html">RabbitMQ</a>
						</li>

						<li<%= sidebar_current("docs-secrets-ssh") %>>
							<a href="/docs/secrets/ssh/index.html">SSH</a>
						</li>

						<li<%= sidebar_current("docs-secrets-transit") %>>
							<a href="/docs/secrets/transit/index.html">Transit</a>
						</li>

						<li<%= sidebar_current("docs-secrets-custom") %>>
							<a href="/docs/secrets/custom.html">Custom</a>
						</li>
					</ul>
				</li>

				<li<%= sidebar_current("docs-auth") %>>
					<a href="/docs/auth/index.html">Auth Backends</a>
					<ul class="nav">
						<li<%= sidebar_current("docs-auth-appid") %>>
							<a href="/docs/auth/app-id.html">App ID</a>
						</li>

						<li<%= sidebar_current("docs-auth-approle") %>>
							<a href="/docs/auth/approle.html">AppRole</a>
						</li>

						<li<%= sidebar_current("docs-auth-aws") %>>
							<a href="/docs/auth/aws-ec2.html">AWS</a>
						</li>

						<li<%= sidebar_current("docs-auth-github") %>>
							<a href="/docs/auth/github.html">GitHub</a>
						</li>

						<li<%= sidebar_current("docs-auth-ldap") %>>
							<a href="/docs/auth/ldap.html">LDAP</a>
						</li>

						<li<%= sidebar_current("docs-auth-mfa") %>>
							<a href="/docs/auth/mfa.html">MFA</a>
						</li>

						<li<%= sidebar_current("docs-auth-okta") %>>
							<a href="/docs/auth/okta.html">Okta</a>
						</li>

						<li<%= sidebar_current("docs-auth-radius") %>>
							<a href="/docs/auth/radius.html">RADIUS</a>
						</li>

						<li<%= sidebar_current("docs-auth-cert") %>>
							<a href="/docs/auth/cert.html">TLS Certificates</a>
						</li>

						<li<%= sidebar_current("docs-auth-token") %>>
							<a href="/docs/auth/token.html">Tokens</a>
						</li>

						<li<%= sidebar_current("docs-auth-userpass") %>>
							<a href="/docs/auth/userpass.html">Username &amp; Password</a>
						</li>
					</ul>
				</li>

				<li<%= sidebar_current("docs-audit") %>>
					<a href="/docs/audit/index.html">Audit Backends</a>
					<ul class="nav">
						<li<%= sidebar_current("docs-audit-file") %>>
							<a href="/docs/audit/file.html">File</a>
                        </li>

						<li<%= sidebar_current("docs-audit-syslog") %>>
							<a href="/docs/audit/syslog.html">Syslog</a>
						</li>

						<li<%= sidebar_current("docs-audit-socket") %>>
							<a href="/docs/audit/socket.html">Socket</a>
						</li>
					</ul>
				</li>
			</ul>
		</div>
	<% end %>

	<%= yield %>
=======
  <% content_for :sidebar do %>
    <div class="docs-sidebar hidden-print affix-top" role="complementary">
      <ul class="nav docs-sidenav">
        <li<%= sidebar_current("docs-install") %>>
          <a href="/docs/install/index.html">Installing Vault</a>
          <ul class="nav">
            <li<%= sidebar_current("docs-install-installation") %>>
              <a href="/docs/install/install.html">Installation</a>
            </li>
            <li<%= sidebar_current("docs-install-upgrade") %>>
              <a href="/docs/install/upgrade.html">Upgrading</a>
              <ul class="nav">
                <li<%= sidebar_current("docs-install-upgrade-to-0.5.0") %>>
                  <a href="/docs/install/upgrade-to-0.5.0.html">Upgrade to 0.5.0</a>
                </li>
                <li<%= sidebar_current("docs-install-upgrade-to-0.5.1") %>>
                  <a href="/docs/install/upgrade-to-0.5.1.html">Upgrade to 0.5.1</a>
                </li>
                <li<%= sidebar_current("docs-install-upgrade-to-0.6.0") %>>
                  <a href="/docs/install/upgrade-to-0.6.0.html">Upgrade to 0.6.0</a>
                </li>
                <li<%= sidebar_current("docs-install-upgrade-to-0.6.1") %>>
                  <a href="/docs/install/upgrade-to-0.6.1.html">Upgrade to 0.6.1</a>
                </li>
                <li<%= sidebar_current("docs-install-upgrade-to-0.6.2") %>>
                  <a href="/docs/install/upgrade-to-0.6.2.html">Upgrade to 0.6.2</a>
                </li>
                <li<%= sidebar_current("docs-install-upgrade-to-0.6.3") %>>
                  <a href="/docs/install/upgrade-to-0.6.3.html">Upgrade to 0.6.3</a>
                </li>
                <li<%= sidebar_current("docs-install-upgrade-to-0.6.4") %>>
                  <a href="/docs/install/upgrade-to-0.6.4.html">Upgrade to 0.6.4</a>
                </li>
              </ul>
            </li>
          </ul>
        </li>

        <li<%= sidebar_current("docs-internal") %>>
          <a href="/docs/internals/index.html">Internals</a>
          <ul class="nav">
            <li<%= sidebar_current("docs-internals-architecture") %>>
              <a href="/docs/internals/architecture.html">Architecture</a>
            </li>

            <li<%= sidebar_current("docs-internals-ha") %>>
              <a href="/docs/internals/high-availability.html">High Availability</a>
            </li>

            <li<%= sidebar_current("docs-internals-security") %>>
              <a href="/docs/internals/security.html">Security Model</a>
            </li>

            <li<%= sidebar_current("docs-internals-telemetry") %>>
              <a href="/docs/internals/telemetry.html">Telemetry</a>
            </li>

            <li<%= sidebar_current("docs-internals-token") %>>
              <a href="/docs/internals/token.html">Token Authentication</a>
            </li>

            <li<%= sidebar_current("docs-internals-rotation") %>>
              <a href="/docs/internals/rotation.html">Key Rotation</a>
            </li>

            <li<%= sidebar_current("docs-internals-replication") %>>
              <a href="/docs/internals/replication.html">Replication</a>
            </li>
          </ul>
        </li>

        <li<%= sidebar_current("docs-concepts") %>>
          <a href="/docs/concepts/index.html">Basic Concepts</a>
          <ul class="nav">
            <li<%= sidebar_current("docs-concepts-devserver") %>>
              <a href="/docs/concepts/dev-server.html">"Dev" Server</a>
            </li>

            <li<%= sidebar_current("docs-concepts-seal") %>>
              <a href="/docs/concepts/seal.html">Seal/Unseal</a>
            </li>

            <li<%= sidebar_current("docs-concepts-lease") %>>
              <a href="/docs/concepts/lease.html">Lease, Renew, and Revoke</a>
            </li>

            <li<%= sidebar_current("docs-concepts-auth") %>>
              <a href="/docs/concepts/auth.html">Authentication</a>
            </li>

            <li<%= sidebar_current("docs-concepts-tokens") %>>
              <a href="/docs/concepts/tokens.html">Tokens</a>
            </li>

            <li<%= sidebar_current("docs-concepts-response-wrapping") %>>
              <a href="/docs/concepts/response-wrapping.html">Response Wrapping</a>
            </li>

            <li<%= sidebar_current("docs-concepts-policies") %>>
              <a href="/docs/concepts/policies.html">Access Control Policies</a>
            </li>

            <li<%= sidebar_current("docs-concepts-ha") %>>
              <a href="/docs/concepts/ha.html">High Availability</a>
            </li>

            <li<%= sidebar_current("docs-concepts-pgp-gpg-keybase") %>>
              <a href="/docs/concepts/pgp-gpg-keybase.html">PGP, GPG, and Keybase</a>
            </li>
          </ul>
        </li>

        <li<%= sidebar_current("docs-configuration") %>>
          <a href="/docs/configuration/index.html">Configuration</a>
          <ul class="nav">
            <li<%= sidebar_current("docs-configuration-listener") %>>
              <a href="/docs/configuration/listener/index.html"><tt>listener</tt></a>
              <ul class="nav">
                <li<%= sidebar_current("docs-configuration-listener-tcp") %>>
                  <a href="/docs/configuration/listener/tcp.html">TCP</a>
                </li>
              </ul>
            </li>
            <li<%= sidebar_current("docs-configuration-storage") %>>
              <a href="/docs/configuration/storage/index.html"><tt>storage</tt></a>
              <ul class="nav">
                <li<%= sidebar_current("docs-configuration-storage-azure")%>>
                  <a href="/docs/configuration/storage/azure.html">Azure</a>
                </li>
                <li<%= sidebar_current("docs-configuration-storage-consul")%>>
                  <a href="/docs/configuration/storage/consul.html">Consul</a>
                </li>
                <li<%= sidebar_current("docs-configuration-storage-dynamodb")%>>
                  <a href="/docs/configuration/storage/dynamodb.html">DynamoDB</a>
                </li>
                <li<%= sidebar_current("docs-configuration-storage-etcd")%>>
                  <a href="/docs/configuration/storage/etcd.html">Etcd</a>
                </li>
                <li<%= sidebar_current("docs-configuration-storage-filesystem")%>>
                  <a href="/docs/configuration/storage/filesystem.html">Filesystem</a>
                </li>
                <li<%= sidebar_current("docs-configuration-storage-google-cloud")%>>
                  <a href="/docs/configuration/storage/google-cloud.html">Google Cloud</a>
                </li>
                <li<%= sidebar_current("docs-configuration-storage-in-memory")%>>
                  <a href="/docs/configuration/storage/in-memory.html">In-Memory</a>
                </li>
                <li<%= sidebar_current("docs-configuration-storage-mysql")%>>
                  <a href="/docs/configuration/storage/mysql.html">MySQL</a>
                </li>
                <li<%= sidebar_current("docs-configuration-storage-postgresql")%>>
                  <a href="/docs/configuration/storage/postgresql.html">PostgreSQL</a>
                </li>
                <li<%= sidebar_current("docs-configuration-storage-s3")%>>
                  <a href="/docs/configuration/storage/s3.html">S3</a>
                </li>
                <li<%= sidebar_current("docs-configuration-storage-swift")%>>
                  <a href="/docs/configuration/storage/swift.html">Swift</a>
                </li>
                <li<%= sidebar_current("docs-configuration-storage-zookeeper")%>>
                  <a href="/docs/configuration/storage/zookeeper.html">Zookeeper</a>
                </li>
              </ul>
            </li>
            <li<%= sidebar_current("docs-configuration-telemetry") %>>
              <a href="/docs/configuration/telemetry.html"><tt>telemetry</tt></a>
            </li>
          </ul>
        </li>

        <li<%= sidebar_current("docs-commands") %>>
          <a href="/docs/commands/index.html">Commands (CLI)</a>
          <ul class="nav">
            <li<%= sidebar_current("docs-commands-path-help") %>>
              <a href="/docs/commands/help.html">Path Help</a>
            </li>

            <li<%= sidebar_current("docs-commands-readwrite") %>>
              <a href="/docs/commands/read-write.html">Reading and Writing Data</a>
            </li>
            <li<%= sidebar_current("docs-commands-environment") %>>
              <a href="/docs/commands/environment.html">Environment Variables</a>
            </li>
          </ul>
        </li>

        <li<%= sidebar_current("docs-http") %>>
          <a href="/docs/http/index.html">API &amp; Libraries</a>
        </li>

        <li<%= sidebar_current("docs-guides") %>>
          <a href="/docs/guides/index.html">Guides</a>
          <ul class="nav">
            <li<%= sidebar_current("docs-guides-generate-root") %>>
              <a href="/docs/guides/generate-root.html">Root Token Generation</a>
            </li>
          </ul>
        </li>

        <hr>

        <li<%= sidebar_current("docs-secrets") %>>
          <a href="/docs/secrets/index.html">Secret Backends</a>
          <ul class="nav">
            <li<%= sidebar_current("docs-secrets-aws") %>>
              <a href="/docs/secrets/aws/index.html">AWS</a>
            </li>

            <li<%= sidebar_current("docs-secrets-cassandra") %>>
              <a href="/docs/secrets/cassandra/index.html">Cassandra</a>
            </li>

            <li<%= sidebar_current("docs-secrets-consul") %>>
              <a href="/docs/secrets/consul/index.html">Consul</a>
            </li>

            <li<%= sidebar_current("docs-secrets-cubbyhole") %>>
              <a href="/docs/secrets/cubbyhole/index.html">Cubbyhole</a>
            </li>

            <li<%= sidebar_current("docs-secrets-generic") %>>
              <a href="/docs/secrets/generic/index.html">Generic</a>
            </li>

            <li<%= sidebar_current("docs-secrets-mongodb") %>>
              <a href="/docs/secrets/mongodb/index.html">MongoDB</a>
            </li>

            <li<%= sidebar_current("docs-secrets-mssql") %>>
              <a href="/docs/secrets/mssql/index.html">MSSQL</a>
            </li>

            <li<%= sidebar_current("docs-secrets-mysql") %>>
              <a href="/docs/secrets/mysql/index.html">MySQL</a>
            </li>

            <li<%= sidebar_current("docs-secrets-pki") %>>
              <a href="/docs/secrets/pki/index.html">PKI (Certificates)</a>
            </li>

            <li<%= sidebar_current("docs-secrets-postgresql") %>>
              <a href="/docs/secrets/postgresql/index.html">PostgreSQL</a>
            </li>

            <li<%= sidebar_current("docs-secrets-rabbitmq") %>>
              <a href="/docs/secrets/rabbitmq/index.html">RabbitMQ</a>
            </li>

            <li<%= sidebar_current("docs-secrets-ssh") %>>
              <a href="/docs/secrets/ssh/index.html">SSH</a>
            </li>

            <li<%= sidebar_current("docs-secrets-transit") %>>
              <a href="/docs/secrets/transit/index.html">Transit</a>
            </li>

            <li<%= sidebar_current("docs-secrets-custom") %>>
              <a href="/docs/secrets/custom.html">Custom</a>
            </li>
          </ul>
        </li>

        <li<%= sidebar_current("docs-auth") %>>
          <a href="/docs/auth/index.html">Auth Backends</a>
          <ul class="nav">
            <li<%= sidebar_current("docs-auth-appid") %>>
              <a href="/docs/auth/app-id.html">App ID</a>
            </li>

            <li<%= sidebar_current("docs-auth-approle") %>>
              <a href="/docs/auth/approle.html">AppRole</a>
            </li>

            <li<%= sidebar_current("docs-auth-aws-ec2") %>>
              <a href="/docs/auth/aws-ec2.html">AWS EC2</a>
            </li>

            <li<%= sidebar_current("docs-auth-github") %>>
              <a href="/docs/auth/github.html">GitHub</a>
            </li>

            <li<%= sidebar_current("docs-auth-ldap") %>>
              <a href="/docs/auth/ldap.html">LDAP</a>
            </li>

            <li<%= sidebar_current("docs-auth-mfa") %>>
              <a href="/docs/auth/mfa.html">MFA</a>
            </li>

            <li<%= sidebar_current("docs-auth-okta") %>>
              <a href="/docs/auth/okta.html">Okta</a>
            </li>

            <li<%= sidebar_current("docs-auth-radius") %>>
              <a href="/docs/auth/radius.html">RADIUS</a>
            </li>

            <li<%= sidebar_current("docs-auth-cert") %>>
              <a href="/docs/auth/cert.html">TLS Certificates</a>
            </li>

            <li<%= sidebar_current("docs-auth-token") %>>
              <a href="/docs/auth/token.html">Tokens</a>
            </li>

            <li<%= sidebar_current("docs-auth-userpass") %>>
              <a href="/docs/auth/userpass.html">Username &amp; Password</a>
            </li>
          </ul>
        </li>

        <li<%= sidebar_current("docs-audit") %>>
          <a href="/docs/audit/index.html">Audit Backends</a>
          <ul class="nav">
            <li<%= sidebar_current("docs-audit-file") %>>
              <a href="/docs/audit/file.html">File</a>
            </li>

            <li<%= sidebar_current("docs-audit-syslog") %>>
              <a href="/docs/audit/syslog.html">Syslog</a>
            </li>

            <li<%= sidebar_current("docs-audit-socket") %>>
              <a href="/docs/audit/socket.html">Socket</a>
            </li>
          </ul>
        </li>
      </ul>
    </div>
  <% end %>

  <%= yield %>
>>>>>>> 364a86bb
<% end %><|MERGE_RESOLUTION|>--- conflicted
+++ resolved
@@ -1,257 +1,4 @@
 <% wrap_layout :inner do %>
-<<<<<<< HEAD
-	<% content_for :sidebar do %>
-		<div class="docs-sidebar hidden-print affix-top" role="complementary">
-			<ul class="nav docs-sidenav">
-				<li<%= sidebar_current("docs-home") %>>
-					<a href="/docs/index.html">Docs Home</a>
-				</li>
-
-				<li<%= sidebar_current("docs-internal") %>>
-					<a href="/docs/internals/index.html">Internals</a>
-					<ul class="nav">
-						<li<%= sidebar_current("docs-internals-architecture") %>>
-							<a href="/docs/internals/architecture.html">Architecture</a>
-						</li>
-
-						<li<%= sidebar_current("docs-internals-ha") %>>
-							<a href="/docs/internals/high-availability.html">High Availability</a>
-						</li>
-
-						<li<%= sidebar_current("docs-internals-security") %>>
-							<a href="/docs/internals/security.html">Security Model</a>
-						</li>
-
-						<li<%= sidebar_current("docs-internals-telemetry") %>>
-							<a href="/docs/internals/telemetry.html">Telemetry</a>
-						</li>
-
-						<li<%= sidebar_current("docs-internals-token") %>>
-							<a href="/docs/internals/token.html">Token Authentication</a>
-						</li>
-
-						<li<%= sidebar_current("docs-internals-rotation") %>>
-							<a href="/docs/internals/rotation.html">Key Rotation</a>
-						</li>
-
-						<li<%= sidebar_current("docs-internals-replication") %>>
-							<a href="/docs/internals/replication.html">Replication</a>
-						</li>
-					</ul>
-				</li>
-
-				<li<%= sidebar_current("docs-install") %>>
-					<a href="/docs/install/index.html">Install &amp; Upgrade</a>
-				</li>
-
-				<li<%= sidebar_current("docs-concepts") %>>
-					<a href="/docs/concepts/index.html">Basic Concepts</a>
-					<ul class="nav">
-						<li<%= sidebar_current("docs-concepts-devserver") %>>
-							<a href="/docs/concepts/dev-server.html">"Dev" Server</a>
-						</li>
-
-						<li<%= sidebar_current("docs-concepts-seal") %>>
-							<a href="/docs/concepts/seal.html">Seal/Unseal</a>
-						</li>
-
-						<li<%= sidebar_current("docs-concepts-lease") %>>
-							<a href="/docs/concepts/lease.html">Lease, Renew, and Revoke</a>
-						</li>
-
-						<li<%= sidebar_current("docs-concepts-auth") %>>
-							<a href="/docs/concepts/auth.html">Authentication</a>
-						</li>
-
-						<li<%= sidebar_current("docs-concepts-tokens") %>>
-							<a href="/docs/concepts/tokens.html">Tokens</a>
-						</li>
-
-						<li<%= sidebar_current("docs-concepts-response-wrapping") %>>
-							<a href="/docs/concepts/response-wrapping.html">Response Wrapping</a>
-						</li>
-
-						<li<%= sidebar_current("docs-concepts-policies") %>>
-							<a href="/docs/concepts/policies.html">Access Control Policies</a>
-						</li>
-
-						<li<%= sidebar_current("docs-concepts-ha") %>>
-							<a href="/docs/concepts/ha.html">High Availability</a>
-						</li>
-
-						<li<%= sidebar_current("docs-concepts-pgp-gpg-keybase") %>>
-							<a href="/docs/concepts/pgp-gpg-keybase.html">PGP, GPG, and Keybase</a>
-						</li>
-					</ul>
-				</li>
-
-				<li<%= sidebar_current("docs-config") %>>
-					<a href="/docs/config/index.html">Configuration</a>
-				</li>
-
-				<li<%= sidebar_current("docs-commands") %>>
-					<a href="/docs/commands/index.html">Commands (CLI)</a>
-					<ul class="nav">
-						<li<%= sidebar_current("docs-commands-path-help") %>>
-							<a href="/docs/commands/help.html">Path Help</a>
-						</li>
-
-						<li<%= sidebar_current("docs-commands-readwrite") %>>
-							<a href="/docs/commands/read-write.html">Reading and Writing Data</a>
-						</li>
-						<li<%= sidebar_current("docs-commands-environment") %>>
-							<a href="/docs/commands/environment.html">Environment Variables</a>
-						</li>
-					</ul>
-				</li>
-
-				<li<%= sidebar_current("docs-http") %>>
-					<a href="/docs/http/index.html">API & Libraries</a>
-				</li>
-
-				<li<%= sidebar_current("docs-guides") %>>
-					<a href="/docs/guides/index.html">Guides</a>
-					<ul class="nav">
-						<li<%= sidebar_current("docs-guides-generate-root") %>>
-							<a href="/docs/guides/generate-root.html">Root Token Generation</a>
-						</li>
-					</ul>
-				</li>
-
-				<hr>
-
-				<li<%= sidebar_current("docs-secrets") %>>
-					<a href="/docs/secrets/index.html">Secret Backends</a>
-					<ul class="nav">
-						<li<%= sidebar_current("docs-secrets-aws") %>>
-							<a href="/docs/secrets/aws/index.html">AWS</a>
-						</li>
-
-						<li<%= sidebar_current("docs-secrets-cassandra") %>>
-							<a href="/docs/secrets/cassandra/index.html">Cassandra</a>
-						</li>
-
-						<li<%= sidebar_current("docs-secrets-consul") %>>
-							<a href="/docs/secrets/consul/index.html">Consul</a>
-						</li>
-
-						<li<%= sidebar_current("docs-secrets-cubbyhole") %>>
-							<a href="/docs/secrets/cubbyhole/index.html">Cubbyhole</a>
-						</li>
-
-						<li<%= sidebar_current("docs-secrets-generic") %>>
-							<a href="/docs/secrets/generic/index.html">Generic</a>
-						</li>
-
-						<li<%= sidebar_current("docs-secrets-mongodb") %>>
-							<a href="/docs/secrets/mongodb/index.html">MongoDB</a>
-						</li>
-
-						<li<%= sidebar_current("docs-secrets-mssql") %>>
-							<a href="/docs/secrets/mssql/index.html">MSSQL</a>
-						</li>
-
-						<li<%= sidebar_current("docs-secrets-mysql") %>>
-							<a href="/docs/secrets/mysql/index.html">MySQL</a>
-						</li>
-
-						<li<%= sidebar_current("docs-secrets-pki") %>>
-							<a href="/docs/secrets/pki/index.html">PKI (Certificates)</a>
-						</li>
-
-						<li<%= sidebar_current("docs-secrets-postgresql") %>>
-							<a href="/docs/secrets/postgresql/index.html">PostgreSQL</a>
-						</li>
-
-						<li<%= sidebar_current("docs-secrets-rabbitmq") %>>
-							<a href="/docs/secrets/rabbitmq/index.html">RabbitMQ</a>
-						</li>
-
-						<li<%= sidebar_current("docs-secrets-ssh") %>>
-							<a href="/docs/secrets/ssh/index.html">SSH</a>
-						</li>
-
-						<li<%= sidebar_current("docs-secrets-transit") %>>
-							<a href="/docs/secrets/transit/index.html">Transit</a>
-						</li>
-
-						<li<%= sidebar_current("docs-secrets-custom") %>>
-							<a href="/docs/secrets/custom.html">Custom</a>
-						</li>
-					</ul>
-				</li>
-
-				<li<%= sidebar_current("docs-auth") %>>
-					<a href="/docs/auth/index.html">Auth Backends</a>
-					<ul class="nav">
-						<li<%= sidebar_current("docs-auth-appid") %>>
-							<a href="/docs/auth/app-id.html">App ID</a>
-						</li>
-
-						<li<%= sidebar_current("docs-auth-approle") %>>
-							<a href="/docs/auth/approle.html">AppRole</a>
-						</li>
-
-						<li<%= sidebar_current("docs-auth-aws") %>>
-							<a href="/docs/auth/aws-ec2.html">AWS</a>
-						</li>
-
-						<li<%= sidebar_current("docs-auth-github") %>>
-							<a href="/docs/auth/github.html">GitHub</a>
-						</li>
-
-						<li<%= sidebar_current("docs-auth-ldap") %>>
-							<a href="/docs/auth/ldap.html">LDAP</a>
-						</li>
-
-						<li<%= sidebar_current("docs-auth-mfa") %>>
-							<a href="/docs/auth/mfa.html">MFA</a>
-						</li>
-
-						<li<%= sidebar_current("docs-auth-okta") %>>
-							<a href="/docs/auth/okta.html">Okta</a>
-						</li>
-
-						<li<%= sidebar_current("docs-auth-radius") %>>
-							<a href="/docs/auth/radius.html">RADIUS</a>
-						</li>
-
-						<li<%= sidebar_current("docs-auth-cert") %>>
-							<a href="/docs/auth/cert.html">TLS Certificates</a>
-						</li>
-
-						<li<%= sidebar_current("docs-auth-token") %>>
-							<a href="/docs/auth/token.html">Tokens</a>
-						</li>
-
-						<li<%= sidebar_current("docs-auth-userpass") %>>
-							<a href="/docs/auth/userpass.html">Username &amp; Password</a>
-						</li>
-					</ul>
-				</li>
-
-				<li<%= sidebar_current("docs-audit") %>>
-					<a href="/docs/audit/index.html">Audit Backends</a>
-					<ul class="nav">
-						<li<%= sidebar_current("docs-audit-file") %>>
-							<a href="/docs/audit/file.html">File</a>
-                        </li>
-
-						<li<%= sidebar_current("docs-audit-syslog") %>>
-							<a href="/docs/audit/syslog.html">Syslog</a>
-						</li>
-
-						<li<%= sidebar_current("docs-audit-socket") %>>
-							<a href="/docs/audit/socket.html">Socket</a>
-						</li>
-					</ul>
-				</li>
-			</ul>
-		</div>
-	<% end %>
-
-	<%= yield %>
-=======
   <% content_for :sidebar do %>
     <div class="docs-sidebar hidden-print affix-top" role="complementary">
       <ul class="nav docs-sidenav">
@@ -525,8 +272,8 @@
               <a href="/docs/auth/approle.html">AppRole</a>
             </li>
 
-            <li<%= sidebar_current("docs-auth-aws-ec2") %>>
-              <a href="/docs/auth/aws-ec2.html">AWS EC2</a>
+            <li<%= sidebar_current("docs-auth-aws") %>>
+              <a href="/docs/auth/aws-ec2.html">AWS</a>
             </li>
 
             <li<%= sidebar_current("docs-auth-github") %>>
@@ -584,5 +331,4 @@
   <% end %>
 
   <%= yield %>
->>>>>>> 364a86bb
 <% end %>