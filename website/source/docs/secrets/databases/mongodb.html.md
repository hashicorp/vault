---
layout: "docs"
page_title: "MongoDB - Database - Secrets Engines"
sidebar_title: "MongoDB"
sidebar_current: "docs-secrets-databases-mongodb"
description: |-
  MongoDB is one of the supported plugins for the database secrets engine. This
  plugin generates database credentials dynamically based on configured roles
  for the MongoDB database.
---

# MongoDB Database Secrets Engine

MongoDB is one of the supported plugins for the database secrets engine. This
plugin generates database credentials dynamically based on configured roles for
the MongoDB database.

See the [database secrets engine](/docs/secrets/databases/index.html) docs for
more information about setting up the database secrets engine.

## Setup

1. Enable the database secrets engine if it is not already enabled:

    ```text
    $ vault secrets enable database
    Success! Enabled the database secrets engine at: database/
    ```

    By default, the secrets engine will enable at the name of the engine. To
    enable the secrets engine at a different path, use the `-path` argument.

1. Configure Vault with the proper plugin and connection information:

    ```text
    $ vault write database/config/my-mongodb-database \
        plugin_name=mongodb-database-plugin \
        allowed_roles="my-role" \
        connection_url="mongodb://{{username}}:{{password}}@mongodb.acme.com:27017/admin?ssl=true" \
        username="admin" \
        password="Password!"
    ```

<<<<<<< HEAD
1. Configure a role that maps a name in Vault to a Query in order to
create the database credential:
=======
1. Configure a role that maps a name in Vault to a MongoDB command that executes and
creates the database credential:
>>>>>>> f9339567

    ```text
    $ vault write database/roles/my-role \
        db_name=my-mongodb-database \
        creation_statements='{ "db": "admin", "roles": [{ "role": "readWrite" }, {"role": "read", "db": "foo"}] }' \
        default_ttl="1h" \
        max_ttl="24h"
    Success! Data written to: database/roles/my-role
    ```

## Usage

After the secrets engine is configured and a user/machine has a Vault token with
the proper permission, it can generate credentials.

1. Generate a new credential by reading from the `/creds` endpoint with the name
of the role:

    ```text
    $ vault read database/creds/my-role
    Key                Value
    ---                -----
    lease_id           database/creds/my-role/2f6a614c-4aa2-7b19-24b9-ad944a8d4de6
    lease_duration     1h
    lease_renewable    true
    password           8cab931c-d62e-a73d-60d3-5ee85139cd66
    username           v-root-e2978cd0-
    ```

## API

The full list of configurable options can be seen in the [MongoDB database
plugin API](/api/secret/databases/mongodb.html) page.

For more information on the database secrets engine's HTTP API please see the
[Database secrets engine API](/api/secret/databases/index.html) page.<|MERGE_RESOLUTION|>--- conflicted
+++ resolved
@@ -41,14 +41,8 @@
         password="Password!"
     ```
 
-<<<<<<< HEAD
 1. Configure a role that maps a name in Vault to a Query in order to
 create the database credential:
-=======
-1. Configure a role that maps a name in Vault to a MongoDB command that executes and
-creates the database credential:
->>>>>>> f9339567
-
     ```text
     $ vault write database/roles/my-role \
         db_name=my-mongodb-database \
