--- conflicted
+++ resolved
@@ -22,11 +22,8 @@
 @import '_header';
 @import '_footer';
 @import '_buttons';
-<<<<<<< HEAD
 @import '_sidebar';
 @import '_latest';
-=======
->>>>>>> b5d37974
 
 // Pages
 @import '_api';
