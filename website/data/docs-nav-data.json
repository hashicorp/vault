--- conflicted
+++ resolved
@@ -1611,11 +1611,7 @@
             "badge": {
               "text": "ENTERPRISE",
               "type": "outlined",
-<<<<<<< HEAD
               "color": "neutral"
-            }
-=======
-              "color": "highlight"
             },
             "path": "secrets/pki/est"
           },
@@ -1631,7 +1627,6 @@
           {
             "title": "Troubleshooting ACME",
             "path": "secrets/pki/troubleshooting-acme"
->>>>>>> 39241282
           }
         ]
       },
