--- conflicted
+++ resolved
@@ -2173,13 +2173,12 @@
         "path": "upgrading/plugins"
       },
       {
-<<<<<<< HEAD
         "title": "Upgrade to raft-wal",
         "path": "upgrading/raft-wal"
-=======
+      },
+      {
         "title": "Upgrade to 1.16.x",
         "path": "upgrading/upgrade-to-1.16.x"
->>>>>>> ed9a4744
       },
       {
         "title": "Upgrade to 1.15.x",
