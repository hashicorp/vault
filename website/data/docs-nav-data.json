--- conflicted
+++ resolved
@@ -1981,10 +1981,6 @@
                 "path": "auth/saml/troubleshoot-adfs/adfs-event-320"
               }
             ]
-<<<<<<< HEAD
-
-=======
->>>>>>> 1e82fe99
           }
         ]
       },
