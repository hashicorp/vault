[
  {
    "title": "About Vault",
    "routes": [
      {
        "title": "What is Vault?",
        "path": "about-vault/what-is-vault"
      },
      {
        "title": "Why use Vault?",
        "routes": [
          {
            "title": "Solve security problems",
            "path": "about-vault/why-use-vault"
          },
          {
            "title": "Manage 3rd-party secrets",
            "path": "about-vault/why-use-vault/3rd-party-secrets"
          },
          {
            "title": "Manage certificates",
            "path": "about-vault/why-use-vault/certificates"
          },
          {
            "title": "Manage identities",
            "path": "about-vault/why-use-vault/identities"
          },
          {
            "title": "Manage static secrets",
            "path": "about-vault/why-use-vault/static-secrets"
          },
          {
            "title": "Secure sensitive data",
            "path": "about-vault/why-use-vault/sensitive-data"
          },
          {
            "title": "Support regulatory compliance",
            "path": "about-vault/why-use-vault/regulatory-compliance"
          }
        ]
      },
      {
        "title": "How Vault works",
        "path": "about-vault/how-vault-works"
      }
    ]
  },
  {
    "title": "Partnerships",
    "routes": [
      {
        "title": "Verification and validation",
        "path": "partners"
      },
      {
        "title": "Verified protocols",
        "path": "partners/protocols"
      },
      {
        "title": "HSM partners",
        "path": "partners/hsm"
      },
      {
        "title": "External key partners",
        "path": "partners/external-keys"
      },
      {
        "title": "Partner program",
        "path": "partners/program"
      }
    ]
  },
  {
    "title": "Key concepts",
    "routes": [
      {
        "title": "Overview",
        "path": "concepts"
      },
      {
        "title": "'Dev' Server",
        "path": "concepts/dev-server"
      },
      {
        "title": "Seal/Unseal",
        "path": "concepts/seal"
      },
      {
        "title": "Namespace API Lock",
        "path": "concepts/namespace-api-lock"
      },
      {
        "title": "Lease, Renew, and Revoke",
        "path": "concepts/lease"
      },
      {
        "title": "Authentication",
        "path": "concepts/auth"
      },
      {
        "title": "Tokens",
        "path": "concepts/tokens"
      },
      {
        "title": "Identity",
        "path": "concepts/identity"
      },
      {
        "title": "OIDC Provider",
        "path": "concepts/oidc-provider"
      },
      {
        "title": "Response Wrapping",
        "path": "concepts/response-wrapping"
      },
      {
        "title": "Policies",
        "path": "concepts/policies"
      },
      {
        "title": "Password Policies",
        "path": "concepts/password-policies"
      },
      {
        "title": "Username Templating",
        "path": "concepts/username-templating"
      },
      {
        "title": "High Availability",
        "path": "concepts/ha"
      },
      {
        "title": "Production hardening",
        "path": "concepts/production-hardening"
      },
      {
        "title": "Storage",
        "path": "concepts/storage"
      },
      {
        "title": "Tune server performance",
        "path": "concepts/tune-server-performance"
      },
      {
        "title": "Cloud access management",
        "path": "concepts/cloud-access-management"
      },
      {
        "title": "Integrated Storage",
        "routes": [
          {
            "title": "Overview",
            "path": "concepts/integrated-storage"
          },
          {
            "title": "Autopilot",
            "path": "concepts/integrated-storage/autopilot"
          },
          {
            "title": "Item Recovery",
            "path": "concepts/integrated-storage/snapshot-recover",
            "badge": {
              "text": "ENT",
              "type": "filled",
              "color": "neutral"
            }
          },
          {
            "title": "Migration checklist",
            "path": "concepts/integrated-storage/migration-checklist"
          },
          {
            "title": "Migrate Consul storage",
            "path": "concepts/integrated-storage/migrate-consul-storage"
          }
        ]
      },
      {
        "title": "PGP, GnuPG, and Keybase",
        "path": "concepts/pgp-gpg-keybase"
      },
      {
        "title": "Recovery Mode",
        "path": "concepts/recovery-mode"
      },
      {
        "title": "Resource Quotas",
        "path": "concepts/resource-quotas"
      },
      {
        "title": "Billing Start Date",
        "path": "concepts/billing-start-date"
      },
      {
        "title": "Client count",
        "routes": [
          {
            "title": "Clients and entities",
            "path": "concepts/client-count"
          },
          {
            "title": "Client count calculation",
            "path": "concepts/client-count/counting"
          },
          {
            "title": "Client usage",
            "path": "concepts/client-count/client-usage"
          },
          {
            "title": "FAQ",
            "path": "concepts/client-count/faq"
          }
        ]
      },
      {
        "title": "Transform",
        "path": "concepts/transform"
      },
      {
        "title": "Mount Migration",
        "path": "concepts/mount-migration"
      },
      {
        "title": "Duration String Format",
        "path": "concepts/duration-format"
      },
      {
        "title": "User lockout",
        "path": "concepts/user-lockout"
      },
      {
        "title": "Events",
        "path": "concepts/events",
        "badge": {
          "text": "ENT",
          "type": "filled",
          "color": "neutral"
        }
      },
      {
        "title": "Filtering",
        "path": "concepts/filtering",
        "badge": {
          "text": "ENT",
          "type": "filled",
          "color": "neutral"
        }
      },
      {
        "title": "Adaptive overload protection",
        "badge": {
          "text": "ENT",
          "type": "filled",
          "color": "neutral"
        },
        "routes": [
          {
            "title": "Overview",
            "path": "concepts/adaptive-overload-protection"
          },
          {
            "title": "Vault server temporarily overloaded",
            "path": "concepts/adaptive-overload-protection/vault-server-temporarily-overloaded"
          }
        ]
      }
    ]
  },
  {
    "title": "Quickstarts",
    "routes": [
      {
        "title": "Developer quick start",
        "path": "get-started/developer-qs"
      },
      {
        "title": "Operations quick start",
        "path": "get-started/operations-qs"
      },
      {
        "title": "Vault foundations tutorials",
        "href": "https://developer.hashicorp.com/vault/tutorials/get-started"
      },
      {
        "title": "HCP Vault Dedicated tutorials",
        "href": "https://developer.hashicorp.com/vault/tutorials/get-started-hcp-vault-dedicated"
      }
    ]
  },

  { "divider": true },
  { "heading": "OPERATIONS" },

  {
    "title": "Get Vault",
    "routes": [
      {
        "title": "Install options",
        "path": "get-vault"
      },
      {
        "title": "Build from code",
        "path": "get-vault/build-from-code"
      },
      {
        "title": "Package manager installs",
        "href": "https://developer.hashicorp.com/vault/install",
        "badge": {
          "text": "COMMUNITY",
          "type": "filled",
          "color": "neutral"
        }
      },
      {
        "title": "Package manager installs",
        "href": "https://developer.hashicorp.com/vault/install/enterprise",
        "badge": {
          "text": "ENT",
          "type": "filled",
          "color": "neutral"
        }
      },
      {
        "title": "All Vault binaries",
        "href": "https://releases.hashicorp.com/vault/"
      },
      {
        "title": "Manually install a binary",
        "path": "get-vault/install-binary"
      }
    ]
  },

  {
    "title": "License Vault",
    "routes": [
      {
        "title": "Overview",
        "path": "license"
      },
      {
        "title": "Autoload a license",
        "path": "license/autoloading"
      },
      {
        "title": "Change licenses",
        "path": "license/change-license"
      },
      {
        "title": "Anonymized usage reporting",
        "path": "license/product-usage-reporting"
      },
      {
        "title": "Utilization reporting",
        "routes": [
          {
            "title": "Automatic ",
            "path": "license/utilization/auto-reporting"
          },
          {
            "title": "Manual",
            "path": "license/utilization/manual-reporting"
          }
        ]
      }
    ]
  },

  {
    "title": "Configure Vault",
    "routes": [
      {
        "title": "Parameter overview ",
        "path": "configuration"
      },
      {
        "title": "GUI configuration",
        "path": "configuration/ui"
      },
      {
        "title": "Programmatic best practices",
        "path": "configuration/programmatic-best-practices"
      },
      {
        "title": "Manage resources programmatically",
        "path": "configuration/programmatic-management"
      },
      {
        "title": "Prevent lease explosions",
        "path": "configuration/prevent-lease-explosions"
      },
      {
        "title": "Create a lease count quota",
        "badge": {
          "text": "ENT",
          "type": "filled",
          "color": "neutral"
        },
        "path": "configuration/create-lease-count-quota"
      },
      {
        "title": "Create a rate limit quota",
        "path": "configuration/create-rate-limit-quota"
      },
      {
        "title": "Rate limit quotas group_by modes",
        "badge": {
          "text": "ENT",
          "type": "filled",
          "color": "neutral"
        },
        "path": "configuration/identity-based-rate-limit"
      },
      {
        "title": "Configure completed request logging",
        "path": "configuration/log-requests-level"
      },
      {
        "title": "Configure entropy augmentation",
        "badge": {
          "text": "ENT",
          "type": "filled",
          "color": "neutral"
        },
        "path": "configuration/entropy-augmentation"
      },

      { "heading": "Configuration stanzas" },

      {
        "title": "<code>adaptive_overload_protection</code>",
        "badge": {
          "text": "ENT",
          "type": "filled",
          "color": "neutral"
        },
        "path": "configuration/adaptive-overload-protection"
      },
      {
        "title": "<code>kms_library</code>",
        "badge": {
          "text": "ENT",
          "type": "filled",
          "color": "neutral"
        },
        "path": "configuration/kms-library"
      },
      {
        "title": "<code>listener</code>",
        "routes": [
          {
            "title": "Overview",
            "path": "configuration/listener"
          },
          {
            "title": "TCP listener configuration",
            "routes": [
              {
                "title": "Basic configuration",
                "path": "configuration/listener/tcp"
              },
              {
                "title": "Configure TLS",
                "path": "configuration/listener/tcp/tcp-tls"
              }
            ]
          },
          {
            "title": "Unix listener configuration",
            "path": "configuration/listener/unix"
          }
        ]
      },
      {
        "title": "<code>replication</code>",
        "badge": {
          "text": "ENT",
          "type": "filled",
          "color": "neutral"
        },
        "path": "configuration/replication"
      },
      {
        "title": "<code>reporting</code>",
        "badge": {
          "text": "ENT",
          "type": "filled",
          "color": "neutral"
        },
        "path": "configuration/reporting"
      },
      {
        "title": "<code>seal</code>",
        "routes": [
          {
            "title": "Overview",
            "path": "configuration/seal"
          },
          {
            "title": "Sealing best practices",
            "path": "configuration/seal/seal-best-practices"
          },
          {
            "title": "Configure HA for seals",
            "badge": {
              "text": "ENT",
              "type": "filled",
              "color": "neutral"
            },
            "path": "configuration/seal/seal-ha"
          },
          { "heading": "Seal wrapper options" },
          {
            "title": "AliCloud KMS",
            "path": "configuration/seal/alicloudkms"
          },
          {
            "title": "AWS KMS",
            "path": "configuration/seal/awskms"
          },
          {
            "title": "Azure Key Vault",
            "path": "configuration/seal/azurekeyvault"
          },
          {
            "title": "GCP Cloud KMS",
            "path": "configuration/seal/gcpckms"
          },
          {
            "title": "OCI KMS",
            "path": "configuration/seal/ocikms"
          },
          {
            "title": "HSM PKCS11",
            "badge": {
              "text": "ENT",
              "type": "filled",
              "color": "neutral"
            },
            "path": "configuration/seal/pkcs11"
          },
          {
            "title": "Transit plugin",
            "path": "configuration/seal/transit"
          },
          {
            "title": "Auto-unseal best practices for Transit",
            "path": "configuration/seal/transit-best-practices"
          }
        ]
      },
      {
        "title": "<code>sentinel</code>",
        "badge": {
          "text": "ENT",
          "type": "filled",
          "color": "neutral"
        },
        "path": "configuration/sentinel"
      },
      {
        "title": "<code>service_registration</code>",
        "routes": [
          {
            "title": "Overview",
            "path": "configuration/service-registration"
          },
          { "heading": "Service registration options" },
          {
            "title": "Consul",
            "path": "configuration/service-registration/consul"
          },
          {
            "title": "Kubernetes",
            "path": "configuration/service-registration/kubernetes"
          }
        ]
      },
      {
        "title": "<code>storage</code>",
        "routes": [
          {
            "title": "Backend storage for Vault",
            "path": "configuration/storage"
          },
          { "heading": "Storage options" },
          {
            "title": "Aerospike",
            "path": "configuration/storage/aerospike"
          },
          {
            "title": "Alicloud OSS",
            "path": "configuration/storage/alicloudoss"
          },
          {
            "title": "Azure",
            "path": "configuration/storage/azure"
          },
          {
            "title": "Cassandra",
            "path": "configuration/storage/cassandra"
          },
          {
            "title": "CockroachDB",
            "path": "configuration/storage/cockroachdb"
          },
          {
            "title": "Consul",
            "path": "configuration/storage/consul"
          },
          {
            "title": "CouchDB",
            "path": "configuration/storage/couchdb"
          },
          {
            "title": "DynamoDB",
            "path": "configuration/storage/dynamodb"
          },
          {
            "title": "Etcd",
            "path": "configuration/storage/etcd"
          },
          {
            "title": "File system",
            "path": "configuration/storage/filesystem"
          },
          {
            "title": "FoundationDB",
            "path": "configuration/storage/foundationdb"
          },
          {
            "title": "Google Cloud Spanner",
            "path": "configuration/storage/google-cloud-spanner"
          },
          {
            "title": "Google Cloud Storage",
            "path": "configuration/storage/google-cloud-storage"
          },
          {
            "title": "In-memory storage",
            "path": "configuration/storage/in-memory"
          },
          {
            "title": "Integrated storage (Raft)",
            "path": "configuration/storage/raft"
          },
          {
            "title": "Manta",
            "path": "configuration/storage/manta"
          },
          {
            "title": "MSSQL",
            "path": "configuration/storage/mssql"
          },
          {
            "title": "MySQL",
            "path": "configuration/storage/mysql"
          },
          {
            "title": "OCI Object Storage",
            "path": "configuration/storage/oci-object-storage"
          },
          {
            "title": "PostgreSQL",
            "path": "configuration/storage/postgresql"
          },
          {
            "title": "S3",
            "path": "configuration/storage/s3"
          },
          {
            "title": "Swift",
            "path": "configuration/storage/swift"
          },
          {
            "title": "Zookeeper",
            "path": "configuration/storage/zookeeper"
          }
        ]
      },
      {
        "title": "<code>telemetry</code>",
        "path": "configuration/telemetry"
      },
      {
        "title": "<code>user_lockout</code>",
        "path": "configuration/user-lockout"
      }
    ]
  },
  {
    "title": "Deploy Vault",
    "routes": [
      {
        "title": "Run as a service",
        "path": "deploy/run-as-service"
      },
      {
        "title": "Run on AWS",
        "routes": [
          {
            "title": "Overview",
            "path": "deploy/aws"
          },
          {
            "title": "Vault Lambda Extension",
            "path": "deploy/aws/lambda-extension"
          },
          {
            "title": "Running Vault",
            "path": "deploy/aws/run"
          }
        ]
      },
      {
        "title": "Run on Kubernetes",
        "routes": [
          {
            "title": "Overview",
            "path": "deploy/kubernetes"
          },
          {
            "title": "Agent Injector vs. Vault CSI Provider",
            "path": "deploy/kubernetes/injector-csi"
          },
          {
            "title": "Migrate Consul to Raft storage",
            "path": "deploy/kubernetes/consul-to-raft"
          },
          {
            "title": "Helm Chart",
            "routes": [
              {
                "title": "Overview",
                "path": "deploy/kubernetes/helm"
              },
              {
                "title": "Running Vault",
                "path": "deploy/kubernetes/helm/run"
              },
              {
                "title": "Enterprise Licensing",
                "path": "deploy/kubernetes/helm/enterprise"
              },
              {
                "title": "Running Vault on OpenShift",
                "path": "deploy/kubernetes/helm/openshift"
              },
              {
                "title": "Configuration",
                "path": "deploy/kubernetes/helm/configuration"
              },
              {
                "title": "Terraform",
                "path": "deploy/kubernetes/helm/terraform"
              },
              {
                "title": "Examples",
                "routes": [
                  {
                    "title": "Overview",
                    "path": "deploy/kubernetes/helm/examples"
                  },
                  {
                    "title": "Development",
                    "path": "deploy/kubernetes/helm/examples/development"
                  },
                  {
                    "title": "Standalone with Load Balanced UI",
                    "path": "deploy/kubernetes/helm/examples/standalone-load-balanced-ui"
                  },
                  {
                    "title": "Standalone with TLS",
                    "path": "deploy/kubernetes/helm/examples/standalone-tls"
                  },
                  {
                    "title": "Standalone with Audit Storage",
                    "path": "deploy/kubernetes/helm/examples/standalone-audit"
                  },
                  {
                    "title": "External Vault",
                    "path": "deploy/kubernetes/helm/examples/external"
                  },
                  {
                    "title": "Using Kubernetes Auth Method",
                    "path": "deploy/kubernetes/helm/examples/kubernetes-auth"
                  },
                  {
                    "title": "HA Cluster with Consul",
                    "path": "deploy/kubernetes/helm/examples/ha-with-consul"
                  },
                  {
                    "title": "HA Cluster with Raft",
                    "path": "deploy/kubernetes/helm/examples/ha-with-raft"
                  },
                  {
                    "title": "HA Cluster with Raft and TLS",
                    "path": "deploy/kubernetes/helm/examples/ha-tls"
                  },
                  {
                    "title": "HA Enterprise Cluster with Raft",
                    "path": "deploy/kubernetes/helm/examples/enterprise-with-raft"
                  },
                  {
                    "title": "HA Enterprise DR Clusters with Raft",
                    "path": "deploy/kubernetes/helm/examples/enterprise-dr-with-raft"
                  },
                  {
                    "title": "HA Enterprise Performance Clusters with Raft",
                    "path": "deploy/kubernetes/helm/examples/enterprise-perf-with-raft"
                  },
                  {
                    "title": "Vault Agent Injector TLS Configuration",
                    "path": "deploy/kubernetes/helm/examples/injector-tls"
                  },
                  {
                    "title": "Vault Agent Injector TLS with Cert-Manager",
                    "path": "deploy/kubernetes/helm/examples/injector-tls-cert-manager"
                  }
                ]
              }
            ]
          },
          {
            "title": "Agent Injector",
            "routes": [
              {
                "title": "Overview",
                "path": "deploy/kubernetes/injector"
              },
              {
                "title": "Annotations",
                "path": "deploy/kubernetes/injector/annotations"
              },
              {
                "title": "Installation",
                "path": "deploy/kubernetes/injector/installation"
              },
              {
                "title": "Examples",
                "path": "deploy/kubernetes/injector/examples"
              }
            ]
          },
          {
            "title": "Vault CSI Provider",
            "routes": [
              {
                "title": "Overview",
                "path": "deploy/kubernetes/csi"
              },
              {
                "title": "Installation",
                "path": "deploy/kubernetes/csi/installation"
              },
              {
                "title": "Configurations",
                "path": "deploy/kubernetes/csi/configurations"
              },
              {
                "title": "Examples",
                "path": "deploy/kubernetes/csi/examples"
              }
            ]
          },
          {
            "title": "Vault Secrets Operator",
            "routes": [
              {
                "title": "Overview",
                "path": "deploy/kubernetes/vso"
              },
              {
                "title": "Installation",
                "path": "deploy/kubernetes/vso/installation"
              },
              {
                "title": "Secret Sources",
                "routes": [
                  {
                    "title": "Overview",
                    "path": "deploy/kubernetes/vso/sources"
                  },
                  {
                    "title": "Vault",
                    "routes": [
                      {
                        "title": "Overview",
                        "path": "deploy/kubernetes/vso/sources/vault"
                      },
                      {
                        "title": "Authentication",
                        "routes": [
                          {
                            "title": "Overview",
                            "path": "deploy/kubernetes/vso/sources/vault/auth"
                          },
                          {
                            "title": "AWS",
                            "path": "deploy/kubernetes/vso/sources/vault/auth/aws"
                          },
                          {
                            "title": "GCP",
                            "path": "deploy/kubernetes/vso/sources/vault/auth/gcp"
                          }
                        ]
                      },
                      {
                        "title": "Encrypted client cache",
                        "path": "deploy/kubernetes/vso/sources/vault/client-cache"
                      },
                      {
                        "title": "Instant updates",
                        "path": "deploy/kubernetes/vso/sources/vault/instant-updates"
                      }
                    ]
                  },
                  {
                    "title": "HCP Vault Secrets",
                    "path": "deploy/kubernetes/vso/sources/hvs"
                  }
                ]
              },
              {
                "title": "Secret Data Transformation",
                "path": "deploy/kubernetes/vso/secret-transformation"
              },
              {
                "title": "Helm Chart",
                "path": "deploy/kubernetes/vso/helm"
              },
              {
                "title": "Examples",
                "path": "deploy/kubernetes/vso/examples"
              },
              {
                "title": "Telemetry",
                "path": "deploy/kubernetes/vso/telemetry"
              },
              {
                "title": "API Reference",
                "path": "deploy/kubernetes/vso/api-reference"
              },
              {
                "title": "OpenShift",
                "path": "deploy/kubernetes/vso/openshift"
              }
            ]
          }
        ]
      }
    ]
  },
  {
    "title": "Upgrade Vault",
    "routes": [
      {
        "title": "Single-instance",
        "path": "upgrade"
      },
      {
        "title": "Replicated deployments",
        "path": "upgrade/replicated-deployment"
      },
      {
        "title": "LTS Vault upgrades",
        "path": "upgrade/lts-upgrade"
      },
      {
        "title": "Rollback an upgrade",
        "path": "upgrade/rollback"
      },
      {
        "title": "Update to Raft WAL",
        "path": "upgrade/raft-wal",
        "badge": {
          "text": "EXPERIMENTAL",
          "type": "outlined",
          "color": "neutral"
        }
      }
    ]
  },
  {
    "title": "Recent updates",
    "routes": [
      {
        "title": "Release notes",
        "path": "updates/release-notes"
      },
      {
        "title": "Important changes",
        "path": "updates/important-changes"
      },
      {
        "title": "Deprecation notices",
        "path": "updates/deprecation"
      },
      {
        "title": "Change tracker",
        "path": "updates/change-tracker"
      },
      {
        "title": "Full changelog",
        "href": "https://raw.githubusercontent.com/hashicorp/vault/refs/heads/main/CHANGELOG.md"
      }
    ]
  },

  {
    "divider": true
  },

  {
    "title": "Internals",
    "routes": [
      {
        "title": "Overview",
        "path": "internals"
      },
      {
        "title": "Architecture",
        "path": "internals/architecture"
      },
      {
        "title": "High Availability",
        "path": "internals/high-availability"
      },
      {
        "title": "Integrated Storage",
        "path": "internals/integrated-storage"
      },
      {
        "title": "Recommended patterns",
        "path": "internals/recommended-patterns"
      },
      {
        "title": "Security Model",
        "path": "internals/security"
      },
      {
        "title": "Telemetry",
        "routes": [
          {
            "title": "Overview",
            "path": "internals/telemetry"
          },
          {
            "title": "Enable telemetry gathering",
            "path": "internals/telemetry/enable-telemetry"
          },
          {
            "title": "Key metrics",
            "path": "internals/telemetry/key-metrics"
          },
          {
            "title": "Metric reference",
            "routes": [
              {
                "title": "Overview",
                "path": "internals/telemetry/metrics"
              },
              {
                "title": "Activity metrics",
                "path": "internals/telemetry/metrics/activity"
              },
              {
                "title": "Audit log metrics",
                "path": "internals/telemetry/metrics/audit"
              },
              {
                "title": "Authentication metrics",
                "path": "internals/telemetry/metrics/authn"
              },
              {
                "title": "Auto-snapshot metrics",
                "path": "internals/telemetry/metrics/autosnap"
              },
              {
                "title": "Availability metrics",
                "path": "internals/telemetry/metrics/availability"
              },
              {
                "title": "Core system metrics",
                "path": "internals/telemetry/metrics/core-system"
              },
              {
                "title": "Database metrics",
                "path": "internals/telemetry/metrics/database"
              },
              {
                "title": "Policy metrics",
                "path": "internals/telemetry/metrics/policy"
              },
              {
                "title": "Raft metrics",
                "path": "internals/telemetry/metrics/raft"
              },
              {
                "title": "Secrets Sync metrics",
                "path": "internals/telemetry/metrics/secrets-sync"
              },
              {
                "title": "Secrets metrics",
                "path": "internals/telemetry/metrics/secrets"
              },
              {
                "title": "Storage plugin metrics",
                "path": "internals/telemetry/metrics/storage"
              },
              {
                "title": "Full metrics list",
                "path": "internals/telemetry/metrics/all"
              }
            ]
          }
        ]
      },

      {
        "title": "Token Authentication",
        "path": "internals/token"
      },
      {
        "title": "Key Rotation",
        "path": "internals/rotation"
      },
      {
        "title": "Replication",
        "path": "internals/replication"
      },
      {
        "title": "Limits and Maximums",
        "path": "internals/limits"
      }
    ]
  },
  {
    "title": "Vault CLI",
    "routes": [
      {
        "title": "Usage",
        "path": "commands"
      },
      {
        "title": "Use a custom token helper",
        "path": "commands/token-helper"
      },
      { "divider": true },
      { "heading": "CLI commands" },
      {
        "title": "Vault Agent",
        "routes": [
          {
            "title": "<code>agent</code>",
            "path": "commands/agent"
          },
          {
            "title": "<code>generate-config</code>",
            "path": "commands/agent/generate-config"
          }
        ]
      },
      {
        "title": "<code>audit</code>",
        "routes": [
          {
            "title": "<code>disable</code>",
            "path": "commands/audit/disable"
          },
          {
            "title": "<code>enable</code>",
            "path": "commands/audit/enable"
          },
          {
            "title": "<code>list</code>",
            "path": "commands/audit/list"
          }
        ]
      },
      {
        "title": "<code>auth</code>",
        "routes": [
          {
            "title": "Overview",
            "path": "commands/auth"
          },
          {
            "title": "<code>disable</code>",
            "path": "commands/auth/disable"
          },
          {
            "title": "<code>enable</code>",
            "path": "commands/auth/enable"
          },
          {
            "title": "<code>help</code>",
            "path": "commands/auth/help"
          },
          {
            "title": "<code>list</code>",
            "path": "commands/auth/list"
          },
          {
            "title": "<code>move</code>",
            "path": "commands/auth/move"
          },
          {
            "title": "<code>tune</code>",
            "path": "commands/auth/tune"
          }
        ]
      },
      {
        "title": "<code>debug</code>",
        "path": "commands/debug"
      },
      {
        "title": "<code>delete</code>",
        "path": "commands/delete"
      },
      {
        "title": "<code>events</code>",
        "path": "commands/events"
      },
      {
        "title": "<code>hcp</code>",
        "routes": [
          {
            "title": "Overview",
            "path": "commands/hcp"
          },
          {
            "title": "<code>connect</code>",
            "path": "commands/hcp/connect"
          },
          {
            "title": "<code>disconnect</code>",
            "path": "commands/hcp/disconnect"
          }
        ]
      },
      {
        "title": "<code>kv</code>",
        "routes": [
          {
            "title": "Overview",
            "path": "commands/kv"
          },
          {
            "title": "<code>delete</code>",
            "path": "commands/kv/delete"
          },
          {
            "title": "<code>destroy</code>",
            "path": "commands/kv/destroy"
          },
          {
            "title": "<code>enable-versioning</code>",
            "path": "commands/kv/enable-versioning"
          },
          {
            "title": "<code>get</code>",
            "path": "commands/kv/get"
          },
          {
            "title": "<code>list</code>",
            "path": "commands/kv/list"
          },
          {
            "title": "<code>metadata</code>",
            "path": "commands/kv/metadata"
          },
          {
            "title": "<code>patch</code>",
            "path": "commands/kv/patch"
          },
          {
            "title": "<code>put</code>",
            "path": "commands/kv/put"
          },
          {
            "title": "<code>rollback</code>",
            "path": "commands/kv/rollback"
          },
          {
            "title": "<code>undelete</code>",
            "path": "commands/kv/undelete"
          }
        ]
      },
      {
        "title": "<code>lease</code>",
        "routes": [
          {
            "title": "Overview",
            "path": "commands/lease"
          },
          {
            "title": "<code>lookup</code>",
            "path": "commands/lease/lookup"
          },
          {
            "title": "<code>renew</code>",
            "path": "commands/lease/renew"
          },
          {
            "title": "<code>revoke</code>",
            "path": "commands/lease/revoke"
          }
        ]
      },
      {
        "title": "<code>license</code>",
        "routes": [
          {
            "title": "Overview",
            "path": "commands/license"
          },
          {
            "title": "<code>get</code>",
            "path": "commands/license/get"
          },
          {
            "title": "<code>inspect</code>",
            "path": "commands/license/inspect"
          }
        ]
      },
      {
        "title": "<code>list</code>",
        "path": "commands/list"
      },
      {
        "title": "<code>login</code>",
        "path": "commands/login"
      },
      {
        "title": "<code>monitor</code>",
        "path": "commands/monitor"
      },
      {
        "title": "<code>namespace</code>",
        "path": "commands/namespace"
      },
      {
        "title": "<code>operator</code>",
        "routes": [
          {
            "title": "Overview",
            "path": "commands/operator"
          },
          {
            "title": "<code>diagnose</code>",
            "path": "commands/operator/diagnose"
          },
          {
            "title": "<code>generate-root</code>",
            "path": "commands/operator/generate-root"
          },
          {
            "title": "<code>import</code>",
            "path": "commands/operator/import"
          },
          {
            "title": "<code>init</code>",
            "path": "commands/operator/init"
          },
          {
            "title": "<code>key-status</code>",
            "path": "commands/operator/key-status"
          },
          {
            "title": "<code>members</code>",
            "path": "commands/operator/members"
          },
          {
            "title": "<code>migrate</code>",
            "path": "commands/operator/migrate"
          },
          {
            "title": "<code>raft</code>",
            "path": "commands/operator/raft"
          },
          {
            "title": "<code>rekey</code>",
            "path": "commands/operator/rekey"
          },
          {
            "title": "<code>rotate</code>",
            "path": "commands/operator/rotate"
          },
          {
            "title": "<code>seal</code>",
            "path": "commands/operator/seal"
          },
          {
            "title": "<code>step-down</code>",
            "path": "commands/operator/step-down"
          },
          {
            "title": "<code>unseal</code>",
            "path": "commands/operator/unseal"
          },
          {
            "title": "<code>usage</code>",
            "path": "commands/operator/usage"
          },
          {
            "title": "<code>utilization</code>",
            "path": "commands/operator/utilization"
          }
        ]
      },
      {
        "title": "<code>patch</code>",
        "path": "commands/patch"
      },
      {
        "title": "<code>path-help</code>",
        "path": "commands/path-help"
      },
      {
        "title": "<code>pki</code>",
        "routes": [
          {
            "title": "Overview",
            "path": "commands/pki"
          },
          {
            "title": "<code>health-check</code>",
            "path": "commands/pki/health-check"
          },
          {
            "title": "<code>verify-sign</code>",
            "path": "commands/pki/verify-sign"
          },
          {
            "title": "<code>list-intermediates</code>",
            "path": "commands/pki/list-intermediates"
          },
          {
            "title": "<code>issue</code>",
            "path": "commands/pki/issue"
          },
          {
            "title": "<code>reissue</code>",
            "path": "commands/pki/reissue"
          }
        ]
      },
      {
        "title": "<code>plugin</code>",
        "routes": [
          {
            "title": "Overview",
            "path": "commands/plugin"
          },
          {
            "title": "<code>deregister</code>",
            "path": "commands/plugin/deregister"
          },
          {
            "title": "<code>info</code>",
            "path": "commands/plugin/info"
          },
          {
            "title": "<code>list</code>",
            "path": "commands/plugin/list"
          },
          {
            "title": "<code>register</code>",
            "path": "commands/plugin/register"
          },
          {
            "title": "<code>reload</code>",
            "path": "commands/plugin/reload"
          },
          {
            "title": "<code>runtime</code>",
            "routes": [
              {
                "title": "Overview",
                "path": "commands/plugin/runtime"
              },
              {
                "title": "<code>deregister</code>",
                "path": "commands/plugin/runtime/deregister"
              },
              {
                "title": "<code>info</code>",
                "path": "commands/plugin/runtime/info"
              },
              {
                "title": "<code>list</code>",
                "path": "commands/plugin/runtime/list"
              },
              {
                "title": "<code>register</code>",
                "path": "commands/plugin/runtime/register"
              }
            ]
          }
        ]
      },
      {
        "title": "<code>policy</code>",
        "routes": [
          {
            "title": "Overview",
            "path": "commands/policy"
          },
          {
            "title": "<code>delete</code>",
            "path": "commands/policy/delete"
          },
          {
            "title": "<code>fmt</code>",
            "path": "commands/policy/fmt"
          },
          {
            "title": "<code>list</code>",
            "path": "commands/policy/list"
          },
          {
            "title": "<code>read</code>",
            "path": "commands/policy/read"
          },
          {
            "title": "<code>write</code>",
            "path": "commands/policy/write"
          }
        ]
      },
      {
        "title": "<code>print</code>",
        "path": "commands/print"
      },
      {
        "title": "<code>proxy</code>",
        "path": "commands/proxy"
      },
      {
        "title": "<code>read</code>",
        "path": "commands/read"
      },
      {
        "title": "<code>recover</code>",
        "path": "commands/recover"
      },
      {
        "title": "<code>secrets</code>",
        "routes": [
          {
            "title": "Overview",
            "path": "commands/secrets"
          },
          {
            "title": "<code>disable</code>",
            "path": "commands/secrets/disable"
          },
          {
            "title": "<code>enable</code>",
            "path": "commands/secrets/enable"
          },
          {
            "title": "<code>list</code>",
            "path": "commands/secrets/list"
          },
          {
            "title": "<code>move</code>",
            "path": "commands/secrets/move"
          },
          {
            "title": "<code>tune</code>",
            "path": "commands/secrets/tune"
          }
        ]
      },
      {
        "title": "<code>server</code>",
        "path": "commands/server"
      },
      {
        "title": "<code>ssh</code>",
        "path": "commands/ssh"
      },
      {
        "title": "<code>status</code>",
        "path": "commands/status"
      },
      {
        "title": "<code>token</code>",
        "routes": [
          {
            "title": "Overview",
            "path": "commands/token"
          },
          {
            "title": "<code>capabilities</code>",
            "path": "commands/token/capabilities"
          },
          {
            "title": "<code>create</code>",
            "path": "commands/token/create"
          },
          {
            "title": "<code>lookup</code>",
            "path": "commands/token/lookup"
          },
          {
            "title": "<code>renew</code>",
            "path": "commands/token/renew"
          },
          {
            "title": "<code>revoke</code>",
            "path": "commands/token/revoke"
          }
        ]
      },
      {
        "title": "<code>transit</code>",
        "routes": [
          {
            "title": "Overview",
            "path": "commands/transit"
          },
          {
            "title": "<code>import</code> and <code>import-version</code>",
            "path": "commands/transit/import"
          }
        ]
      },
      {
        "title": "<code>transform</code>",
        "routes": [
          {
            "title": "Overview",
            "path": "commands/transform"
          },
          {
            "title": "<code>import</code> and <code>import-version</code>",
            "path": "commands/transform/import"
          }
        ]
      },
      {
        "title": "<code>unwrap</code>",
        "path": "commands/unwrap"
      },
      {
        "title": "<code>version</code>",
        "path": "commands/version"
      },
      {
<<<<<<< HEAD
        "title": "<code>version-history</code>",
        "path": "commands/version-history"
      },
      {
        "title": "<code>write</code>",
        "path": "commands/write"
=======
        "title": "AWS Secret Manager",
        "path": "import/awssm"
      },
      {
        "title": "Azure KeyVault",
        "path": "import/azurekv"
      },
      {
        "title": "GCP Secret Manager",
        "path": "import/gcpsm"
      },
      {
        "title": "HashiCorp Vault",
        "path": "import/vault"
>>>>>>> 6fddae00
      }
    ]
  },
  {
    "title": "Vault GUI",
    "routes": [
      {
        "title": "Overview",
        "path": "ui"
      },
      {
        "title": "Browser support",
        "path": "ui/browser-support"
      },
      {
        "title": "Custom login",
        "path": "ui/custom-login",
        "badge": {
          "text": "ENT",
          "type": "filled",
          "color": "neutral"
        }
      },
      {
        "title": "Custom messages",
        "path": "ui/custom-messages",
        "badge": {
          "text": "ENT",
          "type": "filled",
          "color": "neutral"
        }
      },
      {
        "title": "Namespaces",
        "path": "ui/namespaces",
        "badge": {
          "text": "ENT",
          "type": "filled",
          "color": "neutral"
        }
      },
      {
        "title": "CLI emulation",
        "path": "ui/web-cli"
      }
    ]
  },
  {
    "title": "Vault tools: Agent and Proxy",
    "routes": [
      {
        "title": "Why use Agent or Proxy?",
        "path": "agent-and-proxy"
      },
      {
        "title": "Upgrade Agent or Proxy",
        "path": "agent-and-proxy/upgrade"
      },
      {
        "title": "Auto-authentication",
        "routes": [
          {
            "title": "What is auto-authentication?",
            "path": "agent-and-proxy/autoauth"
          },
          {
            "title": "Auto-auth methods",
            "routes": [
              {
                "title": "AliCloud",
                "path": "agent-and-proxy/autoauth/methods/alicloud"
              },
              {
                "title": "AppRole",
                "path": "agent-and-proxy/autoauth/methods/approle"
              },
              {
                "title": "AWS",
                "path": "agent-and-proxy/autoauth/methods/aws"
              },
              {
                "title": "Azure",
                "path": "agent-and-proxy/autoauth/methods/azure"
              },
              {
                "title": "TLS certificates",
                "path": "agent-and-proxy/autoauth/methods/cert"
              },
              {
                "title": "Cloud Foundry (CF)",
                "path": "agent-and-proxy/autoauth/methods/cf"
              },
              {
                "title": "GCP",
                "path": "agent-and-proxy/autoauth/methods/gcp"
              },
              {
                "title": "JWT",
                "path": "agent-and-proxy/autoauth/methods/jwt"
              },
              {
                "title": "LDAP",
                "path": "agent-and-proxy/autoauth/methods/ldap"
              },
              {
                "title": "Kerberos",
                "path": "agent-and-proxy/autoauth/methods/kerberos"
              },
              {
                "title": "Kubernetes",
                "path": "agent-and-proxy/autoauth/methods/kubernetes"
              },
              {
                "title": "Oracle Cloud Infrastructure (OCI",
                "path": "agent-and-proxy/autoauth/methods/oci"
              },
              {
                "title": "Token file",
                "path": "agent-and-proxy/autoauth/methods/token_file"
              }
            ]
          },
          {
            "title": "Token sinks",
            "routes": [
              {
                "title": "File",
                "path": "agent-and-proxy/autoauth/sinks/file"
              }
            ]
          }
        ]
      },
      {
        "title": "Vault Proxy",
        "routes": [
          {
            "title": "What is Vault Proxy?",
            "path": "agent-and-proxy/proxy"
          },
          {
            "title": "Vault Proxy as Vault API proxy",
            "path": "agent-and-proxy/proxy/apiproxy"
          },
          {
            "title": "Vault Proxy caching",
            "routes": [
              {
                "title": "Overview",
                "path": "agent-and-proxy/proxy/caching"
              },
              {
                "title": "Improve Vault traffic resiliency",
                "path": "agent-and-proxy/proxy/caching/static-secret-caching",
                "badge": {
                  "text": "ENT",
                  "type": "outlined",
                  "color": "neutral"
                }
              },
              {
                "title": "Persistent Caching",
                "routes": [
                  {
                    "title": "Use built-in persistent caching",
                    "path": "agent-and-proxy/proxy/caching/persistent-caches"
                  },
                  {
                    "title": "Use Kubernetes persistent cache",
                    "path": "agent-and-proxy/proxy/caching/persistent-caches/kubernetes"
                  }
                ]
              }
            ]
          },
          {
            "title": "Risks of inconsistent Proxy and Vault versions",
            "path": "agent-and-proxy/proxy/versions"
          }
        ]
      },
      {
        "title": "Vault Agent",
        "routes": [
          {
            "title": "What is Vault Agent?",
            "path": "agent-and-proxy/agent"
          },
          {
            "title": "Vault Agent as Vault API proxy",
            "path": "agent-and-proxy/agent/apiproxy"
          },
          {
            "title": "Vault Agent caching",
            "routes": [
              {
                "title": "Overview",
                "path": "agent-and-proxy/agent/caching"
              },
              {
                "title": "Persistent caching",
                "routes": [
                  {
                    "title": "Use built-in persistent caching",
                    "path": "agent-and-proxy/agent/caching/persistent-caches"
                  },
                  {
                    "title": "Use Kubernetes persistent cache",
                    "path": "agent-and-proxy/agent/caching/persistent-caches/kubernetes"
                  }
                ]
              }
            ]
          },
          {
            "title": "Generate a development config file",
            "path": "agent-and-proxy/agent/generate-config"
          },
          {
            "title": "Run in process supervisor mode",
            "path": "agent-and-proxy/agent/process-supervisor"
          },
          {
            "title": "Use Vault Agent templates",
            "path": "agent-and-proxy/agent/template"
          },
          {
            "title": "Run Vault Agent as a Windows service",
            "path": "agent-and-proxy/agent/winsvc"
          },
          {
            "title": "Risks of inconsistent Agent and Vault versions",
            "path": "agent-and-proxy/agent/versions"
          }
        ]
      }
    ]
  },
  {
    "divider": true
  },
  {
    "title": "Secrets Engines",
    "routes": [
      {
        "title": "Overview",
        "path": "secrets"
      },
      {
        "title": "AliCloud",
        "path": "secrets/alicloud"
      },
      {
        "title": "AWS",
        "path": "secrets/aws"
      },
      {
        "title": "Azure",
        "path": "secrets/azure"
      },
      {
        "title": "Consul",
        "path": "secrets/consul"
      },
      {
        "title": "Cubbyhole",
        "path": "secrets/cubbyhole"
      },
      {
        "title": "Databases",
        "routes": [
          {
            "title": "Overview",
            "path": "secrets/databases"
          },
          {
            "title": "Cassandra",
            "path": "secrets/databases/cassandra"
          },
          {
            "title": "Couchbase",
            "path": "secrets/databases/couchbase"
          },
          {
            "title": "Elasticsearch",
            "path": "secrets/databases/elasticdb"
          },
          {
            "title": "HanaDB",
            "path": "secrets/databases/hanadb"
          },
          {
            "title": "IBM Db2",
            "path": "secrets/databases/db2"
          },
          {
            "title": "InfluxDB",
            "path": "secrets/databases/influxdb"
          },
          {
            "title": "MongoDB",
            "path": "secrets/databases/mongodb"
          },
          {
            "title": "MongoDB Atlas",
            "path": "secrets/databases/mongodbatlas"
          },
          {
            "title": "MSSQL",
            "path": "secrets/databases/mssql"
          },
          {
            "title": "MySQL/MariaDB",
            "path": "secrets/databases/mysql-maria"
          },
          {
            "title": "Oracle",
            "path": "secrets/databases/oracle"
          },
          {
            "title": "PostgreSQL",
            "path": "secrets/databases/postgresql"
          },
          {
            "title": "Redis",
            "path": "secrets/databases/redis"
          },
          {
            "title": "Redis ElastiCache",
            "path": "secrets/databases/rediselasticache"
          },
          {
            "title": "Redshift",
            "path": "secrets/databases/redshift"
          },
          {
            "title": "Snowflake",
            "path": "secrets/databases/snowflake"
          },
          {
            "title": "Custom",
            "path": "secrets/databases/custom"
          }
        ]
      },
      {
        "title": "Google Cloud",
        "path": "secrets/gcp"
      },
      {
        "title": "Google Cloud KMS",
        "path": "secrets/gcpkms"
      },
      {
        "title": "Identity",
        "routes": [
          {
            "title": "Overview",
            "path": "secrets/identity"
          },
          {
            "title": "Identity Tokens",
            "path": "secrets/identity/identity-token"
          },
          {
            "title": "OIDC Identity Provider",
            "path": "secrets/identity/oidc-provider"
          },
          {
            "title": "Resolve duplicate identities",
            "routes": [
              {
                "title": "Process overview",
                "path": "secrets/identity/deduplication"
              },
              {
                "title": "Fix different-case entity alias duplicates",
                "path": "secrets/identity/deduplication/different-case"
              },
              {
                "title": "Fix entity and group duplicates",
                "path": "secrets/identity/deduplication/entity-group"
              },
              {
                "title": "Resolve ACL policy templates",
                "path": "secrets/identity/deduplication/acl-policy-templates"
              },
              {
                "title": "Resolve Terraform config",
                "path": "secrets/identity/deduplication/terraform-refs"
              }
            ]
          }
        ]
      },
      {
        "title": "Key Management",
        "badge": {
          "text": "ENT",
          "type": "filled",
          "color": "neutral"
        },
        "routes": [
          {
            "title": "Overview",
            "path": "secrets/key-management"
          },
          {
            "title": "Azure Key Vault",
            "routes": [
              {
                "title": "Overview",
                "path": "secrets/key-management/azurekeyvault"
              },
              {
                "title": "Setup guide",
                "path": "secrets/key-management/azurekeyvault/setup"
              }
            ]
          },
          {
            "title": "AWS KMS",
            "path": "secrets/key-management/awskms"
          },
          {
            "title": "GCP Cloud KMS",
            "routes": [
              {
                "title": "Overview",
                "path": "secrets/key-management/gcpkms"
              },
              {
                "title": "Setup guide",
                "path": "secrets/key-management/gcpkms/setup"
              }
            ]
          }
        ]
      },
      {
        "title": "Key/Value",
        "routes": [
          {
            "title": "Overview",
            "path": "secrets/kv"
          },
          {
            "title": "KV version  1",
            "path": "secrets/kv/kv-v1"
          },
          {
            "title": "KV version  2",
            "routes": [
              {
                "title": "Overview",
                "path": "secrets/kv/kv-v2"
              },
              {
                "title": "Upgrade from v1",
                "path": "secrets/kv/kv-v2/upgrade"
              },
              {
                "title": "Setup",
                "path": "secrets/kv/kv-v2/setup"
              },
              {
                "title": "Save random strings",
                "path": "secrets/kv/kv-v2/random-string"
              },
              {
                "title": "Cookbook",
                "routes": [
                  {
                    "title": "Read data",
                    "path": "secrets/kv/kv-v2/cookbook/read-data"
                  },
                  {
                    "title": "Read subkeys",
                    "path": "secrets/kv/kv-v2/cookbook/read-subkey"
                  },
                  {
                    "title": "Set max data versions",
                    "path": "secrets/kv/kv-v2/cookbook/max-versions"
                  },
                  {
                    "title": "Write data",
                    "path": "secrets/kv/kv-v2/cookbook/write-data"
                  },
                  {
                    "title": "Patch/update data",
                    "path": "secrets/kv/kv-v2/cookbook/patch-data"
                  },
                  {
                    "title": "Soft delete data",
                    "path": "secrets/kv/kv-v2/cookbook/delete-data"
                  },
                  {
                    "title": "Restore soft deleted data",
                    "path": "secrets/kv/kv-v2/cookbook/undelete-data"
                  },
                  {
                    "title": "Destroy data",
                    "path": "secrets/kv/kv-v2/cookbook/destroy-data"
                  },
                  {
                    "title": "Write custom metadata",
                    "path": "secrets/kv/kv-v2/cookbook/custom-metadata"
                  }
                ]
              }
            ]
          }
        ]
      },
      {
        "title": "KMIP",
        "badge": {
          "text": "ENT",
          "type": "filled",
          "color": "neutral"
        },
        "path": "secrets/kmip"
      },
      {
        "title": "KMIP - Profile Support",
        "path": "secrets/kmip-profiles",
        "hidden": true
      },
      {
        "title": "Kubernetes",
        "path": "secrets/kubernetes"
      },
      {
        "title": "MongoDB Atlas",
        "path": "secrets/mongodbatlas"
      },
      {
        "title": "Nomad",
        "path": "secrets/nomad"
      },
      {
        "title": "LDAP",
        "path": "secrets/ldap"
      },
      {
        "title": "PKI (Certificates)",
        "routes": [
          {
            "title": "Overview",
            "path": "secrets/pki"
          },
          {
            "title": "Setup and Usage",
            "path": "secrets/pki/setup"
          },
          {
            "title": "Quick Start - Root CA Setup",
            "path": "secrets/pki/quick-start-root-ca"
          },
          {
            "title": "Quick Start - Intermediate CA Setup",
            "path": "secrets/pki/quick-start-intermediate-ca"
          },
          {
            "title": "Considerations",
            "path": "secrets/pki/considerations"
          },
          {
            "title": "Rotation Primitives",
            "path": "secrets/pki/rotation-primitives"
          },
          {
            "title": "Certificate Issuance External Policy Service (CIEPS)",
            "badge": {
              "text": "ENT",
              "type": "filled",
              "color": "neutral"
            },
            "path": "secrets/pki/cieps"
          },
          {
            "title": "Enrollment over Secure Transport (EST)",
            "path": "secrets/pki/est",
            "badge": {
              "text": "ENT",
              "type": "filled",
              "color": "neutral"
            }
          },
          {
            "title": "Certificate Management Protocol (CMPv2)",
            "badge": {
              "text": "ENT",
              "type": "filled",
              "color": "neutral"
            },
            "path": "secrets/pki/cmpv2"
          },
          {
            "title": "Simple Certificate Enrollment Protocol (SCEP)",
            "badge": {
              "text": "ENT",
              "type": "filled",
              "color": "neutral"
            },
            "path": "secrets/pki/scep"
          },
          {
            "title": "Troubleshooting ACME",
            "path": "secrets/pki/troubleshooting-acme"
          }
        ]
      },
      {
        "title": "RabbitMQ",
        "path": "secrets/rabbitmq"
      },
      {
        "title": "SSH",
        "routes": [
          {
            "title": "Overview",
            "path": "secrets/ssh"
          },
          {
            "title": "Signed Certificates",
            "path": "secrets/ssh/signed-ssh-certificates"
          },
          {
            "title": "SSH OTP",
            "path": "secrets/ssh/one-time-ssh-passwords"
          }
        ]
      },
      {
        "title": "HCP Terraform",
        "path": "secrets/terraform"
      },
      {
        "title": "TOTP",
        "path": "secrets/totp"
      },
      {
        "title": "Transform",
        "badge": {
          "text": "ENT",
          "type": "filled",
          "color": "neutral"
        },
        "routes": [
          {
            "title": "Overview",
            "path": "secrets/transform"
          },
          {
            "title": "FF3-1 Tweak Usage",
            "path": "secrets/transform/ff3-tweak-details"
          },
          {
            "title": "Tokenization Transform",
            "badge": {
              "text": "ENT",
              "type": "filled",
              "color": "neutral"
            },
            "path": "secrets/transform/tokenization"
          }
        ]
      },
      {
        "title": "Transit",
        "routes": [
          {
            "title": "Overview",
            "path": "secrets/transit"
          },
          {
            "title": "Import Key Wrapping Guide",
            "path": "secrets/transit/key-wrapping-guide"
          }
        ]
      }
    ]
  },
  {
    "title": "Secrets Sync",
    "badge": {
      "text": "ENT",
      "type": "filled",
      "color": "neutral"
    },
    "routes": [
      {
        "title": "Overview",
        "path": "sync"
      },
      {
        "title": "Sync to AWS Secrets Manager",
        "path": "sync/awssm"
      },
      {
        "title": "Sync to Azure Key Vault",
        "path": "sync/azurekv"
      },
      {
        "title": "Sync to GCP Secret Manager",
        "path": "sync/gcpsm"
      },
      {
        "title": "Sync to GitHub",
        "path": "sync/github"
      },
      {
        "title": "Sync to Vercel Project",
        "path": "sync/vercelproject"
      }
    ]
  },
  {
    "title": "Secrets Import",
    "badge": {
      "text": "ENT",
      "type": "filled",
      "color": "neutral"
    },
    "routes": [
      {
        "title": "Overview",
        "path": "import",
        "badge": {
          "text": "ALPHA",
          "type": "outlined",
          "color": "highlight"
        }
      },
      {
        "title": "GCP Secret Manager",
        "path": "import/gcpsm"
      },
      {
        "title": "Mappings",
        "path": "import/mappings"
      }
    ]
  },
  {
    "title": "AuthN methods",
    "routes": [
      {
        "title": "Overview",
        "path": "auth"
      },
      {
        "title": "AppRole",
        "routes": [
          {
            "title": "Use AppRole authN",
            "path": "auth/approle"
          },
          {
            "title": "AppRole best practices",
            "path": "auth/approle/approle-pattern"
          }
        ]
      },
      {
        "title": "AliCloud",
        "path": "auth/alicloud"
      },
      {
        "title": "AWS",
        "path": "auth/aws"
      },
      {
        "title": "Azure",
        "path": "auth/azure"
      },
      {
        "title": "Cloud Foundry",
        "path": "auth/cf"
      },
      {
        "title": "GitHub",
        "path": "auth/github"
      },
      {
        "title": "Google Cloud",
        "path": "auth/gcp"
      },
      {
        "title": "JWT/OIDC",
        "routes": [
          {
            "title": "Use JWT/OIDC",
            "path": "auth/jwt"
          },
          {
            "title": "OIDC providers",
            "routes": [
              {
                "title": "OIDC provider list",
                "path": "auth/jwt/oidc-providers"
              },
              {
                "title": "ADFS",
                "path": "auth/jwt/oidc-providers/adfs"
              },
              {
                "title": "Auth0",
                "path": "auth/jwt/oidc-providers/auth0"
              },
              {
                "title": "Azure AD",
                "path": "auth/jwt/oidc-providers/azuread"
              },
              {
                "title": "Forgerock",
                "path": "auth/jwt/oidc-providers/forgerock"
              },
              {
                "title": "Gitlab",
                "path": "auth/jwt/oidc-providers/gitlab"
              },
              {
                "title": "Google",
                "path": "auth/jwt/oidc-providers/google"
              },
              {
                "title": "Keycloak",
                "path": "auth/jwt/oidc-providers/keycloak"
              },
              {
                "title": "Kubernetes",
                "path": "auth/jwt/oidc-providers/kubernetes"
              },
              {
                "title": "Okta",
                "path": "auth/jwt/oidc-providers/okta"
              },
              {
                "title": "SecureAuth",
                "path": "auth/jwt/oidc-providers/secureauth"
              },
              {
                "title": "IBM Verify",
                "path": "auth/jwt/oidc-providers/ibmisam"
              }
            ]
          }
        ]
      },
      {
        "title": "Kerberos",
        "path": "auth/kerberos"
      },
      {
        "title": "Kubernetes",
        "path": "auth/kubernetes"
      },
      {
        "title": "LDAP",
        "path": "auth/ldap"
      },
      {
        "title": "Login MFA",
        "routes": [
          {
            "title": "Setup login MFA",
            "path": "auth/login-mfa"
          },
          {
            "title": "Login MFA FAQ",
            "path": "auth/login-mfa/faq"
          }
        ]
      },
      {
        "title": "Oracle Cloud Infrastructure",
        "path": "auth/oci"
      },
      {
        "title": "Okta",
        "path": "auth/okta"
      },
      {
        "title": "RADIUS",
        "path": "auth/radius"
      },
      {
        "title": "Use SAML authentication",
        "badge": {
          "text": "ENT",
          "type": "filled",
          "color": "neutral"
        },
        "routes": [
          {
            "title": "Set up SAML authN",
            "path": "auth/saml"
          },
          {
            "title": "Use AD FS for SAML authN",
            "path": "auth/saml/adfs"
          },
          {
            "title": "Link SAML AD groups to Vault",
            "path": "auth/saml/link-vault-group-to-ad"
          },
          {
            "title": "Troubleshoot SAML+ADFS",
            "routes": [
              {
                "title": "Before you start",
                "path": "auth/saml/troubleshoot-adfs"
              },
              {
                "title": "Bad mapping",
                "path": "auth/saml/troubleshoot-adfs/bad-mapping"
              },
              {
                "title": "Invalid `BoundSubjects`",
                "path": "auth/saml/troubleshoot-adfs/boundsubjects"
              },
              {
                "title": "AD FS event 320",
                "path": "auth/saml/troubleshoot-adfs/adfs-event-320"
              }
            ]
          }
        ]
      },
      {
        "title": "SCEP",
        "path": "auth/scep",
        "badge": {
          "text": "ENT",
          "type": "filled",
          "color": "neutral"
        }
      },
      {
        "title": "TLS Certificates",
        "path": "auth/cert"
      },
      {
        "title": "Tokens",
        "path": "auth/token"
      },
      {
        "title": "Username and Password",
        "path": "auth/userpass"
      },
      {
        "divider": true
      }
    ]
  },
  {
    "title": "Audit Devices",
    "routes": [
      {
        "title": "Overview",
        "path": "audit"
      },
      {
        "title": "File",
        "path": "audit/file"
      },
      {
        "title": "Syslog",
        "path": "audit/syslog"
      },
      {
        "title": "Socket",
        "path": "audit/socket"
      }
    ]
  },
  {
    "title": "Plugins",
    "routes": [
      {
        "title": "Overview",
        "path": "plugins"
      },
      {
        "title": "Plugin architecture",
        "path": "plugins/plugin-architecture"
      },
      {
        "title": "Register a plugin",
        "path": "plugins/register"
      },
      {
        "title": "Upgrade plugins",
        "path": "plugins/upgrade"
      },
      {
        "title": "Rollback upgrades",
        "path": "plugins/rollback"
      },
      {
        "title": "Plugin development",
        "path": "plugins/plugin-development"
      },
      {
        "title": "Plugin event notifications",
        "path": "plugins/plugin-development-event-notifications",
        "badge": {
          "text": "ENT",
          "type": "filled",
          "color": "neutral"
        }
      },
      {
        "title": "Plugin management",
        "path": "plugins/plugin-management"
      },
      {
        "title": "Containerized plugins",
        "routes": [
          {
            "title": "Overview",
            "path": "plugins/containerized-plugins"
          },
          {
            "title": "Add a containerized plugin",
            "path": "plugins/containerized-plugins/add-a-containerized-plugin"
          }
        ]
      },
      {
        "title": "Plugin library",
        "href": "/vault/integrations"
      }
    ]
  },
  {
    "title": "Troubleshoot Vault",
    "routes": [
      {
        "title": "Generate a root token",
        "path": "troubleshoot/generate-root-token"
      },
      {
        "title": "Troubleshoot lease errors",
        "path": "troubleshoot/lease-issues"
      },
      {
        "title": "Tune the lease TTL",
        "path": "troubleshoot/tune-lease-ttl"
      },
      {
        "title": "Troubleshooting tutorials",
        "href": "https://learn.hashicorp.com/tutorials/vault/troubleshooting-vault"
      }
    ]
  },
  {
    "divider": true
  },
  {
    "title": "Platforms",
    "routes": [
      {
        "title": "GitHub",
        "routes": [
          {
            "title": "GitHub Actions",
            "path": "platform/github-actions"
          }
        ]
      },
      {
        "title": "Microsoft SQL Server EKM provider",
        "routes": [
          {
            "title": "Overview",
            "path": "platform/mssql"
          },
          {
            "title": "Installation",
            "path": "platform/mssql/installation"
          },
          {
            "title": "Configuration",
            "path": "platform/mssql/configuration"
          },
          {
            "title": "Key Rotation",
            "path": "platform/mssql/rotation"
          },
          {
            "title": "Upgrading",
            "path": "platform/mssql/upgrading"
          },
          {
            "title": "Troubleshooting",
            "path": "platform/mssql/troubleshooting"
          },
          {
            "title": "Release Notes",
            "path": "platform/mssql/changelog"
          }
        ]
      },
      {
        "title": "ServiceNow",
        "routes": [
          {
            "title": "Overview",
            "path": "platform/servicenow"
          },
          {
            "title": "Installation",
            "path": "platform/servicenow/installation"
          },
          {
            "title": "Configuration",
            "path": "platform/servicenow/configuration"
          },
          {
            "title": "Troubleshooting",
            "path": "platform/servicenow/troubleshooting"
          }
        ]
      }
    ]
  },
  {
    "divider": true
  },
  {
    "title": "Vault Enterprise",
    "routes": [
      {
        "title": "Overview",
        "path": "enterprise"
      },
      {
        "title": "Long-term support (LTS)",
        "path": "enterprise/lts"
      },
      {
        "title": "Design your Vault Enterprise cluster",
        "path": "enterprise/cluster-design"
      },
      {
        "title": "Replication",
        "routes": [
          {
            "title": "Replication support in Vault",
            "path": "enterprise/replication"
          },
          {
            "title": "Check for Merkle tree corruption",
            "path": "enterprise/replication/check-merkle-tree-corruption"
          }
        ]
      },
      {
        "title": "HSM Support",
        "routes": [
          {
            "title": "HSM support overview",
            "path": "enterprise/hsm"
          },
          {
            "title": "How HSM changes Vault",
            "path": "enterprise/hsm/behavior"
          },
          {
            "title": "HSM security details",
            "path": "enterprise/hsm/security"
          }
        ]
      },
      {
        "title": "PKCS11 provider",
        "routes": [
          {
            "title": "PKCS#11 support in Vault",
            "path": "enterprise/pkcs11-provider"
          },
          {
            "title": "Use PKCS#11 with AWS KMS",
            "path": "enterprise/pkcs11-provider/aws-xks"
          },
          {
            "title": "Use PKCS#11 with Oracle TDE",
            "path": "enterprise/pkcs11-provider/oracle-tde"
          }
        ]
      },
      {
        "title": "Automatic snapshots with integrated storage",
        "path": "enterprise/automated-integrated-storage-snapshots"
      },
      {
        "title": "Automatically upgrade Vault clusters",
        "path": "enterprise/automated-upgrades"
      },
      {
        "title": "Use redundancy zones",
        "path": "enterprise/redundancy-zones"
      },
      {
        "title": "Enforce lease count quotas",
        "path": "enterprise/lease-count-quotas"
      },
      {
        "title": "Augment entropy with external samples",
        "path": "enterprise/entropy-augmentation"
      },
      {
        "title": "FIPS",
        "routes": [
          {
            "title": "FIPS compliance in Vault",
            "path": "enterprise/fips"
          },
          {
            "title": "Built-in FIPS 140-3 support",
            "path": "enterprise/fips/fips1403"
          },
          {
            "title": "Seal wrap for FIPS compliance",
            "path": "enterprise/fips/sealwrap"
          }
        ]
      },
      {
        "title": "Wrap seals with encryption",
        "path": "enterprise/sealwrap"
      },
      {
        "title": "Namespaces and SMT",
        "routes": [
          {
            "title": "Namespace + SMT support in Vault",
            "path": "enterprise/namespaces"
          },
          {
            "title": "Create an administrative namespace",
            "path": "enterprise/namespaces/create-admin-namespace"
          },
          {
            "title": "Run Vault with many namespaces",
            "path": "enterprise/namespaces/namespace-limits",
            "badge": {
              "text": "ENT",
              "type": "filled",
              "color": "neutral"
            }
          },
          {
            "title": "Configure cross namespace access",
            "path": "enterprise/namespaces/configure-cross-namespace-access",
            "badge": {
              "text": "ENT",
              "type": "filled",
              "color": "neutral"
            }
          },
          {
            "title": "Best practices for namespaces",
            "path": "enterprise/namespaces/namespace-structure"
          }
        ]
      },
      {
        "title": "Use performance standby nodes",
        "path": "enterprise/performance-standby"
      },
      {
        "title": "Data consistency for replication",
        "path": "enterprise/consistency"
      },
      {
        "title": "Audit",
        "routes": [
          {
            "title": "Audit Exclusion",
            "path": "enterprise/audit/exclusion"
          },
          {
            "title": "Audit Filtering",
            "path": "enterprise/audit/filtering"
          }
        ]
      },
      {
        "title": "Use control group authZ ",
        "path": "enterprise/control-groups"
      },
      {
        "title": "3rd party key management",
        "path": "enterprise/managed-keys"
      },
      {
        "title": "Multi-factor authN",
        "routes": [
          {
            "title": "MFA support in Vault",
            "path": "enterprise/mfa"
          },
          {
            "title": "Configure Duo for MFA",
            "path": "enterprise/mfa/mfa-duo"
          },
          {
            "title": "Configure Okta for MFA",
            "path": "enterprise/mfa/mfa-okta"
          },
          {
            "title": "Configure PingID for MFA",
            "path": "enterprise/mfa/mfa-pingid"
          },
          {
            "title": "Configure TOTP for MFA",
            "path": "enterprise/mfa/mfa-totp"
          }
        ]
      },
      {
        "title": "Manage policies as code",
        "routes": [
          {
            "title": "Manage Vault policies with Sentinel",
            "path": "enterprise/sentinel"
          },
          {
            "title": "Sentinel properties for Vault",
            "path": "enterprise/sentinel/properties"
          },
          {
            "title": "Sentinel examples",
            "path": "enterprise/sentinel/examples"
          }
        ]
      },
      {
        "title": "HCP Vault docs",
        "href": "https://cloud.hashicorp.com/docs/vault"
      }
    ]
  },
  {
    "divider": true
  },
  {
    "title": "Glossary",
    "path": "glossary"
  }
]<|MERGE_RESOLUTION|>--- conflicted
+++ resolved
@@ -1653,29 +1653,12 @@
         "path": "commands/version"
       },
       {
-<<<<<<< HEAD
         "title": "<code>version-history</code>",
         "path": "commands/version-history"
       },
       {
         "title": "<code>write</code>",
         "path": "commands/write"
-=======
-        "title": "AWS Secret Manager",
-        "path": "import/awssm"
-      },
-      {
-        "title": "Azure KeyVault",
-        "path": "import/azurekv"
-      },
-      {
-        "title": "GCP Secret Manager",
-        "path": "import/gcpsm"
-      },
-      {
-        "title": "HashiCorp Vault",
-        "path": "import/vault"
->>>>>>> 6fddae00
       }
     ]
   },
@@ -2412,12 +2395,20 @@
         }
       },
       {
+        "title": "AWS Secret Manager",
+        "path": "import/awssm"
+      },
+      {
+        "title": "Azure KeyVault",
+        "path": "import/azurekv"
+      },
+      {
         "title": "GCP Secret Manager",
         "path": "import/gcpsm"
       },
       {
-        "title": "Mappings",
-        "path": "import/mappings"
+        "title": "HashiCorp Vault",
+        "path": "import/vault"
       }
     ]
   },
