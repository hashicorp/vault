--- conflicted
+++ resolved
@@ -708,49 +708,8 @@
     "title": "Deploy Vault",
     "routes": [
       {
-<<<<<<< HEAD
-        "title": "Usage",
-        "path": "commands"
-      },
-      {
-        "title": "Use a custom token helper",
-        "path": "commands/token-helper"
-      },
-      { "divider": true },
-      { "heading": "CLI commands" },
-      {
-        "title": "Vault Agent",
-        "routes": [
-          {
-            "title": "<code>agent</code>",
-            "path": "commands/agent"
-          },
-          {
-            "title": "<code>generate-config</code>",
-            "path": "commands/agent/generate-config"
-          }
-        ]
-      },
-      {
-        "title": "<code>audit</code>",
-        "routes": [
-          {
-            "title": "<code>disable</code>",
-            "path": "commands/audit/disable"
-          },
-          {
-            "title": "<code>enable</code>",
-            "path": "commands/audit/enable"
-          },
-          {
-            "title": "<code>list</code>",
-            "path": "commands/audit/list"
-          }
-        ]
-=======
         "title": "Run as a service",
         "path": "deploy/run-as-service"
->>>>>>> e6a5b2fc
       },
       {
         "title": "Run on AWS",
@@ -773,17 +732,12 @@
         "title": "Run on Kubernetes",
         "routes": [
           {
-<<<<<<< HEAD
-            "title": "<code>connect</code>",
-            "path": "commands/hcp/connect"
-=======
             "title": "Overview",
             "path": "deploy/kubernetes"
           },
           {
             "title": "Agent Injector vs. Vault CSI Provider",
             "path": "deploy/kubernetes/injector-csi"
->>>>>>> e6a5b2fc
           },
           {
             "title": "Migrate Consul to Raft storage",
@@ -1330,10 +1284,6 @@
         "title": "<code>hcp</code>",
         "routes": [
           {
-            "title": "Overview",
-            "path": "commands/hcp"
-          },
-          {
             "title": "<code>connect</code>",
             "path": "commands/hcp/connect"
           },
@@ -1936,13 +1886,10 @@
                 ]
               }
             ]
-<<<<<<< HEAD
-=======
           },
           {
             "title": "Risks of inconsistent Proxy and Vault versions",
             "path": "agent-and-proxy/proxy/versions"
->>>>>>> e6a5b2fc
           }
         ]
       },
