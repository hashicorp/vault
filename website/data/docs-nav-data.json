[
  {
    "title": "About Vault",
    "routes": [
      {
        "title": "What is Vault?",
        "path": "about-vault/what-is-vault"
      },
      {
        "title": "Why use Vault?",
        "routes": [
          {
            "title": "Solve security problems",
            "path": "about-vault/why-use-vault"
          },
          {
            "title": "Manage 3rd-party secrets",
            "path": "about-vault/why-use-vault/3rd-party-secrets"
          },
          {
            "title": "Manage certificates",
            "path": "about-vault/why-use-vault/certificates"
          },
          {
            "title": "Manage identities",
            "path": "about-vault/why-use-vault/identities"
          },
          {
            "title": "Manage static secrets",
            "path": "about-vault/why-use-vault/static-secrets"
          },
          {
            "title": "Secure sensitive data",
            "path": "about-vault/why-use-vault/sensitive-data"
          },
          {
            "title": "Support regulatory compliance",
            "path": "about-vault/why-use-vault/regulatory-compliance"
          }
        ]
      },
      {
        "title": "How Vault works",
        "path": "about-vault/how-vault-works"
      }
    ]
  },
  {
    "title": "Partnerships",
    "routes": [
      {
        "title": "Verification and validation",
        "path": "partners"
      },
      {
        "title": "Verified protocols",
        "path": "partners/protocols"
      },
      {
        "title": "HSM partners",
        "path": "partners/hsm"
      },
      {
        "title": "External key partners",
        "path": "partners/external-keys"
      },
      {
        "title": "Partner program",
        "path": "partners/program"
      }
    ]
  },
  {
    "title": "Key concepts",
    "routes": [
      {
        "title": "Overview",
        "path": "concepts"
      },
      {
        "title": "'Dev' Server",
        "path": "concepts/dev-server"
      },
      {
        "title": "Seal/Unseal",
        "path": "concepts/seal"
      },
      {
        "title": "Namespace API Lock",
        "path": "concepts/namespace-api-lock"
      },
      {
        "title": "Lease, Renew, and Revoke",
        "path": "concepts/lease"
      },
      {
        "title": "Authentication",
        "path": "concepts/auth"
      },
      {
        "title": "Tokens",
        "path": "concepts/tokens"
      },
      {
        "title": "Identity",
        "path": "concepts/identity"
      },
      {
        "title": "OIDC Provider",
        "path": "concepts/oidc-provider"
      },
      {
        "title": "Response Wrapping",
        "path": "concepts/response-wrapping"
      },
      {
        "title": "Policies",
        "path": "concepts/policies"
      },
      {
        "title": "Password Policies",
        "path": "concepts/password-policies"
      },
      {
        "title": "Username Templating",
        "path": "concepts/username-templating"
      },
      {
        "title": "High Availability",
        "path": "concepts/ha"
      },
      {
        "title": "Production hardening",
        "path": "concepts/production-hardening"
      },
      {
        "title": "Storage",
        "path": "concepts/storage"
      },
      {
        "title": "Tune server performance",
        "path": "concepts/tune-server-performance"
      },
      {
        "title": "Cloud access management",
        "path": "concepts/cloud-access-management"
      },
      {
        "title": "Integrated Storage",
        "routes": [
          {
            "title": "Overview",
            "path": "concepts/integrated-storage"
          },
          {
            "title": "Autopilot",
            "path": "concepts/integrated-storage/autopilot"
          },
          {
            "title": "Migration checklist",
            "path": "concepts/integrated-storage/migration-checklist"
          },
          {
            "title": "Migrate Consul storage",
            "path": "concepts/integrated-storage/migrate-consul-storage"
          }
        ]
      },
      {
        "title": "PGP, GnuPG, and Keybase",
        "path": "concepts/pgp-gpg-keybase"
      },
      {
        "title": "Recovery Mode",
        "path": "concepts/recovery-mode"
      },
      {
        "title": "Resource Quotas",
        "path": "concepts/resource-quotas"
      },
      {
        "title": "Billing Start Date",
        "path": "concepts/billing-start-date"
      },
      {
        "title": "Client count",
        "routes": [
          {
            "title": "Clients and entities",
            "path": "concepts/client-count"
          },
          {
            "title": "Client count calculation",
            "path": "concepts/client-count/counting"
          },
          {
            "title": "Usage metrics",
            "path": "concepts/client-count/usage-metrics"
          },
          {
            "title": "FAQ",
            "path": "concepts/client-count/faq"
          }
        ]
      },
      {
        "title": "Transform",
        "path": "concepts/transform"
      },
      {
        "title": "Mount Migration",
        "path": "concepts/mount-migration"
      },
      {
        "title": "Duration String Format",
        "path": "concepts/duration-format"
      },
      {
        "title": "User lockout",
        "path": "concepts/user-lockout"
      },
      {
        "title": "Events",
        "path": "concepts/events",
        "badge": {
          "text": "ENT",
          "type": "filled",
          "color": "neutral"
        }
      },
      {
        "title": "Filtering",
        "path": "concepts/filtering",
        "badge": {
          "text": "ENT",
          "type": "filled",
          "color": "neutral"
        }
      },
      {
        "title": "Adaptive overload protection",
        "badge": {
          "text": "ENT",
          "type": "filled",
          "color": "neutral"
        },
        "routes": [
          {
            "title": "Overview",
            "path": "concepts/adaptive-overload-protection"
          },
          {
            "title": "Vault server temporarily overloaded",
            "path": "concepts/adaptive-overload-protection/vault-server-temporarily-overloaded"
          }
        ]
      }
    ]
  },
  {
    "title": "Quickstarts",
    "routes": [
      {
        "title": "Developer quick start",
        "path": "get-started/developer-qs"
      },
      {
        "title": "Operations quick start",
        "path": "get-started/operations-qs"
      },
      {
        "title": "Vault foundations tutorials",
        "href": "https://developer.hashicorp.com/vault/tutorials/get-started"
      },
      {
        "title": "HCP Vault Dedicated tutorials",
        "href": "https://developer.hashicorp.com/vault/tutorials/get-started-hcp-vault-dedicated"
      }
    ]
  },

<<<<<<< HEAD
=======

>>>>>>> 04c96a9d
  { "divider": true },
  { "heading": "OPERATIONS" },

  {
    "title": "Get Vault",
    "routes": [
      {
        "title": "Install options",
        "path": "get-vault"
      },
      {
        "title": "Build from code",
        "path": "get-vault/build-from-code"
      },
      {
        "title": "Package manager installs",
        "href": "https://developer.hashicorp.com/vault/install",
        "badge": {
          "text": "COMMUNITY",
          "type": "filled",
          "color": "neutral"
        }
      },
      {
        "title": "Package manager installs",
        "href": "https://developer.hashicorp.com/vault/install/enterprise",
        "badge": {
          "text": "ENT",
          "type": "filled",
          "color": "neutral"
        }
      },
      {
        "title": "All Vault binaries",
        "href": "https://releases.hashicorp.com/vault/"
      },
      {
        "title": "Manually install a binary",
        "path": "get-vault/install-binary"
      }
    ]
  },

  {
    "title": "License Vault",
    "routes": [
      {
        "title": "Overview",
        "path": "license"
      },
      {
        "title": "Autoload a license",
        "path": "license/autoloading"
      },
      {
        "title": "Change licenses",
        "path": "license/change-license"
      },
      {
        "title": "Anonymized usage reporting",
        "path": "license/product-usage-reporting"
      },
      {
        "title": "Utilization reporting",
        "routes": [
          {
            "title": "Automatic ",
            "path": "license/utilization/auto-reporting"
          },
          {
            "title": "Manual",
            "path": "license/utilization/manual-reporting"
          }
        ]
      }
    ]
  },

  {
    "title": "Configure Vault",
    "routes": [
      {
        "title": "Parameter overview ",
        "path": "configuration"
      },
      {
        "title": "GUI configuration",
        "path": "configuration/ui"
      },
      {
        "title": "Programmatic best practices",
        "path": "configuration/programmatic-best-practices"
      },
      {
        "title": "Manage resources programmatically",
        "path": "configuration/programmatic-management"
      },
      {
        "title": "Prevent lease explosions",
        "path": "configuration/prevent-lease-explosions"
      },
      {
        "title": "Create a lease count quota",
        "badge": {
          "text": "ENT",
          "type": "filled",
          "color": "neutral"
        },
        "path": "configuration/create-lease-count-quota"
      },
      {
        "title": "Create a rate limit quota",
        "path": "configuration/create-rate-limit-quota"
      },
      {
        "title": "Rate limit quotas by IP or entity",
        "badge": {
          "text": "ENT",
          "type": "filled",
          "color": "neutral"
        },
        "path": "configuration/identity-based-rate-limit"
      },
      {
        "title": "Configure completed request logging",
        "path": "configuration/log-requests-level"
      },
      {
        "title": "Configure entropy augmentation",
        "badge": {
          "text": "ENT",
          "type": "filled",
          "color": "neutral"
        },
        "path": "configuration/entropy-augmentation"
      },

      { "heading": "Configuration stanzas" },

      {
        "title": "<code>adaptive_overload_protection</code>",
        "badge": {
          "text": "ENT",
          "type": "filled",
          "color": "neutral"
        },
        "path": "configuration/adaptive-overload-protection"
      },
      {
        "title": "<code>kms_library</code>",
        "badge": {
          "text": "ENT",
          "type": "filled",
          "color": "neutral"
        },
        "path": "configuration/kms-library"
      },
      {
        "title": "<code>listener</code>",
        "routes": [
          {
            "title": "Overview",
            "path": "configuration/listener"
          },
          {
            "title": "TCP listener configuration",
            "routes": [
              {
                "title": "Basic configuration",
                "path": "configuration/listener/tcp"
              },
              {
                "title": "Configure TLS",
                "path": "configuration/listener/tcp/tcp-tls"
              }
            ]
          },
          {
            "title": "Unix listener configuration",
            "path": "configuration/listener/unix"
          }
        ]
      },
      {
        "title": "<code>replication</code>",
        "badge": {
          "text": "ENT",
          "type": "filled",
          "color": "neutral"
        },
        "path": "configuration/replication"
      },
      {
        "title": "<code>reporting</code>",
        "badge": {
          "text": "ENT",
          "type": "filled",
          "color": "neutral"
        },
        "path": "configuration/reporting"
      },
      {
        "title": "<code>seal</code>",
        "routes": [
          {
            "title": "Overview",
            "path": "configuration/seal"
          },
          {
            "title": "Sealing best practices",
            "path": "configuration/seal/seal-best-practices"
          },
          {
            "title": "Configure HA for seals",
            "badge": {
              "text": "ENT",
              "type": "filled",
              "color": "neutral"
            },
            "path": "configuration/seal/seal-ha"
          },
          { "heading": "Seal wrapper options" },
          {
            "title": "AliCloud KMS",
            "path": "configuration/seal/alicloudkms"
          },
          {
            "title": "AWS KMS",
            "path": "configuration/seal/awskms"
          },
          {
            "title": "Azure Key Vault",
            "path": "configuration/seal/azurekeyvault"
          },
          {
            "title": "GCP Cloud KMS",
            "path": "configuration/seal/gcpckms"
          },
          {
            "title": "OCI KMS",
            "path": "configuration/seal/ocikms"
          },
          {
            "title": "HSM PKCS11",
            "badge": {
              "text": "ENT",
              "type": "filled",
              "color": "neutral"
            },
            "path": "configuration/seal/pkcs11"
          },
          {
            "title": "Transit plugin",
            "path": "configuration/seal/transit"
          },
          {
            "title": "Auto-unseal best practices for Transit",
            "path": "configuration/seal/transit-best-practices"
          }
        ]
      },
      {
        "title": "<code>sentinel</code>",
        "badge": {
          "text": "ENT",
          "type": "filled",
          "color": "neutral"
        },
        "path": "configuration/sentinel"
      },
      {
        "title": "<code>service_registration</code>",
        "routes": [
          {
            "title": "Overview",
            "path": "configuration/service-registration"
          },
          { "heading": "Service registration options" },
          {
            "title": "Consul",
            "path": "configuration/service-registration/consul"
          },
          {
            "title": "Kubernetes",
            "path": "configuration/service-registration/kubernetes"
          }
        ]
      },
      {
        "title": "<code>storage</code>",
        "routes": [
          {
            "title": "Backend storage for Vault",
            "path": "configuration/storage"
          },
          { "heading": "Storage options" },
          {
            "title": "Aerospike",
            "path": "configuration/storage/aerospike"
          },
          {
            "title": "Alicloud OSS",
            "path": "configuration/storage/alicloudoss"
          },
          {
            "title": "Azure",
            "path": "configuration/storage/azure"
          },
          {
            "title": "Cassandra",
            "path": "configuration/storage/cassandra"
          },
          {
            "title": "CockroachDB",
            "path": "configuration/storage/cockroachdb"
          },
          {
            "title": "Consul",
            "path": "configuration/storage/consul"
          },
          {
            "title": "CouchDB",
            "path": "configuration/storage/couchdb"
          },
          {
            "title": "DynamoDB",
            "path": "configuration/storage/dynamodb"
          },
          {
            "title": "Etcd",
            "path": "configuration/storage/etcd"
          },
          {
            "title": "File system",
            "path": "configuration/storage/filesystem"
          },
          {
            "title": "FoundationDB",
            "path": "configuration/storage/foundationdb"
          },
          {
            "title": "Google Cloud Spanner",
            "path": "configuration/storage/google-cloud-spanner"
          },
          {
            "title": "Google Cloud Storage",
            "path": "configuration/storage/google-cloud-storage"
          },
          {
            "title": "In-memory storage",
            "path": "configuration/storage/in-memory"
          },
          {
            "title": "Integrated storage (Raft)",
            "path": "configuration/storage/raft"
          },
          {
            "title": "Manta",
            "path": "configuration/storage/manta"
          },
          {
            "title": "MSSQL",
            "path": "configuration/storage/mssql"
          },
          {
            "title": "MySQL",
            "path": "configuration/storage/mysql"
          },
          {
            "title": "OCI Object Storage",
            "path": "configuration/storage/oci-object-storage"
          },
          {
            "title": "PostgreSQL",
            "path": "configuration/storage/postgresql"
          },
          {
            "title": "S3",
            "path": "configuration/storage/s3"
          },
          {
            "title": "Swift",
            "path": "configuration/storage/swift"
          },
          {
            "title": "Zookeeper",
            "path": "configuration/storage/zookeeper"
          }
        ]
      },
      {
        "title": "<code>telemetry</code>",
        "path": "configuration/telemetry"
      },
      {
        "title": "<code>user_lockout</code>",
        "path": "configuration/user-lockout"
      }
    ]
  },
  {
    "title": "Deploy Vault",
    "routes": [
      {
        "title": "Run as a service",
        "path": "deploy/run-as-service"
      },
      {
        "title": "Run on AWS",
        "routes": [
          {
            "title": "Overview",
            "path": "deploy/aws"
          },
          {
            "title": "Vault Lambda Extension",
            "path": "deploy/aws/lambda-extension"
          },
          {
            "title": "Running Vault",
            "path": "deploy/aws/run"
          }
        ]
      },
      {
        "title": "Run on Kubernetes",
        "routes": [
          {
            "title": "Overview",
            "path": "deploy/kubernetes"
          },
          {
            "title": "Agent Injector vs. Vault CSI Provider",
            "path": "deploy/kubernetes/injector-csi"
          },
          {
            "title": "Migrate Consul to Raft storage",
            "path": "deploy/kubernetes/consul-to-raft"
          },
          {
            "title": "Helm Chart",
            "routes": [
              {
                "title": "Overview",
                "path": "deploy/kubernetes/helm"
              },
              {
                "title": "Running Vault",
                "path": "deploy/kubernetes/helm/run"
              },
              {
                "title": "Enterprise Licensing",
                "path": "deploy/kubernetes/helm/enterprise"
              },
              {
                "title": "Running Vault on OpenShift",
                "path": "deploy/kubernetes/helm/openshift"
              },
              {
                "title": "Configuration",
                "path": "deploy/kubernetes/helm/configuration"
              },
              {
                "title": "Terraform",
                "path": "deploy/kubernetes/helm/terraform"
              },
              {
                "title": "Examples",
                "routes": [
                  {
                    "title": "Overview",
                    "path": "deploy/kubernetes/helm/examples"
                  },
                  {
                    "title": "Development",
                    "path": "deploy/kubernetes/helm/examples/development"
                  },
                  {
                    "title": "Standalone with Load Balanced UI",
                    "path": "deploy/kubernetes/helm/examples/standalone-load-balanced-ui"
                  },
                  {
                    "title": "Standalone with TLS",
                    "path": "deploy/kubernetes/helm/examples/standalone-tls"
                  },
                  {
                    "title": "Standalone with Audit Storage",
                    "path": "deploy/kubernetes/helm/examples/standalone-audit"
                  },
                  {
                    "title": "External Vault",
                    "path": "deploy/kubernetes/helm/examples/external"
                  },
                  {
                    "title": "Using Kubernetes Auth Method",
                    "path": "deploy/kubernetes/helm/examples/kubernetes-auth"
                  },
                  {
                    "title": "HA Cluster with Consul",
                    "path": "deploy/kubernetes/helm/examples/ha-with-consul"
                  },
                  {
                    "title": "HA Cluster with Raft",
                    "path": "deploy/kubernetes/helm/examples/ha-with-raft"
                  },
                  {
                    "title": "HA Cluster with Raft and TLS",
                    "path": "deploy/kubernetes/helm/examples/ha-tls"
                  },
                  {
                    "title": "HA Enterprise Cluster with Raft",
                    "path": "deploy/kubernetes/helm/examples/enterprise-with-raft"
                  },
                  {
                    "title": "HA Enterprise DR Clusters with Raft",
                    "path": "deploy/kubernetes/helm/examples/enterprise-dr-with-raft"
                  },
                  {
                    "title": "HA Enterprise Performance Clusters with Raft",
                    "path": "deploy/kubernetes/helm/examples/enterprise-perf-with-raft"
                  },
                  {
                    "title": "Vault Agent Injector TLS Configuration",
                    "path": "deploy/kubernetes/helm/examples/injector-tls"
                  },
                  {
                    "title": "Vault Agent Injector TLS with Cert-Manager",
                    "path": "deploy/kubernetes/helm/examples/injector-tls-cert-manager"
                  }
                ]
              }
            ]
          },
          {
            "title": "Agent Injector",
            "routes": [
              {
                "title": "Overview",
                "path": "deploy/kubernetes/injector"
              },
              {
                "title": "Annotations",
                "path": "deploy/kubernetes/injector/annotations"
              },
              {
                "title": "Installation",
                "path": "deploy/kubernetes/injector/installation"
              },
              {
                "title": "Examples",
                "path": "deploy/kubernetes/injector/examples"
              }
            ]
          },
          {
            "title": "Vault CSI Provider",
            "routes": [
              {
                "title": "Overview",
                "path": "deploy/kubernetes/csi"
              },
              {
                "title": "Installation",
                "path": "deploy/kubernetes/csi/installation"
              },
              {
                "title": "Configurations",
                "path": "deploy/kubernetes/csi/configurations"
              },
              {
                "title": "Examples",
                "path": "deploy/kubernetes/csi/examples"
              }
            ]
          },
          {
            "title": "Vault Secrets Operator",
            "routes": [
              {
                "title": "Overview",
                "path": "deploy/kubernetes/vso"
              },
              {
                "title": "Installation",
                "path": "deploy/kubernetes/vso/installation"
              },
              {
                "title": "Secret Sources",
                "routes": [
                  {
                    "title": "Overview",
                    "path": "deploy/kubernetes/vso/sources"
                  },
                  {
                    "title": "Vault",
                    "routes": [
                      {
                        "title": "Overview",
                        "path": "deploy/kubernetes/vso/sources/vault"
                      },
                      {
                        "title": "Authentication",
                        "routes": [
                          {
                            "title": "Overview",
                            "path": "deploy/kubernetes/vso/sources/vault/auth"
                          },
                          {
                            "title": "AWS",
                            "path": "deploy/kubernetes/vso/sources/vault/auth/aws"
                          },
                          {
                            "title": "GCP",
                            "path": "deploy/kubernetes/vso/sources/vault/auth/gcp"
                          }
                        ]
                      },
                      {
                        "title": "Encrypted client cache",
                        "path": "deploy/kubernetes/vso/sources/vault/client-cache"
                      },
                      {
                        "title": "Instant updates",
                        "path": "deploy/kubernetes/vso/sources/vault/instant-updates"
                      }
                    ]
                  },
                  {
                    "title": "HCP Vault Secrets",
                    "path": "deploy/kubernetes/vso/sources/hvs"
                  }
                ]
              },
              {
                "title": "Secret Data Transformation",
                "path": "deploy/kubernetes/vso/secret-transformation"
              },
              {
                "title": "Helm Chart",
                "path": "deploy/kubernetes/vso/helm"
              },
              {
                "title": "Examples",
                "path": "deploy/kubernetes/vso/examples"
              },
              {
                "title": "Telemetry",
                "path": "deploy/kubernetes/vso/telemetry"
              },
              {
                "title": "API Reference",
                "path": "deploy/kubernetes/vso/api-reference"
              },
              {
                "title": "OpenShift",
                "path": "deploy/kubernetes/vso/openshift"
              }
            ]
          }
        ]
      }
    ]
  },
  {
    "title": "Upgrade Vault",
    "routes": [
      {
        "title": "Single-instance",
        "path": "upgrade"
      },
      {
        "title": "Replicated deployments",
        "path": "upgrade/replicated-deployment"
      },
      {
        "title": "Rollback an upgrade",
        "path": "upgrade/rollback"
      },
      {
        "title": "Update to Raft WAL",
        "path": "upgrade/raft-wal",
        "badge": {
          "text": "EXPERIMENTAL",
          "type": "outlined",
          "color": "neutral"
        }
      }
    ]
  },
  {
    "title": "Recent updates",
    "routes": [
      {
        "title": "Release notes",
        "path": "updates/release-notes"
      },
      {
        "title": "Important changes",
        "path": "updates/important-changes"
      },
      {
        "title": "Deprecation notices",
        "path": "updates/deprecation"
      },
      {
        "title": "Change tracker",
        "path": "updates/change-tracker"
      },
      {
        "title": "Full changelog",
        "href": "https://raw.githubusercontent.com/hashicorp/vault/refs/heads/main/CHANGELOG.md"
      }
    ]
  },

  {
    "divider": true
  },

  {
    "title": "Internals",
    "routes": [
      {
        "title": "Overview",
        "path": "internals"
      },
      {
        "title": "Architecture",
        "path": "internals/architecture"
      },
      {
        "title": "High Availability",
        "path": "internals/high-availability"
      },
      {
        "title": "Integrated Storage",
        "path": "internals/integrated-storage"
      },
      {
        "title": "Recommended patterns",
        "path": "internals/recommended-patterns"
      },
      {
        "title": "Security Model",
        "path": "internals/security"
      },
      {
        "title": "Telemetry",
        "routes": [
          {
            "title": "Overview",
            "path": "internals/telemetry"
          },
          {
            "title": "Enable telemetry gathering",
            "path": "internals/telemetry/enable-telemetry"
          },
          {
            "title": "Key metrics",
            "path": "internals/telemetry/key-metrics"
          },
          {
            "title": "Metric reference",
            "routes": [
              {
                "title": "Overview",
                "path": "internals/telemetry/metrics"
              },
              {
                "title": "Activity metrics",
                "path": "internals/telemetry/metrics/activity"
              },
              {
                "title": "Audit log metrics",
                "path": "internals/telemetry/metrics/audit"
              },
              {
                "title": "Authentication metrics",
                "path": "internals/telemetry/metrics/authn"
              },
              {
                "title": "Auto-snapshot metrics",
                "path": "internals/telemetry/metrics/autosnap"
              },
              {
                "title": "Availability metrics",
                "path": "internals/telemetry/metrics/availability"
              },
              {
                "title": "Core system metrics",
                "path": "internals/telemetry/metrics/core-system"
              },
              {
                "title": "Database metrics",
                "path": "internals/telemetry/metrics/database"
              },
              {
                "title": "Policy metrics",
                "path": "internals/telemetry/metrics/policy"
              },
              {
                "title": "Raft metrics",
                "path": "internals/telemetry/metrics/raft"
              },
              {
                "title": "Secrets Sync metrics",
                "path": "internals/telemetry/metrics/secrets-sync"
              },
              {
                "title": "Secrets metrics",
                "path": "internals/telemetry/metrics/secrets"
              },
              {
                "title": "Storage plugin metrics",
                "path": "internals/telemetry/metrics/storage"
              },
              {
                "title": "Full metrics list",
                "path": "internals/telemetry/metrics/all"
              }
            ]
          }
        ]
      },

      {
        "title": "Token Authentication",
        "path": "internals/token"
      },
      {
        "title": "Key Rotation",
        "path": "internals/rotation"
      },
      {
        "title": "Replication",
        "path": "internals/replication"
      },
      {
        "title": "Limits and Maximums",
        "path": "internals/limits"
      }
    ]
  },
  {
    "title": "Vault CLI",
    "routes": [
      {
        "title": "Usage",
        "path": "commands"
      },
      {
        "title": "Use a custom token helper",
        "path": "commands/token-helper"
      },
      { "divider": true },
      { "heading": "CLI commands" },
      {
        "title": "Vault Agent",
        "routes": [
          {
            "title": "<code>agent</code>",
            "path": "commands/agent"
          },
          {
            "title": "<code>generate-config</code>",
            "path": "commands/agent/generate-config"
          }
        ]
      },
      {
        "title": "<code>audit</code>",
        "routes": [
          {
            "title": "<code>disable</code>",
            "path": "commands/audit/disable"
          },
          {
            "title": "<code>enable</code>",
            "path": "commands/audit/enable"
          },
          {
            "title": "<code>list</code>",
            "path": "commands/audit/list"
          }
        ]
      },
      {
        "title": "<code>auth</code>",
        "routes": [
          {
            "title": "Overview",
            "path": "commands/auth"
          },
          {
            "title": "<code>disable</code>",
            "path": "commands/auth/disable"
          },
          {
            "title": "<code>enable</code>",
            "path": "commands/auth/enable"
          },
          {
            "title": "<code>help</code>",
            "path": "commands/auth/help"
          },
          {
            "title": "<code>list</code>",
            "path": "commands/auth/list"
          },
          {
            "title": "<code>move</code>",
            "path": "commands/auth/move"
          },
          {
            "title": "<code>tune</code>",
            "path": "commands/auth/tune"
          }
        ]
      },
      {
        "title": "<code>debug</code>",
        "path": "commands/debug"
      },
      {
        "title": "<code>delete</code>",
        "path": "commands/delete"
      },
      {
        "title": "<code>events</code>",
        "path": "commands/events"
      },
      {
        "title": "<code>hcp</code>",
        "routes": [
          {
            "title": "Overview",
            "path": "commands/hcp"
          },
          {
            "title": "<code>connect</code>",
            "path": "commands/hcp/connect"
          },
          {
            "title": "<code>disconnect</code>",
            "path": "commands/hcp/disconnect"
          }
        ]
      },
      {
        "title": "<code>kv</code>",
        "routes": [
          {
            "title": "Overview",
            "path": "commands/kv"
          },
          {
            "title": "<code>delete</code>",
            "path": "commands/kv/delete"
          },
          {
            "title": "<code>destroy</code>",
            "path": "commands/kv/destroy"
          },
          {
            "title": "<code>enable-versioning</code>",
            "path": "commands/kv/enable-versioning"
          },
          {
            "title": "<code>get</code>",
            "path": "commands/kv/get"
          },
          {
            "title": "<code>list</code>",
            "path": "commands/kv/list"
          },
          {
            "title": "<code>metadata</code>",
            "path": "commands/kv/metadata"
          },
          {
            "title": "<code>patch</code>",
            "path": "commands/kv/patch"
          },
          {
            "title": "<code>put</code>",
            "path": "commands/kv/put"
          },
          {
            "title": "<code>rollback</code>",
            "path": "commands/kv/rollback"
          },
          {
            "title": "<code>undelete</code>",
            "path": "commands/kv/undelete"
          }
        ]
      },
      {
        "title": "<code>lease</code>",
        "routes": [
          {
            "title": "Overview",
            "path": "commands/lease"
          },
          {
            "title": "<code>lookup</code>",
            "path": "commands/lease/lookup"
          },
          {
            "title": "<code>renew</code>",
            "path": "commands/lease/renew"
          },
          {
            "title": "<code>revoke</code>",
            "path": "commands/lease/revoke"
          }
        ]
      },
      {
        "title": "<code>license</code>",
        "routes": [
          {
            "title": "Overview",
            "path": "commands/license"
          },
          {
            "title": "<code>get</code>",
            "path": "commands/license/get"
          },
          {
            "title": "<code>inspect</code>",
            "path": "commands/license/inspect"
          }
        ]
      },
      {
        "title": "<code>list</code>",
        "path": "commands/list"
      },
      {
        "title": "<code>login</code>",
        "path": "commands/login"
      },
      {
        "title": "<code>monitor</code>",
        "path": "commands/monitor"
      },
      {
        "title": "<code>namespace</code>",
        "path": "commands/namespace"
      },
      {
        "title": "<code>operator</code>",
        "routes": [
          {
            "title": "Overview",
            "path": "commands/operator"
          },
          {
            "title": "<code>diagnose</code>",
            "path": "commands/operator/diagnose"
          },
          {
            "title": "<code>generate-root</code>",
            "path": "commands/operator/generate-root"
          },
          {
            "title": "<code>import</code>",
            "path": "commands/operator/import"
          },
          {
            "title": "<code>init</code>",
            "path": "commands/operator/init"
          },
          {
            "title": "<code>key-status</code>",
            "path": "commands/operator/key-status"
          },
          {
            "title": "<code>members</code>",
            "path": "commands/operator/members"
          },
          {
            "title": "<code>migrate</code>",
            "path": "commands/operator/migrate"
          },
          {
            "title": "<code>raft</code>",
            "path": "commands/operator/raft"
          },
          {
            "title": "<code>rekey</code>",
            "path": "commands/operator/rekey"
          },
          {
            "title": "<code>rotate</code>",
            "path": "commands/operator/rotate"
          },
          {
            "title": "<code>seal</code>",
            "path": "commands/operator/seal"
          },
          {
            "title": "<code>step-down</code>",
            "path": "commands/operator/step-down"
          },
          {
            "title": "<code>unseal</code>",
            "path": "commands/operator/unseal"
          },
          {
            "title": "<code>usage</code>",
            "path": "commands/operator/usage"
          },
          {
            "title": "<code>utilization</code>",
            "path": "commands/operator/utilization"
          }
        ]
      },
      {
        "title": "<code>patch</code>",
        "path": "commands/patch"
      },
      {
        "title": "<code>path-help</code>",
        "path": "commands/path-help"
      },
      {
        "title": "<code>pki</code>",
        "routes": [
          {
            "title": "Overview",
            "path": "commands/pki"
          },
          {
            "title": "<code>health-check</code>",
            "path": "commands/pki/health-check"
          },
          {
            "title": "<code>verify-sign</code>",
            "path": "commands/pki/verify-sign"
          },
          {
            "title": "<code>list-intermediates</code>",
            "path": "commands/pki/list-intermediates"
          },
          {
            "title": "<code>issue</code>",
            "path": "commands/pki/issue"
          },
          {
            "title": "<code>reissue</code>",
            "path": "commands/pki/reissue"
          }
        ]
      },
      {
        "title": "<code>plugin</code>",
        "routes": [
          {
            "title": "Overview",
            "path": "commands/plugin"
          },
          {
            "title": "<code>deregister</code>",
            "path": "commands/plugin/deregister"
          },
          {
            "title": "<code>info</code>",
            "path": "commands/plugin/info"
          },
          {
            "title": "<code>list</code>",
            "path": "commands/plugin/list"
          },
          {
            "title": "<code>register</code>",
            "path": "commands/plugin/register"
          },
          {
            "title": "<code>reload</code>",
            "path": "commands/plugin/reload"
          },
          {
            "title": "<code>runtime</code>",
            "routes": [
              {
                "title": "Overview",
                "path": "commands/plugin/runtime"
              },
              {
                "title": "<code>deregister</code>",
                "path": "commands/plugin/runtime/deregister"
              },
              {
                "title": "<code>info</code>",
                "path": "commands/plugin/runtime/info"
              },
              {
                "title": "<code>list</code>",
                "path": "commands/plugin/runtime/list"
              },
              {
                "title": "<code>register</code>",
                "path": "commands/plugin/runtime/register"
              }
            ]
          }
        ]
      },
      {
        "title": "<code>policy</code>",
        "routes": [
          {
            "title": "Overview",
            "path": "commands/policy"
          },
          {
            "title": "<code>delete</code>",
            "path": "commands/policy/delete"
          },
          {
            "title": "<code>fmt</code>",
            "path": "commands/policy/fmt"
          },
          {
            "title": "<code>list</code>",
            "path": "commands/policy/list"
          },
          {
            "title": "<code>read</code>",
            "path": "commands/policy/read"
          },
          {
            "title": "<code>write</code>",
            "path": "commands/policy/write"
          }
        ]
      },
      {
        "title": "<code>print</code>",
        "path": "commands/print"
      },
      {
        "title": "<code>proxy</code>",
        "path": "commands/proxy"
      },
      {
        "title": "<code>read</code>",
        "path": "commands/read"
      },
      {
        "title": "<code>secrets</code>",
        "routes": [
          {
            "title": "Overview",
            "path": "commands/secrets"
          },
          {
            "title": "<code>disable</code>",
            "path": "commands/secrets/disable"
          },
          {
            "title": "<code>enable</code>",
            "path": "commands/secrets/enable"
          },
          {
            "title": "<code>list</code>",
            "path": "commands/secrets/list"
          },
          {
            "title": "<code>move</code>",
            "path": "commands/secrets/move"
          },
          {
            "title": "<code>tune</code>",
            "path": "commands/secrets/tune"
          }
        ]
      },
      {
        "title": "<code>server</code>",
        "path": "commands/server"
      },
      {
        "title": "<code>ssh</code>",
        "path": "commands/ssh"
      },
      {
        "title": "<code>status</code>",
        "path": "commands/status"
      },
      {
        "title": "<code>token</code>",
        "routes": [
          {
            "title": "Overview",
            "path": "commands/token"
          },
          {
            "title": "<code>capabilities</code>",
            "path": "commands/token/capabilities"
          },
          {
            "title": "<code>create</code>",
            "path": "commands/token/create"
          },
          {
            "title": "<code>lookup</code>",
            "path": "commands/token/lookup"
          },
          {
            "title": "<code>renew</code>",
            "path": "commands/token/renew"
          },
          {
            "title": "<code>revoke</code>",
            "path": "commands/token/revoke"
          }
        ]
      },
      {
        "title": "<code>transit</code>",
        "routes": [
          {
            "title": "Overview",
            "path": "commands/transit"
          },
          {
            "title": "<code>import</code> and <code>import-version</code>",
            "path": "commands/transit/import"
          }
        ]
      },
      {
        "title": "<code>transform</code>",
        "routes": [
          {
            "title": "Overview",
            "path": "commands/transform"
          },
          {
            "title": "<code>import</code> and <code>import-version</code>",
            "path": "commands/transform/import"
          }
        ]
      },
      {
        "title": "<code>unwrap</code>",
        "path": "commands/unwrap"
      },
      {
        "title": "<code>version</code>",
        "path": "commands/version"
      },
      {
        "title": "<code>version-history</code>",
        "path": "commands/version-history"
      },
      {
        "title": "<code>write</code>",
        "path": "commands/write"
      }
    ]
  },
  {
    "title": "Vault GUI",
    "routes": [
      {
        "title": "Overview",
        "path": "ui"
      },
      {
        "title": "Browser support",
        "path": "ui/browser-support"
      },
      {
        "title": "Custom Messages",
        "path": "ui/custom-messages",
        "badge": {
          "text": "ENT",
          "type": "filled",
          "color": "neutral"
        }
      },
      {
        "title": "CLI emulation",
        "path": "ui/web-cli"
      }
    ]
  },
  {
    "title": "Vault tools: Agent and Proxy",
    "routes": [
      {
        "title": "Why use Agent or Proxy?",
        "path": "agent-and-proxy"
      },
      {
        "title": "Upgrade Agent or Proxy",
        "path": "agent-and-proxy/upgrade"
      },
      {
        "title": "Auto-authentication",
        "routes": [
          {
            "title": "What is auto-authentication?",
            "path": "agent-and-proxy/autoauth"
          },
          {
            "title": "Auto-auth methods",
            "routes": [
              {
                "title": "AliCloud",
                "path": "agent-and-proxy/autoauth/methods/alicloud"
              },
              {
                "title": "AppRole",
                "path": "agent-and-proxy/autoauth/methods/approle"
              },
              {
                "title": "AWS",
                "path": "agent-and-proxy/autoauth/methods/aws"
              },
              {
                "title": "Azure",
                "path": "agent-and-proxy/autoauth/methods/azure"
              },
              {
                "title": "TLS certificates",
                "path": "agent-and-proxy/autoauth/methods/cert"
              },
              {
                "title": "Cloud Foundry (CF)",
                "path": "agent-and-proxy/autoauth/methods/cf"
              },
              {
                "title": "GCP",
                "path": "agent-and-proxy/autoauth/methods/gcp"
              },
              {
                "title": "JWT",
                "path": "agent-and-proxy/autoauth/methods/jwt"
              },
              {
                "title": "LDAP",
                "path": "agent-and-proxy/autoauth/methods/ldap"
              },
              {
                "title": "Kerberos",
                "path": "agent-and-proxy/autoauth/methods/kerberos"
              },
              {
                "title": "Kubernetes",
                "path": "agent-and-proxy/autoauth/methods/kubernetes"
              },
              {
                "title": "Oracle Cloud Infrastructure (OCI",
                "path": "agent-and-proxy/autoauth/methods/oci"
              },
              {
                "title": "Token file",
                "path": "agent-and-proxy/autoauth/methods/token_file"
              }
            ]
          },
          {
            "title": "Token sinks",
            "routes": [
              {
                "title": "File",
                "path": "agent-and-proxy/autoauth/sinks/file"
              }
            ]
          }
        ]
      },
      {
        "title": "Vault Proxy",
        "routes": [
          {
            "title": "What is Vault Proxy?",
            "path": "agent-and-proxy/proxy"
          },
          {
            "title": "Vault Proxy as Vault API proxy",
            "path": "agent-and-proxy/proxy/apiproxy"
          },
          {
            "title": "Vault Proxy caching",
            "routes": [
              {
                "title": "Overview",
                "path": "agent-and-proxy/proxy/caching"
              },
              {
                "title": "Improve Vault traffic resiliency",
                "path": "agent-and-proxy/proxy/caching/static-secret-caching",
                "badge": {
                  "text": "ENT",
                  "type": "outlined",
                  "color": "neutral"
                }
              },
              {
                "title": "Persistent Caching",
                "routes": [
                  {
                    "title": "Use built-in persistent caching",
                    "path": "agent-and-proxy/proxy/caching/persistent-caches"
                  },
                  {
                    "title": "Use Kubernetes persistent cache",
                    "path": "agent-and-proxy/proxy/caching/persistent-caches/kubernetes"
                  }
                ]
              }
            ]
          },
          {
            "title": "Risks of inconsistent Proxy and Vault versions",
            "path": "agent-and-proxy/proxy/versions"
          }
        ]
      },
      {
        "title": "Vault Agent",
        "routes": [
          {
            "title": "What is Vault Agent?",
            "path": "agent-and-proxy/agent"
          },
          {
            "title": "Vault Agent as Vault API proxy",
            "path": "agent-and-proxy/agent/apiproxy"
          },
          {
            "title": "Vault Agent caching",
            "routes": [
              {
                "title": "Overview",
                "path": "agent-and-proxy/agent/caching"
              },
              {
                "title": "Persistent caching",
                "routes": [
                  {
                    "title": "Use built-in persistent caching",
                    "path": "agent-and-proxy/agent/caching/persistent-caches"
                  },
                  {
                    "title": "Use Kubernetes persistent cache",
                    "path": "agent-and-proxy/agent/caching/persistent-caches/kubernetes"
                  }
                ]
              }
            ]
          },
          {
            "title": "Generate a development config file",
            "path": "agent-and-proxy/agent/generate-config"
          },
          {
            "title": "Run in process supervisor mode",
            "path": "agent-and-proxy/agent/process-supervisor"
          },
          {
            "title": "Use Vault Agent templates",
            "path": "agent-and-proxy/agent/template"
          },
          {
            "title": "Run Vault Agent as a Windows service",
            "path": "agent-and-proxy/agent/winsvc"
          },
          {
            "title": "Risks of inconsistent Agent and Vault versions",
            "path": "agent-and-proxy/agent/versions"
          }
        ]
      }
    ]
  },
  {
    "divider": true
  },
  {
    "title": "Secrets Engines",
    "routes": [
      {
        "title": "Overview",
        "path": "secrets"
      },
      {
        "title": "AliCloud",
        "path": "secrets/alicloud"
      },
      {
        "title": "AWS",
        "path": "secrets/aws"
      },
      {
        "title": "Azure",
        "path": "secrets/azure"
      },
      {
        "title": "Consul",
        "path": "secrets/consul"
      },
      {
        "title": "Cubbyhole",
        "path": "secrets/cubbyhole"
      },
      {
        "title": "Databases",
        "routes": [
          {
            "title": "Overview",
            "path": "secrets/databases"
          },
          {
            "title": "Cassandra",
            "path": "secrets/databases/cassandra"
          },
          {
            "title": "Couchbase",
            "path": "secrets/databases/couchbase"
          },
          {
            "title": "Elasticsearch",
            "path": "secrets/databases/elasticdb"
          },
          {
            "title": "HanaDB",
            "path": "secrets/databases/hanadb"
          },
          {
            "title": "IBM Db2",
            "path": "secrets/databases/db2"
          },
          {
            "title": "InfluxDB",
            "path": "secrets/databases/influxdb"
          },
          {
            "title": "MongoDB",
            "path": "secrets/databases/mongodb"
          },
          {
            "title": "MongoDB Atlas",
            "path": "secrets/databases/mongodbatlas"
          },
          {
            "title": "MSSQL",
            "path": "secrets/databases/mssql"
          },
          {
            "title": "MySQL/MariaDB",
            "path": "secrets/databases/mysql-maria"
          },
          {
            "title": "Oracle",
            "path": "secrets/databases/oracle"
          },
          {
            "title": "PostgreSQL",
            "path": "secrets/databases/postgresql"
          },
          {
            "title": "Redis",
            "path": "secrets/databases/redis"
          },
          {
            "title": "Redis ElastiCache",
            "path": "secrets/databases/rediselasticache"
          },
          {
            "title": "Redshift",
            "path": "secrets/databases/redshift"
          },
          {
            "title": "Snowflake",
            "path": "secrets/databases/snowflake"
          },
          {
            "title": "Custom",
            "path": "secrets/databases/custom"
          }
        ]
      },
      {
        "title": "Google Cloud",
        "path": "secrets/gcp"
      },
      {
        "title": "Google Cloud KMS",
        "path": "secrets/gcpkms"
      },
      {
        "title": "Identity",
        "routes": [
          {
            "title": "Overview",
            "path": "secrets/identity"
          },
          {
            "title": "Identity Tokens",
            "path": "secrets/identity/identity-token"
          },
          {
            "title": "OIDC Identity Provider",
            "path": "secrets/identity/oidc-provider"
          },
          {
            "title": "Resolve duplicate identities",
            "routes": [
              {
                "title": "Process overview",
                "path": "secrets/identity/deduplication"
              },
              {
                "title": "Fix different-case entity alias duplicates",
                "path": "secrets/identity/deduplication/different-case"
              },
              {
                "title": "Fix entity and group duplicates",
                "path": "secrets/identity/deduplication/entity-group"
              },
              {
                "title": "Resolve ACL policy templates",
                "path": "secrets/identity/deduplication/acl-policy-templates"
              },
              {
                "title": "Resolve Terraform config",
                "path": "secrets/identity/deduplication/terraform-refs"
              }
            ]
          }
        ]
      },
      {
        "title": "Key Management",
        "badge": {
          "text": "ENT",
          "type": "filled",
          "color": "neutral"
        },
        "routes": [
          {
            "title": "Overview",
            "path": "secrets/key-management"
          },
          {
            "title": "Azure Key Vault",
            "routes": [
              {
                "title": "Overview",
                "path": "secrets/key-management/azurekeyvault"
              },
              {
                "title": "Setup guide",
                "path": "secrets/key-management/azurekeyvault/setup"
              }
            ]
          },
          {
            "title": "AWS KMS",
            "path": "secrets/key-management/awskms"
          },
          {
            "title": "GCP Cloud KMS",
            "routes": [
              {
                "title": "Overview",
                "path": "secrets/key-management/gcpkms"
              },
              {
                "title": "Setup guide",
                "path": "secrets/key-management/gcpkms/setup"
              }
            ]
          }
        ]
      },
      {
        "title": "Key/Value",
        "routes": [
          {
            "title": "Overview",
            "path": "secrets/kv"
          },
          {
            "title": "KV version  1",
            "path": "secrets/kv/kv-v1"
          },
          {
            "title": "KV version  2",
            "routes": [
              {
                "title": "Overview",
                "path": "secrets/kv/kv-v2"
              },
              {
                "title": "Upgrade from v1",
                "path": "secrets/kv/kv-v2/upgrade"
              },
              {
                "title": "Setup",
                "path": "secrets/kv/kv-v2/setup"
              },
              {
                "title": "Save random strings",
                "path": "secrets/kv/kv-v2/random-string"
              },
              {
                "title": "Cookbook",
                "routes": [
                  {
                    "title": "Read data",
                    "path": "secrets/kv/kv-v2/cookbook/read-data"
                  },
                  {
                    "title": "Read subkeys",
                    "path": "secrets/kv/kv-v2/cookbook/read-subkey"
                  },
                  {
                    "title": "Set max data versions",
                    "path": "secrets/kv/kv-v2/cookbook/max-versions"
                  },
                  {
                    "title": "Write data",
                    "path": "secrets/kv/kv-v2/cookbook/write-data"
                  },
                  {
                    "title": "Patch/update data",
                    "path": "secrets/kv/kv-v2/cookbook/patch-data"
                  },
                  {
                    "title": "Soft delete data",
                    "path": "secrets/kv/kv-v2/cookbook/delete-data"
                  },
                  {
                    "title": "Restore soft deleted data",
                    "path": "secrets/kv/kv-v2/cookbook/undelete-data"
                  },
                  {
                    "title": "Destroy data",
                    "path": "secrets/kv/kv-v2/cookbook/destroy-data"
                  },
                  {
                    "title": "Write custom metadata",
                    "path": "secrets/kv/kv-v2/cookbook/custom-metadata"
                  }
                ]
              }
            ]
          }
        ]
      },
      {
        "title": "KMIP",
        "badge": {
          "text": "ENT",
          "type": "filled",
          "color": "neutral"
        },
        "path": "secrets/kmip"
      },
      {
        "title": "KMIP - Profile Support",
        "path": "secrets/kmip-profiles",
        "hidden": true
      },
      {
        "title": "Kubernetes",
        "path": "secrets/kubernetes"
      },
      {
        "title": "MongoDB Atlas",
        "path": "secrets/mongodbatlas"
      },
      {
        "title": "Nomad",
        "path": "secrets/nomad"
      },
      {
        "title": "LDAP",
        "path": "secrets/ldap"
      },
      {
        "title": "PKI (Certificates)",
        "routes": [
          {
            "title": "Overview",
            "path": "secrets/pki"
          },
          {
            "title": "Setup and Usage",
            "path": "secrets/pki/setup"
          },
          {
            "title": "Quick Start - Root CA Setup",
            "path": "secrets/pki/quick-start-root-ca"
          },
          {
            "title": "Quick Start - Intermediate CA Setup",
            "path": "secrets/pki/quick-start-intermediate-ca"
          },
          {
            "title": "Considerations",
            "path": "secrets/pki/considerations"
          },
          {
            "title": "Rotation Primitives",
            "path": "secrets/pki/rotation-primitives"
          },
          {
            "title": "Certificate Issuance External Policy Service (CIEPS)",
            "badge": {
              "text": "ENT",
              "type": "filled",
              "color": "neutral"
            },
            "path": "secrets/pki/cieps"
          },
          {
            "title": "Enrollment over Secure Transport (EST)",
            "path": "secrets/pki/est",
            "badge": {
              "text": "ENT",
              "type": "filled",
              "color": "neutral"
            }
          },
          {
            "title": "Certificate Management Protocol (CMPv2)",
            "badge": {
              "text": "ENT",
              "type": "filled",
              "color": "neutral"
            },
            "path": "secrets/pki/cmpv2"
          },
          {
            "title": "Simple Certificate Enrollment Protocol (SCEP)",
            "badge": {
              "text": "ENT",
              "type": "filled",
              "color": "neutral"
            },
            "path": "secrets/pki/scep"
          },
          {
            "title": "Troubleshooting ACME",
            "path": "secrets/pki/troubleshooting-acme"
          }
        ]
      },
      {
        "title": "RabbitMQ",
        "path": "secrets/rabbitmq"
      },
      {
        "title": "SSH",
        "routes": [
          {
            "title": "Overview",
            "path": "secrets/ssh"
          },
          {
            "title": "Signed Certificates",
            "path": "secrets/ssh/signed-ssh-certificates"
          },
          {
            "title": "SSH OTP",
            "path": "secrets/ssh/one-time-ssh-passwords"
          }
        ]
      },
      {
        "title": "HCP Terraform",
        "path": "secrets/terraform"
      },
      {
        "title": "TOTP",
        "path": "secrets/totp"
      },
      {
        "title": "Transform",
        "badge": {
          "text": "ENT",
          "type": "filled",
          "color": "neutral"
        },
        "routes": [
          {
            "title": "Overview",
            "path": "secrets/transform"
          },
          {
            "title": "FF3-1 Tweak Usage",
            "path": "secrets/transform/ff3-tweak-details"
          },
          {
            "title": "Tokenization Transform",
            "badge": {
              "text": "ENT",
              "type": "filled",
              "color": "neutral"
            },
            "path": "secrets/transform/tokenization"
          }
        ]
      },
      {
        "title": "Transit",
        "routes": [
          {
            "title": "Overview",
            "path": "secrets/transit"
          },
          {
            "title": "Import Key Wrapping Guide",
            "path": "secrets/transit/key-wrapping-guide"
          }
        ]
      }
    ]
  },
  {
    "title": "Secrets Sync",
    "badge": {
      "text": "ENT",
      "type": "filled",
      "color": "neutral"
    },
    "routes": [
      {
        "title": "Overview",
        "path": "sync"
      },
      {
        "title": "Sync to AWS Secrets Manager",
        "path": "sync/awssm"
      },
      {
        "title": "Sync to Azure Key Vault",
        "path": "sync/azurekv"
      },
      {
        "title": "Sync to GCP Secret Manager",
        "path": "sync/gcpsm"
      },
      {
        "title": "Sync to GitHub",
        "path": "sync/github"
      },
      {
        "title": "Sync to Vercel Project",
        "path": "sync/vercelproject"
      }
    ]
  },
  {
    "title": "Secrets Import",
    "badge": {
      "text": "ENT",
      "type": "filled",
      "color": "neutral"
    },
    "routes": [
      {
        "title": "Overview",
        "path": "import",
        "badge": {
          "text": "ALPHA",
          "type": "outlined",
          "color": "highlight"
        }
      },
      {
        "title": "GCP Secret Manager",
        "path": "import/gcpsm"
      },
      {
        "title": "Mappings",
        "path": "import/mappings"
      }
    ]
  },
  {
    "title": "AuthN methods",
    "routes": [
      {
        "title": "Overview",
        "path": "auth"
      },
      {
        "title": "AppRole",
        "routes": [
          {
            "title": "Use AppRole authN",
            "path": "auth/approle"
          },
          {
            "title": "AppRole best practices",
            "path": "auth/approle/approle-pattern"
          }
        ]
      },
      {
        "title": "AliCloud",
        "path": "auth/alicloud"
      },
      {
        "title": "AWS",
        "path": "auth/aws"
      },
      {
        "title": "Azure",
        "path": "auth/azure"
      },
      {
        "title": "Cloud Foundry",
        "path": "auth/cf"
      },
      {
        "title": "GitHub",
        "path": "auth/github"
      },
      {
        "title": "Google Cloud",
        "path": "auth/gcp"
      },
      {
        "title": "JWT/OIDC",
        "routes": [
          {
            "title": "Use JWT/OIDC",
            "path": "auth/jwt"
          },
          {
            "title": "OIDC providers",
            "routes": [
              {
                "title": "OIDC provider list",
                "path": "auth/jwt/oidc-providers"
              },
              {
                "title": "ADFS",
                "path": "auth/jwt/oidc-providers/adfs"
              },
              {
                "title": "Auth0",
                "path": "auth/jwt/oidc-providers/auth0"
              },
              {
                "title": "Azure AD",
                "path": "auth/jwt/oidc-providers/azuread"
              },
              {
                "title": "Forgerock",
                "path": "auth/jwt/oidc-providers/forgerock"
              },
              {
                "title": "Gitlab",
                "path": "auth/jwt/oidc-providers/gitlab"
              },
              {
                "title": "Google",
                "path": "auth/jwt/oidc-providers/google"
              },
              {
                "title": "Keycloak",
                "path": "auth/jwt/oidc-providers/keycloak"
              },
              {
                "title": "Kubernetes",
                "path": "auth/jwt/oidc-providers/kubernetes"
              },
              {
                "title": "Okta",
                "path": "auth/jwt/oidc-providers/okta"
              },
              {
                "title": "SecureAuth",
                "path": "auth/jwt/oidc-providers/secureauth"
              },
              {
                "title": "IBM Verify",
                "path": "auth/jwt/oidc-providers/ibmisam"
              }
            ]
          }
        ]
      },
      {
        "title": "Kerberos",
        "path": "auth/kerberos"
      },
      {
        "title": "Kubernetes",
        "path": "auth/kubernetes"
      },
      {
        "title": "LDAP",
        "path": "auth/ldap"
      },
      {
        "title": "Login MFA",
        "routes": [
          {
            "title": "Setup login MFA",
            "path": "auth/login-mfa"
          },
          {
            "title": "Login MFA FAQ",
            "path": "auth/login-mfa/faq"
          }
        ]
      },
      {
        "title": "Oracle Cloud Infrastructure",
        "path": "auth/oci"
      },
      {
        "title": "Okta",
        "path": "auth/okta"
      },
      {
        "title": "RADIUS",
        "path": "auth/radius"
      },
      {
        "title": "Use SAML authentication",
        "badge": {
          "text": "ENT",
          "type": "filled",
          "color": "neutral"
        },
        "routes": [
          {
            "title": "Set up SAML authN",
            "path": "auth/saml"
          },
          {
            "title": "Use AD FS for SAML authN",
            "path": "auth/saml/adfs"
          },
          {
            "title": "Link SAML AD groups to Vault",
            "path": "auth/saml/link-vault-group-to-ad"
          },
          {
            "title": "Troubleshoot SAML+ADFS",
            "routes": [
              {
                "title": "Before you start",
                "path": "auth/saml/troubleshoot-adfs"
              },
              {
                "title": "Bad mapping",
                "path": "auth/saml/troubleshoot-adfs/bad-mapping"
              },
              {
                "title": "Invalid `BoundSubjects`",
                "path": "auth/saml/troubleshoot-adfs/boundsubjects"
              },
              {
                "title": "AD FS event 320",
                "path": "auth/saml/troubleshoot-adfs/adfs-event-320"
              }
            ]
          }
        ]
      },
      {
        "title": "SCEP",
        "path": "auth/scep",
        "badge": {
          "text": "ENT",
          "type": "filled",
          "color": "neutral"
        }
      },
      {
        "title": "TLS Certificates",
        "path": "auth/cert"
      },
      {
        "title": "Tokens",
        "path": "auth/token"
      },
      {
        "title": "Username and Password",
        "path": "auth/userpass"
      },
      {
        "divider": true
      }
    ]
  },
  {
    "title": "Audit Devices",
    "routes": [
      {
        "title": "Overview",
        "path": "audit"
      },
      {
        "title": "File",
        "path": "audit/file"
      },
      {
        "title": "Syslog",
        "path": "audit/syslog"
      },
      {
        "title": "Socket",
        "path": "audit/socket"
      }
    ]
  },
  {
    "title": "Plugins",
    "routes": [
      {
        "title": "Overview",
        "path": "plugins"
      },
      {
        "title": "Plugin architecture",
        "path": "plugins/plugin-architecture"
      },
      {
        "title": "Register a plugin",
        "path": "plugins/register"
      },
      {
        "title": "Upgrade plugins",
        "path": "plugins/upgrade"
      },
      {
        "title": "Rollback upgrades",
        "path": "plugins/rollback"
      },
      {
        "title": "Plugin development",
        "path": "plugins/plugin-development"
      },
      {
        "title": "Plugin event notifications",
        "path": "plugins/plugin-development-event-notifications",
        "badge": {
          "text": "ENT",
          "type": "filled",
          "color": "neutral"
        }
      },
      {
        "title": "Plugin management",
        "path": "plugins/plugin-management"
      },
      {
        "title": "Containerized plugins",
        "routes": [
          {
            "title": "Overview",
            "path": "plugins/containerized-plugins"
          },
          {
            "title": "Add a containerized plugin",
            "path": "plugins/containerized-plugins/add-a-containerized-plugin"
          }
        ]
      },
      {
        "title": "Plugin library",
        "href": "/vault/integrations"
      }
    ]
  },
  {
    "title": "Troubleshoot Vault",
    "routes": [
      {
        "title": "Generate a root token",
        "path": "troubleshoot/generate-root-token"
      },
      {
        "title": "Troubleshoot lease errors",
        "path": "troubleshoot/lease-issues"
      },
      {
        "title": "Tune the lease TTL",
        "path": "troubleshoot/tune-lease-ttl"
      },
      {
        "title": "Troubleshooting tutorials",
        "href": "https://learn.hashicorp.com/tutorials/vault/troubleshooting-vault"
      }
    ]
  },
  {
    "divider": true
  },
  {
    "title": "Platforms",
    "routes": [
      {
        "title": "GitHub",
        "routes": [
          {
            "title": "GitHub Actions",
            "path": "platform/github-actions"
          }
        ]
      },
      {
        "title": "Microsoft SQL Server EKM provider",
        "routes": [
          {
            "title": "Overview",
            "path": "platform/mssql"
          },
          {
            "title": "Installation",
            "path": "platform/mssql/installation"
          },
          {
            "title": "Configuration",
            "path": "platform/mssql/configuration"
          },
          {
            "title": "Key Rotation",
            "path": "platform/mssql/rotation"
          },
          {
            "title": "Upgrading",
            "path": "platform/mssql/upgrading"
          },
          {
            "title": "Troubleshooting",
            "path": "platform/mssql/troubleshooting"
          },
          {
            "title": "Release Notes",
            "path": "platform/mssql/changelog"
          }
        ]
      },
      {
        "title": "ServiceNow",
        "routes": [
          {
            "title": "Overview",
            "path": "platform/servicenow"
          },
          {
            "title": "Installation",
            "path": "platform/servicenow/installation"
          },
          {
            "title": "Configuration",
            "path": "platform/servicenow/configuration"
          },
          {
            "title": "Troubleshooting",
            "path": "platform/servicenow/troubleshooting"
          }
        ]
      }
    ]
  },
  {
    "divider": true
  },
  {
    "title": "Vault Enterprise",
    "routes": [
      {
        "title": "Overview",
        "path": "enterprise"
      },
      {
        "title": "Long-term support (LTS)",
        "path": "enterprise/lts"
      },
      {
        "title": "Design your Vault Enterprise cluster",
        "path": "enterprise/cluster-design"
      },
      {
        "title": "Replication",
        "routes": [
          {
            "title": "Replication support in Vault",
            "path": "enterprise/replication"
          },
          {
            "title": "Check for Merkle tree corruption",
            "path": "enterprise/replication/check-merkle-tree-corruption"
          }
        ]
      },
      {
        "title": "HSM Support",
        "routes": [
          {
            "title": "HSM support overview",
            "path": "enterprise/hsm"
          },
          {
            "title": "How HSM changes Vault",
            "path": "enterprise/hsm/behavior"
          },
          {
            "title": "HSM security details",
            "path": "enterprise/hsm/security"
          }
        ]
      },
      {
        "title": "PKCS11 provider",
        "routes": [
          {
            "title": "PKCS#11 support in Vault",
            "path": "enterprise/pkcs11-provider"
          },
          {
            "title": "Use PKCS#11 with AWS KMS",
            "path": "enterprise/pkcs11-provider/aws-xks"
          },
          {
            "title": "Use PKCS#11 with Oracle TDE",
            "path": "enterprise/pkcs11-provider/oracle-tde"
          }
        ]
      },
      {
        "title": "Automatic snapshots with integrated storage",
        "path": "enterprise/automated-integrated-storage-snapshots"
      },
      {
        "title": "Automatically upgrade Vault clusters",
        "path": "enterprise/automated-upgrades"
      },
      {
        "title": "Use redundancy zones",
        "path": "enterprise/redundancy-zones"
      },
      {
        "title": "Enforce lease count quotas",
        "path": "enterprise/lease-count-quotas"
      },
      {
        "title": "Augment entropy with external samples",
        "path": "enterprise/entropy-augmentation"
      },
      {
        "title": "FIPS",
        "routes": [
          {
            "title": "FIPS compliance in Vault",
            "path": "enterprise/fips"
          },
          {
            "title": "Built-in FIPS 140-3 support",
            "path": "enterprise/fips/fips1403"
          },
          {
            "title": "Seal wrap for FIPS compliance",
            "path": "enterprise/fips/sealwrap"
          }
        ]
      },
      {
        "title": "Wrap seals with encryption",
        "path": "enterprise/sealwrap"
      },
      {
        "title": "Namespaces and SMT",
        "routes": [
          {
            "title": "Namespace + SMT support in Vault",
            "path": "enterprise/namespaces"
          },
          {
            "title": "Create an administrative namespace",
            "path": "enterprise/namespaces/create-admin-namespace"
          },
          {
            "title": "Run Vault with many namespaces",
            "path": "enterprise/namespaces/namespace-limits",
            "badge": {
              "text": "ENT",
              "type": "filled",
              "color": "neutral"
            }
          },
          {
            "title": "Configure cross namespace access",
            "path": "enterprise/namespaces/configure-cross-namespace-access",
            "badge": {
              "text": "ENT",
              "type": "filled",
              "color": "neutral"
            }
          },
          {
            "title": "Best practices for namespaces",
            "path": "enterprise/namespaces/namespace-structure"
          }
        ]
      },
      {
        "title": "Use performance standby nodes",
        "path": "enterprise/performance-standby"
      },
      {
        "title": "Data consistency for replication",
        "path": "enterprise/consistency"
      },
      {
        "title": "Audit",
        "routes": [
          {
            "title": "Audit Exclusion",
            "path": "enterprise/audit/exclusion"
          },
          {
            "title": "Audit Filtering",
            "path": "enterprise/audit/filtering"
          }
        ]
      },
      {
        "title": "Use control group authZ ",
        "path": "enterprise/control-groups"
      },
      {
        "title": "3rd party key management",
        "path": "enterprise/managed-keys"
      },
      {
        "title": "Multi-factor authN",
        "routes": [
          {
            "title": "MFA support in Vault",
            "path": "enterprise/mfa"
          },
          {
            "title": "Configure Duo for MFA",
            "path": "enterprise/mfa/mfa-duo"
          },
          {
            "title": "Configure Okta for MFA",
            "path": "enterprise/mfa/mfa-okta"
          },
          {
            "title": "Configure PingID for MFA",
            "path": "enterprise/mfa/mfa-pingid"
          },
          {
            "title": "Configure TOTP for MFA",
            "path": "enterprise/mfa/mfa-totp"
          }
        ]
      },
      {
        "title": "Manage policies as code",
        "routes": [
          {
            "title": "Manage Vault policies with Sentinel",
            "path": "enterprise/sentinel"
          },
          {
            "title": "Sentinel properties for Vault",
            "path": "enterprise/sentinel/properties"
          },
          {
            "title": "Sentinel examples",
            "path": "enterprise/sentinel/examples"
          }
        ]
      },
      {
        "title": "HCP Vault docs",
        "href": "https://cloud.hashicorp.com/docs/vault"
      }
    ]
  },
  {
    "divider": true
  },
  {
    "title": "Glossary",
    "path": "glossary"
  }
]<|MERGE_RESOLUTION|>--- conflicted
+++ resolved
@@ -279,13 +279,11 @@
     ]
   },
 
-<<<<<<< HEAD
-=======
 
->>>>>>> 04c96a9d
   { "divider": true },
   { "heading": "OPERATIONS" },
 
+  
   {
     "title": "Get Vault",
     "routes": [
