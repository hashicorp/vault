[
  {
    "title": "What is Vault?",
    "path": "what-is-vault"
  },
  {
    "title": "Use Cases",
    "path": "use-cases"
  },
  {
    "title": "Get Started",
    "routes": [
      {
        "title": "CLI Quick Start",
        "href": "https://learn.hashicorp.com/collections/vault/getting-started"
      },
      {
        "title": "HCP Quick Start",
        "href": "https://learn.hashicorp.com/collections/vault/cloud"
      },
      {
        "title": "Developer Quick Start",
        "path": "get-started/developer-qs"
      }
    ]
  },

  {
    "divider": true
  },
  {
    "title": "Browser Support",
    "path": "browser-support"
  },

  {
    "title": "Installing Vault",
    "path": "install"
  },
  {
    "title": "Internals",
    "routes": [
      {
        "title": "Overview",
        "path": "internals"
      },
      {
        "title": "Architecture",
        "path": "internals/architecture"
      },
      {
        "title": "High Availability",
        "path": "internals/high-availability"
      },
      {
        "title": "Integrated Storage",
        "path": "internals/integrated-storage"
      },
      {
        "title": "Security Model",
        "path": "internals/security"
      },
      {
        "title": "Telemetry",
        "path": "internals/telemetry"
      },
      {
        "title": "Token Authentication",
        "path": "internals/token"
      },
      {
        "title": "Key Rotation",
        "path": "internals/rotation"
      },
      {
        "title": "Replication",
        "path": "internals/replication"
      },
      {
        "title": "Limits and Maximums",
        "path": "internals/limits"
      }
    ]
  },
  {
    "title": "Concepts",
    "routes": [
      {
        "title": "Overview",
        "path": "concepts"
      },
      {
        "title": "'Dev' Server",
        "path": "concepts/dev-server"
      },
      {
        "title": "Seal/Unseal",
        "path": "concepts/seal"
      },
      {
        "title": "Namespace API Lock",
        "path": "concepts/namespace-api-lock"
      },
      {
        "title": "Lease, Renew, and Revoke",
        "path": "concepts/lease"
      },
      {
        "title": "Authentication",
        "path": "concepts/auth"
      },
      {
        "title": "Tokens",
        "path": "concepts/tokens"
      },
      {
        "title": "Identity",
        "path": "concepts/identity"
      },
      {
        "title": "OIDC Provider",
        "path": "concepts/oidc-provider"
      },
      {
        "title": "Response Wrapping",
        "path": "concepts/response-wrapping"
      },
      {
        "title": "Policies",
        "path": "concepts/policies"
      },
      {
        "title": "Password Policies",
        "path": "concepts/password-policies"
      },
      {
        "title": "Username Templating",
        "path": "concepts/username-templating"
      },
      {
        "title": "High Availability",
        "path": "concepts/ha"
      },
      {
        "title": "Storage",
        "path": "concepts/storage"
      },
      {
        "title": "Integrated Storage",
        "routes": [
          {
            "title": "Overview",
            "path": "concepts/integrated-storage"
          },
          {
            "title": "Autopilot",
            "path": "concepts/integrated-storage/autopilot"
          }
        ]
      },
      {
        "title": "PGP, GnuPG, and Keybase",
        "path": "concepts/pgp-gpg-keybase"
      },
      {
        "title": "Recovery Mode",
        "path": "concepts/recovery-mode"
      },
      {
        "title": "Resource Quotas",
        "path": "concepts/resource-quotas"
      },
      {
        "title": "Client Count",
        "routes": [
          {
            "title": "Overview",
            "path": "concepts/client-count"
          },
          {
            "title": "FAQ",
            "path": "concepts/client-count/faq"
          }
        ]
      },
      {
        "title": "Transform",
        "path": "concepts/transform"
      },
      {
        "title": "Mount Migration",
        "path": "concepts/mount-migration"
      }
    ]
  },
  {
    "title": "Configuration",
    "routes": [
      {
        "title": "Overview",
        "path": "configuration"
      },
      {
        "title": "<code>listener</code>",
        "routes": [
          {
            "title": "Overview",
            "path": "configuration/listener"
          },
          {
            "title": "TCP",
            "path": "configuration/listener/tcp"
          }
        ]
      },
      {
        "title": "<code>replication</code>",
        "path": "configuration/replication"
      },
      {
        "title": "<code>seal</code>",
        "routes": [
          {
            "title": "Overview",
            "path": "configuration/seal"
          },
          {
            "title": "AliCloud KMS",
            "path": "configuration/seal/alicloudkms"
          },
          {
            "title": "AWS KMS",
            "path": "configuration/seal/awskms"
          },
          {
            "title": "Azure Key Vault",
            "path": "configuration/seal/azurekeyvault"
          },
          {
            "title": "GCP Cloud KMS",
            "path": "configuration/seal/gcpckms"
          },
          {
            "title": "OCI KMS",
            "path": "configuration/seal/ocikms"
          },
          {
            "title": "HSM PKCS11 <sup>ENT</sup>",
            "path": "configuration/seal/pkcs11"
          },
          {
            "title": "Vault Transit",
            "path": "configuration/seal/transit"
          }
        ]
      },
      {
        "title": "<code>sentinel</code>",
        "path": "configuration/sentinel"
      },
      {
        "title": "<code>service_registration</code>",
        "routes": [
          {
            "title": "Overview",
            "path": "configuration/service-registration"
          },
          {
            "title": "Consul",
            "path": "configuration/service-registration/consul"
          },
          {
            "title": "Kubernetes",
            "path": "configuration/service-registration/kubernetes"
          }
        ]
      },
      {
        "title": "<code>storage</code>",
        "routes": [
          {
            "title": "Overview",
            "path": "configuration/storage"
          },
          {
            "title": "Aerospike",
            "path": "configuration/storage/aerospike"
          },
          {
            "title": "Alicloud OSS",
            "path": "configuration/storage/alicloudoss"
          },
          {
            "title": "Azure",
            "path": "configuration/storage/azure"
          },
          {
            "title": "Cassandra",
            "path": "configuration/storage/cassandra"
          },
          {
            "title": "CockroachDB",
            "path": "configuration/storage/cockroachdb"
          },
          {
            "title": "Consul",
            "path": "configuration/storage/consul"
          },
          {
            "title": "CouchDB",
            "path": "configuration/storage/couchdb"
          },
          {
            "title": "DynamoDB",
            "path": "configuration/storage/dynamodb"
          },
          {
            "title": "Etcd",
            "path": "configuration/storage/etcd"
          },
          {
            "title": "Filesystem",
            "path": "configuration/storage/filesystem"
          },
          {
            "title": "FoundationDB",
            "path": "configuration/storage/foundationdb"
          },
          {
            "title": "Google Cloud Spanner",
            "path": "configuration/storage/google-cloud-spanner"
          },
          {
            "title": "Google Cloud Storage",
            "path": "configuration/storage/google-cloud-storage"
          },
          {
            "title": "In-Memory",
            "path": "configuration/storage/in-memory"
          },
          {
            "title": "Manta",
            "path": "configuration/storage/manta"
          },
          {
            "title": "MSSQL",
            "path": "configuration/storage/mssql"
          },
          {
            "title": "MySQL",
            "path": "configuration/storage/mysql"
          },
          {
            "title": "OCI Object Storage",
            "path": "configuration/storage/oci-object-storage"
          },
          {
            "title": "PostgreSQL",
            "path": "configuration/storage/postgresql"
          },
          {
            "title": "Integrated Storage (Raft)",
            "path": "configuration/storage/raft"
          },
          {
            "title": "S3",
            "path": "configuration/storage/s3"
          },
          {
            "title": "Swift",
            "path": "configuration/storage/swift"
          },
          {
            "title": "Zookeeper",
            "path": "configuration/storage/zookeeper"
          }
        ]
      },
      {
        "title": "<code>telemetry</code>",
        "path": "configuration/telemetry"
      },
      {
        "title": "<code>ui</code>",
        "path": "configuration/ui"
      },
      {
        "title": "<code>Log Completed Requests</code>",
        "path": "configuration/log-requests-level"
      },
      {
        "title": "<code>Entropy Augmentation</code> <sup>ENT</sup>",
        "path": "configuration/entropy-augmentation"
      },
      {
        "title": "<code>kms_library</code> <sup>ENT</sup>",
        "path": "configuration/kms-library"
      }
    ]
  },
  {
    "title": "Commands (CLI)",
    "routes": [
      {
        "title": "Overview",
        "path": "commands"
      },
      {
        "title": "<code>agent</code>",
        "path": "commands/agent"
      },
      {
        "title": "<code>audit</code>",
        "routes": [
          {
            "title": "Overview",
            "path": "commands/audit"
          },
          {
            "title": "<code>disable</code>",
            "path": "commands/audit/disable"
          },
          {
            "title": "<code>enable</code>",
            "path": "commands/audit/enable"
          },
          {
            "title": "<code>list</code>",
            "path": "commands/audit/list"
          }
        ]
      },
      {
        "title": "<code>auth</code>",
        "routes": [
          {
            "title": "Overview",
            "path": "commands/auth"
          },
          {
            "title": "<code>disable</code>",
            "path": "commands/auth/disable"
          },
          {
            "title": "<code>enable</code>",
            "path": "commands/auth/enable"
          },
          {
            "title": "<code>help</code>",
            "path": "commands/auth/help"
          },
          {
            "title": "<code>list</code>",
            "path": "commands/auth/list"
          },
          {
            "title": "<code>move</code>",
            "path": "commands/auth/move"
          },
          {
            "title": "<code>tune</code>",
            "path": "commands/auth/tune"
          }
        ]
      },
      {
        "title": "<code>debug</code>",
        "path": "commands/debug"
      },
      {
        "title": "<code>delete</code>",
        "path": "commands/delete"
      },
      {
        "title": "<code>kv</code>",
        "routes": [
          {
            "title": "Overview",
            "path": "commands/kv"
          },
          {
            "title": "<code>delete</code>",
            "path": "commands/kv/delete"
          },
          {
            "title": "<code>destroy</code>",
            "path": "commands/kv/destroy"
          },
          {
            "title": "<code>enable-versioning</code>",
            "path": "commands/kv/enable-versioning"
          },
          {
            "title": "<code>get</code>",
            "path": "commands/kv/get"
          },
          {
            "title": "<code>list</code>",
            "path": "commands/kv/list"
          },
          {
            "title": "<code>metadata</code>",
            "path": "commands/kv/metadata"
          },
          {
            "title": "<code>patch</code>",
            "path": "commands/kv/patch"
          },
          {
            "title": "<code>put</code>",
            "path": "commands/kv/put"
          },
          {
            "title": "<code>rollback</code>",
            "path": "commands/kv/rollback"
          },
          {
            "title": "<code>undelete</code>",
            "path": "commands/kv/undelete"
          }
        ]
      },
      {
        "title": "<code>lease</code>",
        "routes": [
          {
            "title": "Overview",
            "path": "commands/lease"
          },
          {
            "title": "<code>lookup</code>",
            "path": "commands/lease/lookup"
          },
          {
            "title": "<code>renew</code>",
            "path": "commands/lease/renew"
          },
          {
            "title": "<code>revoke</code>",
            "path": "commands/lease/revoke"
          }
        ]
      },
      {
        "title": "<code>license</code>",
        "routes": [
          {
            "title": "Overview",
            "path": "commands/license"
          },
          {
            "title": "<code>get</code>",
            "path": "commands/license/get"
          },
          {
            "title": "<code>inspect</code>",
            "path": "commands/license/inspect"
          }
        ]
      },
      {
        "title": "<code>list</code>",
        "path": "commands/list"
      },
      {
        "title": "<code>login</code>",
        "path": "commands/login"
      },
      {
        "title": "<code>monitor</code>",
        "path": "commands/monitor"
      },
      {
        "title": "<code>namespace</code>",
        "path": "commands/namespace"
      },
      {
        "title": "<code>operator</code>",
        "routes": [
          {
            "title": "Overview",
            "path": "commands/operator"
          },
          {
            "title": "<code>diagnose</code>",
            "path": "commands/operator/diagnose"
          },
          {
            "title": "<code>generate-root</code>",
            "path": "commands/operator/generate-root"
          },
          {
            "title": "<code>init</code>",
            "path": "commands/operator/init"
          },
          {
            "title": "<code>key-status</code>",
            "path": "commands/operator/key-status"
          },
          {
            "title": "<code>members</code>",
            "path": "commands/operator/members"
          },
          {
            "title": "<code>migrate</code>",
            "path": "commands/operator/migrate"
          },
          {
            "title": "<code>raft</code>",
            "path": "commands/operator/raft"
          },
          {
            "title": "<code>rekey</code>",
            "path": "commands/operator/rekey"
          },
          {
            "title": "<code>rotate</code>",
            "path": "commands/operator/rotate"
          },
          {
            "title": "<code>seal</code>",
            "path": "commands/operator/seal"
          },
          {
            "title": "<code>step-down</code>",
            "path": "commands/operator/step-down"
          },
          {
            "title": "<code>unseal</code>",
            "path": "commands/operator/unseal"
          },
          {
            "title": "<code>usage</code>",
            "path": "commands/operator/usage"
          }
        ]
      },
      {
        "title": "<code>path-help</code>",
        "path": "commands/path-help"
      },
      {
        "title": "<code>plugin</code>",
        "routes": [
          {
            "title": "Overview",
            "path": "commands/plugin"
          },
          {
            "title": "<code>deregister</code>",
            "path": "commands/plugin/deregister"
          },
          {
            "title": "<code>info</code>",
            "path": "commands/plugin/info"
          },
          {
            "title": "<code>list</code>",
            "path": "commands/plugin/list"
          },
          {
            "title": "<code>register</code>",
            "path": "commands/plugin/register"
          },
          {
            "title": "<code>reload</code>",
            "path": "commands/plugin/reload"
          }
        ]
      },
      {
        "title": "<code>policy</code>",
        "routes": [
          {
            "title": "Overview",
            "path": "commands/policy"
          },
          {
            "title": "<code>delete</code>",
            "path": "commands/policy/delete"
          },
          {
            "title": "<code>fmt</code>",
            "path": "commands/policy/fmt"
          },
          {
            "title": "<code>list</code>",
            "path": "commands/policy/list"
          },
          {
            "title": "<code>read</code>",
            "path": "commands/policy/read"
          },
          {
            "title": "<code>write</code>",
            "path": "commands/policy/write"
          }
        ]
      },
      {
        "title": "<code>read</code>",
        "path": "commands/read"
      },
      {
        "title": "<code>secrets</code>",
        "routes": [
          {
            "title": "Overview",
            "path": "commands/secrets"
          },
          {
            "title": "<code>disable</code>",
            "path": "commands/secrets/disable"
          },
          {
            "title": "<code>enable</code>",
            "path": "commands/secrets/enable"
          },
          {
            "title": "<code>list</code>",
            "path": "commands/secrets/list"
          },
          {
            "title": "<code>move</code>",
            "path": "commands/secrets/move"
          },
          {
            "title": "<code>tune</code>",
            "path": "commands/secrets/tune"
          }
        ]
      },
      {
        "title": "<code>server</code>",
        "path": "commands/server"
      },
      {
        "title": "<code>ssh</code>",
        "path": "commands/ssh"
      },
      {
        "title": "<code>status</code>",
        "path": "commands/status"
      },
      {
        "title": "<code>token</code>",
        "routes": [
          {
            "title": "Overview",
            "path": "commands/token"
          },
          {
            "title": "<code>capabilities</code>",
            "path": "commands/token/capabilities"
          },
          {
            "title": "<code>create</code>",
            "path": "commands/token/create"
          },
          {
            "title": "<code>lookup</code>",
            "path": "commands/token/lookup"
          },
          {
            "title": "<code>renew</code>",
            "path": "commands/token/renew"
          },
          {
            "title": "<code>revoke</code>",
            "path": "commands/token/revoke"
          }
        ]
      },
      {
        "title": "<code>unwrap</code>",
        "path": "commands/unwrap"
      },
      {
        "title": "<code>version</code>",
        "path": "commands/version"
      },
      {
        "title": "<code>version-history</code>",
        "path": "commands/version-history"
      },
      {
        "title": "<code>write</code>",
        "path": "commands/write"
      },
      {
        "title": "Token Helpers",
        "path": "commands/token-helper"
      }
    ]
  },
  {
    "title": "Vault Agent",
    "routes": [
      {
        "title": "Overview",
        "path": "agent"
      },
      {
        "title": "Auto-Auth",
        "routes": [
          {
            "title": "Overview",
            "path": "agent/autoauth"
          },
          {
            "title": "Methods",
            "routes": [
              {
                "title": "Overview",
                "path": "agent/autoauth/methods"
              },
              {
                "title": "AliCloud",
                "path": "agent/autoauth/methods/alicloud"
              },
              {
                "title": "AppRole",
                "path": "agent/autoauth/methods/approle"
              },
              {
                "title": "AWS",
                "path": "agent/autoauth/methods/aws"
              },
              {
                "title": "Azure",
                "path": "agent/autoauth/methods/azure"
              },
              {
                "title": "Cert",
                "path": "agent/autoauth/methods/cert"
              },
              {
                "title": "CF",
                "path": "agent/autoauth/methods/cf"
              },
              {
                "title": "GCP",
                "path": "agent/autoauth/methods/gcp"
              },
              {
                "title": "JWT",
                "path": "agent/autoauth/methods/jwt"
              },
              {
                "title": "Kerberos",
                "path": "agent/autoauth/methods/kerberos"
              },
              {
                "title": "Kubernetes",
                "path": "agent/autoauth/methods/kubernetes"
              }
            ]
          },
          {
            "title": "Sinks",
            "routes": [
              {
                "title": "Overview",
                "path": "agent/autoauth/sinks"
              },
              {
                "title": "File",
                "path": "agent/autoauth/sinks/file"
              }
            ]
          }
        ]
      },
      {
        "title": "Caching",
        "routes": [
          {
            "title": "Overview",
            "path": "agent/caching"
          },
          {
            "title": "Persistent Caching",
            "routes": [
              {
                "title": "Overview",
                "path": "agent/caching/persistent-caches"
              },
              {
                "title": "Kubernetes",
                "path": "agent/caching/persistent-caches/kubernetes"
              }
            ]
          }
        ]
      },
      {
        "title": "Templates",
        "path": "agent/template"
      },
      {
        "title": "Windows service",
        "path": "agent/winsvc"
      }
    ]
  },
  {
    "divider": true
  },
  {
    "title": "Secrets Engines",
    "routes": [
      {
        "title": "Overview",
        "path": "secrets"
      },
      {
        "title": "Active Directory",
        "path": "secrets/ad"
      },
      {
        "title": "AliCloud",
        "path": "secrets/alicloud"
      },
      {
        "title": "AWS",
        "path": "secrets/aws"
      },
      {
        "title": "Azure",
        "path": "secrets/azure"
      },
      {
        "title": "Consul",
        "path": "secrets/consul"
      },
      {
        "title": "Cubbyhole",
        "path": "secrets/cubbyhole"
      },
      {
        "title": "Databases",
        "routes": [
          {
            "title": "Overview",
            "path": "secrets/databases"
          },
          {
            "title": "Cassandra",
            "path": "secrets/databases/cassandra"
          },
          {
            "title": "Couchbase",
            "path": "secrets/databases/couchbase"
          },
          {
            "title": "Elasticsearch",
            "path": "secrets/databases/elasticdb"
          },
          {
            "title": "HanaDB",
            "path": "secrets/databases/hanadb"
          },
          {
            "title": "IBM Db2",
            "path": "secrets/databases/db2"
          },
          {
            "title": "InfluxDB",
            "path": "secrets/databases/influxdb"
          },
          {
            "title": "MongoDB",
            "path": "secrets/databases/mongodb"
          },
          {
            "title": "MongoDB Atlas",
            "path": "secrets/databases/mongodbatlas"
          },
          {
            "title": "MSSQL",
            "path": "secrets/databases/mssql"
          },
          {
            "title": "MySQL/MariaDB",
            "path": "secrets/databases/mysql-maria"
          },
          {
            "title": "Oracle",
            "path": "secrets/databases/oracle"
          },
          {
            "title": "PostgreSQL",
            "path": "secrets/databases/postgresql"
          },
          {
            "title": "Redshift",
            "path": "secrets/databases/redshift"
          },
          {
            "title": "Snowflake",
            "path": "secrets/databases/snowflake"
          },
          {
            "title": "Custom",
            "path": "secrets/databases/custom"
          }
        ]
      },
      {
        "title": "Google Cloud",
        "path": "secrets/gcp"
      },
      {
        "title": "Google Cloud KMS",
        "path": "secrets/gcpkms"
      },
      {
        "title": "Key Management <sup>ENTERPRISE</sup>",
        "routes": [
          {
            "title": "Overview",
            "path": "secrets/key-management"
          },
          {
            "title": "Azure Key Vault",
            "path": "secrets/key-management/azurekeyvault"
          },
          {
            "title": "AWS KMS",
            "path": "secrets/key-management/awskms"
          },
          {
            "title": "GCP Cloud KMS",
            "path": "secrets/key-management/gcpkms"
          }
        ]
      },
      {
        "title": "KMIP <sup>ENTERPRISE</sup>",
        "path": "secrets/kmip"
      },
      {
        "title": "Key/Value",
        "routes": [
          {
            "title": "Overview",
            "path": "secrets/kv"
          },
          {
            "title": "K/V Version 1",
            "path": "secrets/kv/kv-v1"
          },
          {
            "title": "K/V Version 2",
            "path": "secrets/kv/kv-v2"
          }
        ]
      },
      {
        "title": "Identity",
        "routes": [
          {
            "title": "Overview",
            "path": "secrets/identity"
          },
          {
            "title": "Identity Tokens",
            "path": "secrets/identity/identity-token"
          },
          {
            "title": "OIDC Identity Provider",
            "path": "secrets/identity/oidc-provider"
          }
        ]
      },
      {
        "title": "MongoDB Atlas",
        "path": "secrets/mongodbatlas"
      },
      {
        "title": "Nomad",
        "path": "secrets/nomad"
      },
      {
        "title": "OpenLDAP",
        "path": "secrets/openldap"
      },
      {
        "title": "PKI (Certificates)",
        "path": "secrets/pki"
      },
      {
        "title": "RabbitMQ",
        "path": "secrets/rabbitmq"
      },
      {
        "title": "SSH",
        "routes": [
          {
            "title": "Overview",
            "path": "secrets/ssh"
          },
          {
            "title": "Signed Certificates",
            "path": "secrets/ssh/signed-ssh-certificates"
          },
          {
            "title": "SSH OTP",
            "path": "secrets/ssh/one-time-ssh-passwords"
          },
          {
            "title": "Dynamic Key",
            "path": "secrets/ssh/dynamic-ssh-keys"
          }
        ]
      },
      {
        "title": "Terraform Cloud",
        "path": "secrets/terraform"
      },
      {
        "title": "TOTP",
        "path": "secrets/totp"
      },
      {
        "title": "Transform <sup>ENTERPRISE</sup>",
        "routes": [
          {
            "title": "Overview",
            "path": "secrets/transform"
          },
          {
            "title": "FF3-1 Tweak Usage",
            "path": "secrets/transform/ff3-tweak-details"
          },
          {
            "title": "Tokenization Transform <sup>ENTERPRISE</sup>",
            "path": "secrets/transform/tokenization"
          }
        ]
      },
      {
        "title": "Transit",
        "path": "secrets/transit"
      },
      {
        "title": "Venafi (Certificates)",
        "path": "secrets/venafi"
      }
    ]
  },
  {
    "title": "Auth Methods",
    "routes": [
      {
        "title": "Overview",
        "path": "auth"
      },
      {
        "title": "AppRole",
        "path": "auth/approle"
      },
      {
        "title": "AliCloud",
        "path": "auth/alicloud"
      },
      {
        "title": "AWS",
        "path": "auth/aws"
      },
      {
        "title": "Azure",
        "path": "auth/azure"
      },
      {
        "title": "Cloud Foundry",
        "path": "auth/cf"
      },
      {
        "title": "GitHub",
        "path": "auth/github"
      },
      {
        "title": "Google Cloud",
        "path": "auth/gcp"
      },
      {
        "title": "JWT/OIDC",
        "routes": [
          {
            "title": "Overview",
            "path": "auth/jwt"
          },
          {
            "title": "OIDC Providers",
            "path": "auth/jwt/oidc_providers"
          }
        ]
      },
      {
        "title": "Kerberos",
        "path": "auth/kerberos"
      },
      {
        "title": "Kubernetes",
        "path": "auth/kubernetes"
      },
      {
        "title": "LDAP",
        "path": "auth/ldap"
      },
      {
        "title": "Login MFA",
        "routes": [
          {
            "title": "Overview",
            "path": "auth/login-mfa"
          },
          {
            "title": "FAQ",
            "path": "auth/login-mfa/faq"
          }
        ]
      },
      {
        "title": "Oracle Cloud Infrastructure",
        "path": "auth/oci"
      },
      {
        "title": "Okta",
        "path": "auth/okta"
      },
      {
        "title": "RADIUS",
        "path": "auth/radius"
      },
      {
        "title": "TLS Certificates",
        "path": "auth/cert"
      },
      {
        "title": "Tokens",
        "path": "auth/token"
      },
      {
        "title": "Username &amp; Password",
        "path": "auth/userpass"
      },
      {
        "divider": true
      },
      {
        "title": "App ID <sup>DEPRECATED</sup>",
        "path": "auth/app-id"
      },
      {
        "title": "MFA <sup>LEGACY / UNSUPPORTED</sup>",
        "path": "auth/mfa"
      }
    ]
  },
  {
    "title": "Audit Devices",
    "routes": [
      {
        "title": "Overview",
        "path": "audit"
      },
      {
        "title": "File",
        "path": "audit/file"
      },
      {
        "title": "Syslog",
        "path": "audit/syslog"
      },
      {
        "title": "Socket",
        "path": "audit/socket"
      }
    ]
  },
  {
    "title": "Plugins",
    "routes": [
      {
        "title": "Overview",
        "path": "plugins"
      },
      {
        "title": "Plugin Architecture",
        "path": "plugins/plugin-architecture"
      },
      {
        "title": "Plugin Development",
        "path": "plugins/plugin-development"
      },
      {
        "title": "Plugin Management",
        "path": "plugins/plugin-management"
      },
      {
        "title": "Plugin Portal",
        "path": "plugins/plugin-portal"
      }
    ]
  },
  {
    "title": "Vault Integration Program",
    "path": "partnerships"
  },
  {
    "title": "Troubleshoot",
    "href": "https://learn.hashicorp.com/tutorials/vault/troubleshooting-vault"
  },
  {
    "divider": true
  },
  {
    "title": "Platforms",
    "routes": [
      {
        "title": "Overview",
        "path": "platform"
      },
      {
        "title": "Kubernetes",
        "routes": [
          {
            "title": "Overview",
            "path": "platform/k8s"
          },
          {
            "title": "Agent Injector vs. Vault CSI Provider",
            "path": "platform/k8s/injector-csi"
          },

          {
            "title": "Helm Chart",
            "routes": [
              {
                "title": "Overview",
                "path": "platform/k8s/helm"
              },
              {
                "title": "Running Vault",
                "path": "platform/k8s/helm/run"
              },
              {
                "title": "Enterprise Licensing",
                "path": "platform/k8s/helm/enterprise"
              },
              {
                "title": "Running Vault on OpenShift",
                "path": "platform/k8s/helm/openshift"
              },
              {
                "title": "Configuration",
                "path": "platform/k8s/helm/configuration"
              },
              {
                "title": "Examples",
                "routes": [
                  {
                    "title": "Overview",
                    "path": "platform/k8s/helm/examples"
                  },
                  {
                    "title": "Development",
                    "path": "platform/k8s/helm/examples/development"
                  },
                  {
                    "title": "Standalone with Load Balanced UI",
                    "path": "platform/k8s/helm/examples/standalone-load-balanced-ui"
                  },
                  {
                    "title": "Standalone with TLS",
                    "path": "platform/k8s/helm/examples/standalone-tls"
                  },
                  {
                    "title": "Standalone with Audit Storage",
                    "path": "platform/k8s/helm/examples/standalone-audit"
                  },
                  {
                    "title": "External Vault",
                    "path": "platform/k8s/helm/examples/external"
                  },
                  {
                    "title": "Using Kubernetes Auth Method",
                    "path": "platform/k8s/helm/examples/kubernetes-auth"
                  },
                  {
                    "title": "HA Cluster with Consul",
                    "path": "platform/k8s/helm/examples/ha-with-consul"
                  },
                  {
                    "title": "HA Cluster with Raft",
                    "path": "platform/k8s/helm/examples/ha-with-raft"
                  },
                  {
                    "title": "HA Enterprise Cluster with Raft",
                    "path": "platform/k8s/helm/examples/enterprise-with-raft"
                  },
                  {
                    "title": "HA Enterprise DR Clusters with Raft",
                    "path": "platform/k8s/helm/examples/enterprise-dr-with-raft"
                  },
                  {
                    "title": "HA Enterprise Performance Clusters with Raft",
                    "path": "platform/k8s/helm/examples/enterprise-perf-with-raft"
                  },
                  {
                    "title": "Vault Agent Injector TLS Configuration",
                    "path": "platform/k8s/helm/examples/injector-tls"
                  },
                  {
                    "title": "Vault Agent Injector TLS with Cert-Manager",
                    "path": "platform/k8s/helm/examples/injector-tls-cert-manager"
                  }
                ]
              }
            ]
          },
          {
            "title": "Agent Injector",
            "routes": [
              {
                "title": "Overview",
                "path": "platform/k8s/injector"
              },
              {
                "title": "Annotations",
                "path": "platform/k8s/injector/annotations"
              },
              {
                "title": "Installation",
                "path": "platform/k8s/injector/installation"
              },
              {
                "title": "Examples",
                "path": "platform/k8s/injector/examples"
              }
            ]
          },
          {
            "title": "Vault CSI Provider",
            "routes": [
              {
                "title": "Overview",
                "path": "platform/k8s/csi"
              },
              {
                "title": "Installation",
                "path": "platform/k8s/csi/installation"
              },
              {
                "title": "Configurations",
                "path": "platform/k8s/csi/configurations"
              },
              {
                "title": "Examples",
                "path": "platform/k8s/csi/examples"
              }
            ]
          }
        ]
      },
      {
        "title": "AWS",
        "routes": [
          {
            "title": "Overview",
            "path": "platform/aws"
          },
          {
            "title": "Vault Lambda Extension",
            "path": "platform/aws/lambda-extension"
          },
          {
            "title": "Running Vault",
            "path": "platform/aws/run"
          }
        ]
      },
      {
        "title": "ServiceNow",
        "routes": [
          {
            "title": "Overview",
            "path": "platform/servicenow"
          },
          {
            "title": "Installation",
            "path": "platform/servicenow/installation"
          },
          {
            "title": "Configuration",
            "path": "platform/servicenow/configuration"
          },
          {
            "title": "Troubleshooting",
            "path": "platform/servicenow/troubleshooting"
          }
        ]
      },
      {
        "title": "Microsoft SQL Server EKM provider",
        "routes": [
          {
            "title": "Overview",
            "path": "platform/mssql"
          },
          {
            "title": "Installation",
            "path": "platform/mssql/installation"
          },
          {
            "title": "Troubleshooting",
            "path": "platform/mssql/troubleshooting"
          }
        ]
      }
    ]
  },
  {
    "divider": true
  },
  {
    "title": "Upgrade Guides",
    "routes": [
      {
        "title": "Overview",
        "path": "upgrading"
      },
      {
        "title": "Upgrade Plugins",
        "path": "upgrading/plugins"
      },
      {
        "title": "Upgrade to 1.10.x",
        "path": "upgrading/upgrade-to-1.10.x"
      },
      {
        "title": "Upgrade to 1.9.x",
        "path": "upgrading/upgrade-to-1.9.x"
      },
      {
        "title": "Upgrade to 1.8.x",
        "path": "upgrading/upgrade-to-1.8.x"
      },
      {
        "title": "Upgrade to 1.7.x",
        "path": "upgrading/upgrade-to-1.7.x"
      },
      {
        "title": "Upgrade to 1.6.3",
        "path": "upgrading/upgrade-to-1.6.3"
      },
      {
        "title": "Upgrade to 1.6.2",
        "path": "upgrading/upgrade-to-1.6.2"
      },
      {
        "title": "Upgrade to 1.6.1",
        "path": "upgrading/upgrade-to-1.6.1"
      },
      {
        "title": "Upgrade to 1.6.0",
        "path": "upgrading/upgrade-to-1.6.0"
      },
      {
        "title": "Upgrade to 1.5.3",
        "path": "upgrading/upgrade-to-1.5.3"
      },
      {
        "title": "Upgrade to 1.5.2",
        "path": "upgrading/upgrade-to-1.5.2"
      },
      {
        "title": "Upgrade to 1.5.1",
        "path": "upgrading/upgrade-to-1.5.1"
      },
      {
        "title": "Upgrade to 1.5.0",
        "path": "upgrading/upgrade-to-1.5.0"
      },
      {
        "title": "Upgrade to 1.4.6",
        "path": "upgrading/upgrade-to-1.4.6"
      },
      {
        "title": "Upgrade to 1.4.5",
        "path": "upgrading/upgrade-to-1.4.5"
      },
      {
        "title": "Upgrade to 1.4.4",
        "path": "upgrading/upgrade-to-1.4.4"
      },
      {
        "title": "Upgrade to 1.4.1",
        "path": "upgrading/upgrade-to-1.4.1"
      },
      {
        "title": "Upgrade to 1.4.0",
        "path": "upgrading/upgrade-to-1.4.0"
      },
      {
        "title": "Upgrade to 1.3.10",
        "path": "upgrading/upgrade-to-1.3.10"
      },
      {
        "title": "Upgrade to 1.3.9",
        "path": "upgrading/upgrade-to-1.3.9"
      },
      {
        "title": "Upgrade to 1.3.8",
        "path": "upgrading/upgrade-to-1.3.8"
      },
      {
        "title": "Upgrade to 1.3.5",
        "path": "upgrading/upgrade-to-1.3.5"
      },
      {
        "title": "Upgrade to 1.3.4",
        "path": "upgrading/upgrade-to-1.3.4"
      },
      {
        "title": "Upgrade to 1.3.3",
        "path": "upgrading/upgrade-to-1.3.3"
      },
      {
        "title": "Upgrade to 1.3.2",
        "path": "upgrading/upgrade-to-1.3.2"
      },
      {
        "title": "Upgrade to 1.3.0",
        "path": "upgrading/upgrade-to-1.3.0"
      },
      {
        "title": "Upgrade to 1.2.7",
        "path": "upgrading/upgrade-to-1.2.7"
      },
      {
        "title": "Upgrade to 1.2.6",
        "path": "upgrading/upgrade-to-1.2.6"
      },
      {
        "title": "Upgrade to 1.2.5",
        "path": "upgrading/upgrade-to-1.2.5"
      },
      {
        "title": "Upgrade to 1.2.4",
        "path": "upgrading/upgrade-to-1.2.4"
      },
      {
        "title": "Upgrade to 1.2.1",
        "path": "upgrading/upgrade-to-1.2.1"
      },
      {
        "title": "Upgrade to 1.2.0",
        "path": "upgrading/upgrade-to-1.2.0"
      },
      {
        "title": "Upgrade to 1.1.2",
        "path": "upgrading/upgrade-to-1.1.2"
      },
      {
        "title": "Upgrade to 1.1.1",
        "path": "upgrading/upgrade-to-1.1.1"
      },
      {
        "title": "Upgrade to 1.1.0",
        "path": "upgrading/upgrade-to-1.1.0"
      },
      {
        "title": "Upgrade to 1.0.0",
        "path": "upgrading/upgrade-to-1.0.0"
      },
      {
        "title": "Upgrade to 0.11.6",
        "path": "upgrading/upgrade-to-0.11.6"
      },
      {
        "title": "Upgrade to 0.11.2",
        "path": "upgrading/upgrade-to-0.11.2"
      },
      {
        "title": "Upgrade to 0.11.0",
        "path": "upgrading/upgrade-to-0.11.0"
      },
      {
        "title": "Upgrade to 0.10.4",
        "path": "upgrading/upgrade-to-0.10.4"
      },
      {
        "title": "Upgrade to 0.10.2",
        "path": "upgrading/upgrade-to-0.10.2"
      },
      {
        "title": "Upgrade to 0.10.0",
        "path": "upgrading/upgrade-to-0.10.0"
      },
      {
        "title": "Upgrade to 0.9.6",
        "path": "upgrading/upgrade-to-0.9.6"
      },
      {
        "title": "Upgrade to 0.9.3",
        "path": "upgrading/upgrade-to-0.9.3"
      },
      {
        "title": "Upgrade to 0.9.2",
        "path": "upgrading/upgrade-to-0.9.2"
      },
      {
        "title": "Upgrade to 0.9.1",
        "path": "upgrading/upgrade-to-0.9.1"
      },
      {
        "title": "Upgrade to 0.9.0",
        "path": "upgrading/upgrade-to-0.9.0"
      },
      {
        "title": "Upgrade to 0.8.0",
        "path": "upgrading/upgrade-to-0.8.0"
      },
      {
        "title": "Upgrade to 0.7.0",
        "path": "upgrading/upgrade-to-0.7.0"
      },
      {
        "title": "Upgrade to 0.6.4",
        "path": "upgrading/upgrade-to-0.6.4"
      },
      {
        "title": "Upgrade to 0.6.3",
        "path": "upgrading/upgrade-to-0.6.3"
      },
      {
        "title": "Upgrade to 0.6.2",
        "path": "upgrading/upgrade-to-0.6.2"
      },
      {
        "title": "Upgrade to 0.6.1",
        "path": "upgrading/upgrade-to-0.6.1"
      },
      {
        "title": "Upgrade to 0.6.0",
        "path": "upgrading/upgrade-to-0.6.0"
      },
      {
        "title": "Upgrade to 0.5.1",
        "path": "upgrading/upgrade-to-0.5.1"
      },
      {
        "title": "Upgrade to 0.5.0",
        "path": "upgrading/upgrade-to-0.5.0"
      }
    ]
  },
  {
    "divider": true
  },
  {
    "title": "Release Notes",
    "routes": [
      {
        "title": "Overview",
        "path": "release-notes"
      },
      {
        "title": "1.10.0",
        "path": "release-notes/1.10.0"
      },
      {
        "title": "1.9.0",
        "path": "release-notes/1.9.0"
      },
      {
        "title": "1.8.0",
        "path": "release-notes/1.8.0"
      },
      {
        "title": "1.7.0",
        "path": "release-notes/1.7.0"
      },
      {
        "title": "1.6.0",
        "path": "release-notes/1.6.0"
      },
      {
        "title": "1.5.0",
        "path": "release-notes/1.5.0"
      }
    ]
  },
  {
    "divider": true
  },
  {
    "title": "Deprecation Notices",
    "routes": [
      {
        "title": "Overview",
        "path": "deprecation"
      },
      {
        "title": "FAQ",
        "path": "deprecation/faq"
      }
    ]
  },
  {
    "divider": true
  },
  {
    "title": "FAQ",
    "routes": [
      {
        "title": "Overview",
        "path": "faq"
      },
      {
        "title": "Feature Deprecation Notice and Plans",
        "href": "https://www.vaultproject.io/docs/deprecation/faq"
      },
      {
        "title": "License",
        "href": "https://www.vaultproject.io/docs/enterprise/license/faq"
      },
      {
        "title": "Client Count",
        "href": "https://www.vaultproject.io/docs/concepts/client-count/faq"
      },
      {
        "title": "Login MFA",
        "href": "https://www.vaultproject.io/docs/auth/login-mfa/faq"
<<<<<<< HEAD
=======
      },
      {
        "title": "Server Side Consistent Token",
        "path": "faq/ssct"
>>>>>>> d8cc958e
      }
    ]
  },
  {
    "divider": true
  },
  {
    "title": "Glossary",
    "path": "glossary"
  },
  {
    "divider": true
  },
  {
    "title": "Vault Enterprise",
    "routes": [
      {
        "title": "Overview",
        "path": "enterprise"
      },
      {
        "title": "License",
        "routes": [
          {
            "title": "Overview",
            "path": "enterprise/license"
          },
          {
            "title": "Autoloading",
            "path": "enterprise/license/autoloading"
          },
          {
            "title": "FAQ",
            "path": "enterprise/license/faq"
          }
        ]
      },

      {
        "title": "Replication",
        "path": "enterprise/replication"
      },

      {
        "title": "HSM Support",
        "routes": [
          {
            "title": "Overview",
            "path": "enterprise/hsm"
          },
          {
            "title": "Behavioral Changes",
            "path": "enterprise/hsm/behavior"
          },
          {
            "title": "Security",
            "path": "enterprise/hsm/security"
          }
        ]
      },
      {
        "title": "Automated Integrated Storage Snapshots",
        "path": "enterprise/automated-integrated-storage-snapshots"
      },
      {
        "title": "Lease Count Quotas",
        "path": "enterprise/lease-count-quotas"
      },
      {
        "title": "Entropy Augmentation",
        "path": "enterprise/entropy-augmentation"
      },
      {
        "title": "FIPS",
        "routes": [
          {
            "title": "Overview",
            "path": "enterprise/fips"
          },
          {
            "title": "FIPS 140-2 Inside Vault",
            "path": "enterprise/fips/fips1402"
          },
          {
            "title": "Seal Wrap for FIPS 140-2",
            "path": "enterprise/fips/sealwrap"
          }
        ]
      },
      {
        "title": "Seal Wrap",
        "path": "enterprise/sealwrap"
      },
      {
        "title": "Namespaces",
        "path": "enterprise/namespaces"
      },
      {
        "title": "Performance Standbys",
        "path": "enterprise/performance-standby"
      },
      {
        "title": "Eventual Consistency",
        "path": "enterprise/consistency"
      },
      {
        "title": "Control Groups",
        "path": "enterprise/control-groups"
      },
      {
        "title": "Managed Keys",
        "path": "enterprise/managed-keys"
      },
      {
        "title": "MFA",
        "routes": [
          {
            "title": "Overview",
            "path": "enterprise/mfa"
          },
          {
            "title": "Duo MFA",
            "path": "enterprise/mfa/mfa-duo"
          },
          {
            "title": "Okta MFA",
            "path": "enterprise/mfa/mfa-okta"
          },
          {
            "title": "PingID MFA",
            "path": "enterprise/mfa/mfa-pingid"
          },
          {
            "title": "TOTP MFA",
            "path": "enterprise/mfa/mfa-totp"
          }
        ]
      },
      {
        "title": "Sentinel",
        "routes": [
          {
            "title": "Overview",
            "path": "enterprise/sentinel"
          },
          {
            "title": "Examples",
            "path": "enterprise/sentinel/examples"
          },
          {
            "title": "Properties",
            "path": "enterprise/sentinel/properties"
          }
        ]
      },
      {
        "title": "HCP Vault",
        "href": "https://cloud.hashicorp.com/docs/vault"
      }
    ]
  }
]<|MERGE_RESOLUTION|>--- conflicted
+++ resolved
@@ -1835,13 +1835,10 @@
       {
         "title": "Login MFA",
         "href": "https://www.vaultproject.io/docs/auth/login-mfa/faq"
-<<<<<<< HEAD
-=======
       },
       {
         "title": "Server Side Consistent Token",
         "path": "faq/ssct"
->>>>>>> d8cc958e
       }
     ]
   },
