## Next

CHANGES:

* token: Token creation with custom token ID via `id` will no longer allow periods (`.`) as part of the input string. 
  The final generated token value may contain periods, such as the `s.` prefix for service token 
  indication. [[GH-8646](https://github.com/hashicorp/vault/pull/8646/files)]
* token: Token renewals will now return token policies within the `token_policies` , identity policies within `identity_policies`, and the full policy set within `policies`. [[GH-8535](https://github.com/hashicorp/vault/pull/8535)]
* cubbyhole: Reject reads and writes to an empty ("") path. [[GH-8971](https://github.com/hashicorp/vault/pull/8971)]

IMPROVEMENTS:

<<<<<<< HEAD
* core: Added Password Policies for user-configurable password generation [[GH-8637](https://github.com/hashicorp/vault/pull/8637)]
* secrets/gcp: Support BigQuery dataset ACLs in absence of IAM endpoints [[GH-78](https://github.com/hashicorp/vault-plugin-secrets-gcp/pull/78)]
=======
* plugin: Add SDK method, `Sys.ReloadPlugin`, and CLI command, `vault plugin reload`, 
  for reloading plugins. [[GH-8777](https://github.com/hashicorp/vault/pull/8777)]
>>>>>>> a8c2591d
* sdk/framework: Support accepting TypeFloat parameters over the API [[GH-8923](https://github.com/hashicorp/vault/pull/8923)]
* secrets/gcp: Support BigQuery dataset ACLs in absence of IAM endpoints [[GH-78](https://github.com/hashicorp/vault-plugin-secrets-gcp/pull/78)]
* sentinel: Add a sentinel config section, and "additional_enabled_modules", a list of Sentinel modules that may be imported in addition to the defaults.
* ui: Update TTL picker styling on SSH secret engine [[GH-8891](https://github.com/hashicorp/vault/pull/8891)]
* ui: Only render the JWT input field of the Vault login form on mounts configured for JWT auth [[GH-8952](https://github.com/hashicorp/vault/pull/8952)]

BUG FIXES:

* secrets/database: Fix issue where rotating root database credentials while Vault's storage backend is unavailable causes Vault to lose access to the database [[GH-8782](https://github.com/hashicorp/vault/pull/8782)]
* secrets/kv: Return the value of delete_version_after when reading kv/config, even if it is set to the default. [[GH-42](https://github.com/hashicorp/vault-plugin-secrets-kv/pull/42)]
* ui: Fix snowman that appears when namespaces have more than one period [[GH-8910](https://github.com/hashicorp/vault/pull/8910)]
* ui: Add Toggle component into core addon so it is available in KMIP and other Ember Engines.[[GH-8913]](https://github.com/hashicorp/vault/pull/8913)

## 1.4.2 (TBD)

IMPROVEMENTS:

* storage/raft: The storage stanza now accepts `leader_ca_cert_file`, `leader_client_cert_file`, and 
  `leader_client_key_file` parameters to read and parse TLS certificate information from paths on disk.
  Existing non-path based parameters will continue to work, but their values will need to be provided as a 
  single-line string with newlines delimited by `\n`.  [[GH-8894](https://github.com/hashicorp/vault/pull/8894)]
* storage/raft: The `vault status` CLI command and the `sys/leader` API now contain the committed and applied
  raft indexes. [[GH-9011](https://github.com/hashicorp/vault/pull/9011)]
  
BUG FIXES:

* serviceregistration: Fix a regression for Consul service registration that ignored using the listener address as
  the redirect address unless api_addr was provided. It now properly uses the same redirect address as the one
  used by Vault's Core object. [[GH-8976](https://github.com/hashicorp/vault/pull/8976)] 
* secrets/openldap: Forward all rotation requests from standbys to active clusters [[GH-9028](https://github.com/hashicorp/vault/pull/9028)] 
* secrets/database: Return an error if a manual rotation of static account credentials fails [[GH-9035](https://github.com/hashicorp/vault/pull/9035)]
* storage/raft: Advertise the configured cluster address to the rest of the nodes in the raft cluster. This fixes
  an issue where a node advertising 0.0.0.0 is not using a unique hostname. [[GH-9008](https://github.com/hashicorp/vault/pull/9008)]
* storage/raft: Fix panic when multiple nodes attempt to join the cluster at once. [[GH-9008](https://github.com/hashicorp/vault/pull/9008)]
* sys: The path provided in `sys/internal/ui/mounts/:path` is now namespace-aware. This fixes an issue
  with `vault kv` subcommands that had namespaces provided in the path returning permission denied all the time.
  [[GH-8962](https://github.com/hashicorp/vault/pull/8962)]

## 1.4.1 (April 30th, 2020)

CHANGES: 

* auth/aws: The default set of metadata fields added in 1.4.1 has been changed to `account_id` and `auth_type` [[GH-8783](https://github.com/hashicorp/vault/pull/8783)]
* storage/raft: Disallow `ha_storage` to be specified if `raft` is set as the `storage` type. [[GH-8707](https://github.com/hashicorp/vault/pull/8707)]

IMPROVEMENTS:

* auth/aws: The set of metadata stored during login is now configurable [[GH-8783](https://github.com/hashicorp/vault/pull/8783)]
* auth/aws: Improve region selection to avoid errors seen if the account hasn't enabled some newer AWS regions [[GH-8679](https://github.com/hashicorp/vault/pull/8679)]
* auth/azure: Enable login from Azure VMs with user-assigned identities [[GH-33](https://github.com/hashicorp/vault-plugin-auth-azure/pull/33)]
* auth/gcp: The set of metadata stored during login is now configurable [[GH-92](https://github.com/hashicorp/vault-plugin-auth-gcp/pull/92)]
* auth/gcp: The type of alias name used during login is now configurable [[GH-95](https://github.com/hashicorp/vault-plugin-auth-gcp/pull/95)]
* auth/ldap: Improve error messages during LDAP operation failures [[GH-8740](https://github.com/hashicorp/vault/pull/8740)]
* identity: Add a batch delete API for identity entities [[GH-8785]](https://github.com/hashicorp/vault/pull/8785)
* identity: Improve performance of logins when no group updates are needed [[GH-8795]](https://github.com/hashicorp/vault/pull/8795)
* metrics: Add `vault.identity.num_entities` metric [[GH-8816]](https://github.com/hashicorp/vault/pull/8816)
* secrets/kv: Allow `delete-version-after` to be reset to 0 via the CLI [[GH-8635](https://github.com/hashicorp/vault/pull/8635)]
* secrets/rabbitmq: Improve error handling and reporting [[GH-8619](https://github.com/hashicorp/vault/pull/8619)]
* ui: Provide One Time Password during Operation Token generation process [[GH-8630]](https://github.com/hashicorp/vault/pull/8630)

BUG FIXES:

* auth/okta: Fix MFA regression (introduced in [GH-8143](https://github.com/hashicorp/vault/pull/8143)) from 1.4.0 [[GH-8807](https://github.com/hashicorp/vault/pull/8807)]
* auth/userpass: Fix upgrade value for `token_bound_cidrs` being ignored due to incorrect key provided [[GH-8826](https://github.com/hashicorp/vault/pull/8826/files)]
* config/seal: Fix segfault when seal block is removed [[GH-8517](https://github.com/hashicorp/vault/pull/8517)]
* core: Fix an issue where users attempting to build Vault could receive Go module checksum errors [[GH-8770](https://github.com/hashicorp/vault/pull/8770)]
* core: Fix blocked requests if a SIGHUP is issued during a long-running request has the state lock held. 
  Also fixes deadlock that can happen if `vault debug` with the config target is ran during this time.
  [[GH-8755](https://github.com/hashicorp/vault/pull/8755)]
* core: Always rewrite the .vault-token file as part of a `vault login` to ensure permissions and ownership are set correctly [[GH-8867](https://github.com/hashicorp/vault/pull/8867)]
* database/mongodb: Fix context deadline error that may result due to retry attempts on failed commands
  [[GH-8863](https://github.com/hashicorp/vault/pull/8863)]
* http: Fix superflous call messages from the http package on logs caused by missing returns after
  `respondError` calls [[GH-8796](https://github.com/hashicorp/vault/pull/8796)]
* namespace (enterprise): Fix namespace listing to return `key_info` when a scoping namespace is also provided. 
* seal/gcpkms: Fix panic that could occur if all seal parameters were provided via environment
  variables [[GH-8840](https://github.com/hashicorp/vault/pull/8840)]
* storage/raft: Fix memory allocation and incorrect metadata tracking issues with snapshots [[GH-8793](https://github.com/hashicorp/vault/pull/8793)]
* storage/raft: Fix panic that could occur if `disable_clustering` was set to true on Raft storage cluster [[GH-8784](https://github.com/hashicorp/vault/pull/8784)]
* storage/raft: Handle errors returned from the API during snapshot operations [[GH-8861](https://github.com/hashicorp/vault/pull/8861)]
* sys/wrapping: Allow unwrapping of wrapping tokens which contain nil data [[GH-8714](https://github.com/hashicorp/vault/pull/8714)]

## 1.4.0 (April 7th, 2020)

CHANGES:

* cli: The raft configuration command has been renamed to list-peers to avoid
  confusion.

FEATURES:

* **Kerberos Authentication**: Vault now supports Kerberos authentication using a SPNEGO token. 
   Login can be performed using the Vault CLI, API, or agent.
* **Kubernetes Service Discovery**: A new Kubernetes service discovery feature where, if 
   configured, Vault will tag Vault pods with their current health status. For more, see [#8249](https://github.com/hashicorp/vault/pull/8249).
* **MongoDB Atlas Secrets**: Vault can now generate dynamic credentials for both MongoDB Atlas databases
  as well as the [Atlas programmatic interface](https://docs.atlas.mongodb.com/tutorial/manage-programmatic-access/).
* **OpenLDAP Secrets Engine**: We now support password management of existing OpenLDAP user entries. For more, see [#8360](https://github.com/hashicorp/vault/pull/8360/).
* **Redshift Database Secrets Engine**: The database secrets engine now supports static and dynamic secrets for the Amazon Web Services (AWS) Redshift service.
* **Service Registration Config**: A newly introduced `service_registration` configuration stanza, that allows for service registration to be configured separately from the storage backend. For more, see [#7887](https://github.com/hashicorp/vault/pull/7887/).
* **Transform Secrets Engine (Enterprise)**: A new secrets engine that handles secure data transformation and tokenization against provided input value.
* **Integrated Storage**: Promoted out of beta and into general availability for both open-source and enterprise workloads.

IMPROVEMENTS:

* agent: add option to force the use of the auth-auth token, and ignore the Vault token in the request [[GH-8101](https://github.com/hashicorp/vault/pull/8101)]
* api: Restore and fix DNS SRV Lookup [[GH-8520](https://github.com/hashicorp/vault/pull/8520)]
* audit: HMAC http_raw_body in audit log; this ensures that large authenticated Prometheus metrics responses get
  replaced with short HMAC values [[GH-8130](https://github.com/hashicorp/vault/pull/8130)]
* audit: Generate-root, generate-recovery-token, and generate-dr-operation-token requests and responses are now audited. [[GH-8301](https://github.com/hashicorp/vault/pull/8301)]
* auth/aws: Reduce the number of simultaneous STS client credentials needed  [[GH-8161](https://github.com/hashicorp/vault/pull/8161)]
* auth/azure: subscription ID, resource group, vm and vmss names are now stored in alias metadata [[GH-30](https://github.com/hashicorp/vault-plugin-auth-azure/pull/30)]
* auth/jwt: Additional OIDC callback parameters available for CLI logins [[GH-80](https://github.com/hashicorp/vault-plugin-auth-jwt/pull/80) & [GH-86](https://github.com/hashicorp/vault-plugin-auth-jwt/pull/86)]
* auth/jwt: Bound claims may be optionally configured using globs [[GH-89](https://github.com/hashicorp/vault-plugin-auth-jwt/pull/89)]
* auth/jwt: Timeout during OIDC CLI login if process doesn't complete within 2 minutes [[GH-97](https://github.com/hashicorp/vault-plugin-auth-jwt/pull/97)]
* auth/jwt: Add support for the `form_post` response mode [[GH-98](https://github.com/hashicorp/vault-plugin-auth-jwt/pull/98)]
* auth/jwt: add optional client_nonce to authorization flow [[GH-104](https://github.com/hashicorp/vault-plugin-auth-jwt/pull/104)]
* auth/okta: Upgrade okta sdk lib, which should improve handling of groups [[GH-8143](https://github.com/hashicorp/vault/pull/8143)]
* aws: Add support for v2 of the instance metadata service (see [issue 7924](https://github.com/hashicorp/vault/issues/7924) for all linked PRs)
* core: Separate out service discovery interface from storage interface to allow
  new types of service discovery not coupled to storage [[GH-7887](https://github.com/hashicorp/vault/pull/7887)]
* core: Add support for telemetry option `metrics_prefix` [[GH-8340](https://github.com/hashicorp/vault/pull/8340)]
* core: Entropy Augmentation can now be used with AWS KMS and Vault Transit seals
* core: Allow tls_min_version to be set to TLS 1.3 [[GH-8305](https://github.com/hashicorp/vault/pull/8305)]
* cli: Incorrect TLS configuration will now correctly fail [[GH-8025](https://github.com/hashicorp/vault/pull/8025)]
* identity: Allow specifying a custom `client_id` for identity tokens [[GH-8165](https://github.com/hashicorp/vault/pull/8165)]
* metrics/prometheus: improve performance with high volume of metrics updates [[GH-8507](https://github.com/hashicorp/vault/pull/8507)]
* replication (enterprise): Fix race condition causing clusters with high throughput writes to sometimes
  fail to enter streaming-wal mode
* replication (enterprise): Secondary clusters can now perform an extra gRPC call to all nodes in a primary 
  cluster in an attempt to resolve the active node's address
* replication (enterprise): The replication status API now outputs `last_performance_wal`, `last_dr_wal`, 
  and `connection_state` values
* replication (enterprise): DR secondary clusters can now be recovered by the `replication/dr/secondary/recover`
  API
* replication (enterprise): We now allow for an alternate means to create a Disaster Recovery token, by using a batch
  token that is created with an ACL that allows for access to one or more of the DR endpoints.
* secrets/database/mongodb: Switched internal MongoDB driver to mongo-driver [[GH-8140](https://github.com/hashicorp/vault/pull/8140)]
* secrets/database/mongodb: Add support for x509 client authorization to MongoDB [[GH-8329](https://github.com/hashicorp/vault/pull/8329)]
* secrets/database/oracle: Add support for static credential rotation [[GH-26](https://github.com/hashicorp/vault-plugin-database-oracle/pull/26)]
* secrets/consul: Add support to specify TLS options per Consul backend [[GH-4800](https://github.com/hashicorp/vault/pull/4800)]
* secrets/gcp: Allow specifying the TTL for a service key [[GH-54](https://github.com/hashicorp/vault-plugin-secrets-gcp/pull/54)]
* secrets/gcp: Add support for rotating root keys [[GH-53](https://github.com/hashicorp/vault-plugin-secrets-gcp/pull/53)]
* secrets/gcp: Handle version 3 policies for Resource Manager IAM requests [[GH-77](https://github.com/hashicorp/vault-plugin-secrets-gcp/pull/77)]
* secrets/nomad: Add support to specify TLS options per Nomad backend [[GH-8083](https://github.com/hashicorp/vault/pull/8083)]
* secrets/ssh: Allowed users can now be templated with identity information [[GH-7548](https://github.com/hashicorp/vault/pull/7548)]
* secrets/transit: Adding RSA3072 key support [[GH-8151](https://github.com/hashicorp/vault/pull/8151)]
* storage/consul: Vault returns now a more descriptive error message when only a client cert or
  a client key has been provided [[GH-4930]](https://github.com/hashicorp/vault/pull/8084)
* storage/raft: Nodes in the raft cluster can all be given possible leader
  addresses for them to continuously try and join one of them, thus automating
  the process of join to a greater extent [[GH-7856](https://github.com/hashicorp/vault/pull/7856)]
* storage/raft: Fix a potential deadlock that could occur on leadership transition [[GH-8547](https://github.com/hashicorp/vault/pull/8547)]
* storage/raft: Refresh TLS keyring on snapshot restore [[GH-8546](https://github.com/hashicorp/vault/pull/8546)]
* storage/etcd: Bumped etcd client API SDK [[GH-7931](https://github.com/hashicorp/vault/pull/7931) & [GH-4961](https://github.com/hashicorp/vault/pull/4961) & [GH-4349](https://github.com/hashicorp/vault/pull/4349) & [GH-7582](https://github.com/hashicorp/vault/pull/7582)]
* ui: Make Transit Key actions more prominent [[GH-8304](https://github.com/hashicorp/vault/pull/8304)]
* ui: Add Core Usage Metrics [[GH-8347](https://github.com/hashicorp/vault/pull/8347)]
* ui: Add refresh Namespace list on the Namespace dropdown, and redesign of Namespace dropdown menu [[GH-8442](https://github.com/hashicorp/vault/pull/8442)]
* ui: Update transit actions to codeblocks & automatically encode plaintext unless indicated [[GH-8462](https://github.com/hashicorp/vault/pull/8462)]
* ui: Display the results of transit key actions in a modal window [[GH-8462](https://github.com/hashicorp/vault/pull/8575)]
* ui: Transit key version styling updates & ability to copy key from dropdown [[GH-8480](https://github.com/hashicorp/vault/pull/8480)]

BUG FIXES:

* agent: Fix issue where TLS options are ignored for agent template feature [[GH-7889](https://github.com/hashicorp/vault/pull/7889)]
* auth/jwt: Use lower case role names for `default_role` to match the `role` case convention [[GH-100](https://github.com/hashicorp/vault-plugin-auth-jwt/pull/100)]
* auth/ldap: Fix a bug where the UPNDOMAIN parameter was wrongly used to lookup the group
  membership of the given user [[GH-6325]](https://github.com/hashicorp/vault/pull/8333)
* cli: Support autocompletion for nested mounts [[GH-8303](https://github.com/hashicorp/vault/pull/8303)]
* cli: Fix CLI namespace autocompletion [[GH-8315](https://github.com/hashicorp/vault/pull/8315)]
* identity: Fix incorrect caching of identity token JWKS responses [[GH-8412](https://github.com/hashicorp/vault/pull/8412)]
* metrics/stackdriver: Fix issue that prevents the stackdriver metrics library to create unnecessary stackdriver descriptors [[GH-8073](https://github.com/hashicorp/vault/pull/8073)]
* replication: Fix issue causing cubbyholes in namespaces on performance secondaries to not work.
* replication (enterprise): Unmounting a dynamic secrets backend could sometimes lead to replication errors.  Change the order of operations to prevent that.
* seal (enterprise): Fix seal migration when transactional seal wrap backend is in use.
* secrets/database/influxdb: Fix potential panic if connection to the InfluxDB database cannot be established [[GH-8282](https://github.com/hashicorp/vault/pull/8282)]
* secrets/database/mysql: Ensures default static credential rotation statements are used [[GH-8240](https://github.com/hashicorp/vault/pull/8240)]
* secrets/database/mysql: Fix inconsistent query parameter names: {{name}} or {{username}} for
  different queries. Now it allows for either for backwards compatibility [[GH-8240](https://github.com/hashicorp/vault/pull/8240)]
* secrets/database/postgres: Fix inconsistent query parameter names: {{name}} or {{username}} for
  different queries. Now it allows for either for backwards compatibility [[GH-8240](https://github.com/hashicorp/vault/pull/8240)]
* secrets/pki: Support FQDNs in DNS Name [[GH-8288](https://github.com/hashicorp/vault/pull/8288)]
* storage/raft: Allow seal migration to be performed on Vault clusters using raft storage [[GH-8103](https://github.com/hashicorp/vault/pull/8103)]
* telemetry: Prometheus requests on standby nodes will now return an error instead of forwarding 
  the request to the active node [[GH-8280](https://github.com/hashicorp/vault/pull/8280)]
* ui: Fix broken popup menu on the transit secrets list page [[GH-8348](https://github.com/hashicorp/vault/pull/8348)]
* ui: Update headless Chrome flag to fix `yarn run test:oss` [[GH-8035](https://github.com/hashicorp/vault/pull/8035)]
* ui: Update CLI to accept empty strings as param value to reset previously-set values
* ui: Fix bug where error states don't clear when moving between action tabs on Transit [[GH-8354](https://github.com/hashicorp/vault/pull/8354)]

## 1.3.5 (April 28th, 2020)

CHANGES: 

* auth/aws: The default set of metadata fields added in 1.3.2 has been changed to `account_id` and `auth_type` [[GH-8783](https://github.com/hashicorp/vault/pull/8783)]

IMPROVEMENTS:

* auth/aws: The set of metadata stored during login is now configurable [[GH-8783](https://github.com/hashicorp/vault/pull/8783)]

## 1.3.4 (March 19th, 2020)

SECURITY:

* A vulnerability was identified in Vault and Vault Enterprise such that, under certain circumstances,  an Entity's Group membership may inadvertently include Groups the Entity no longer has permissions to. This vulnerability, CVE-2020-10660, affects Vault and Vault Enterprise versions 0.9.0 and newer, and is fixed in 1.3.4. [[GH-8606](https://github.com/hashicorp/vault/pull/8606)]
* A vulnerability was identified in Vault Enterprise such that, under certain circumstances, existing nested-path policies may give access to Namespaces created after-the-fact. This vulnerability, CVE-2020-10661, affects Vault Enterprise versions 0.11 and newer, and is fixed in 1.3.4.

## 1.3.3 (March 5th, 2020)

BUG FIXES:

* approle: Fix excessive locking during tidy, which could potentially block new approle logins for long enough to cause an outage [[GH-8418](https://github.com/hashicorp/vault/pull/8418)]
* cli: Fix issue where Raft snapshots from standby nodes created an empty backup file [[GH-8097](https://github.com/hashicorp/vault/pull/8097)]
* identity: Fix incorrect caching of identity token JWKS responses [[GH-8412](https://github.com/hashicorp/vault/pull/8412)]
* kmip: role read now returns tls_client_ttl
* kmip: fix panic when templateattr not provided in rekey request
* secrets/database/influxdb: Fix potential panic if connection to the InfluxDB database cannot be established [[GH-8282](https://github.com/hashicorp/vault/pull/8282)]
* storage/mysql: Fix potential crash when using MySQL as coordination for high availability [[GH-8300](https://github.com/hashicorp/vault/pull/8300)]
* storage/raft: Fix potential crash when using Raft as coordination for high availability [[GH-8356](https://github.com/hashicorp/vault/pull/8356)]
* ui: Fix missing License menu item [[GH-8230](https://github.com/hashicorp/vault/pull/8230)]
* ui: Fix bug where default auth method on login is defaulted to auth method that is listing-visibility=unauth instead of “other” [[GH-8218](https://github.com/hashicorp/vault/pull/8218)]
* ui: Fix bug where KMIP details were not shown in the UI Wizard [[GH-8255](https://github.com/hashicorp/vault/pull/8255)]
* ui: Show Error messages on Auth Configuration page when you hit permission errors [[GH-8500](https://github.com/hashicorp/vault/pull/8500)]
* ui: Remove duplicate form inputs for the GitHub config [[GH-8519](https://github.com/hashicorp/vault/pull/8519)]
* ui: Correct HMAC capitalization [[GH-8528](https://github.com/hashicorp/vault/pull/8528)]
* ui: Fix danger message in DR [[GH-8555](https://github.com/hashicorp/vault/pull/8555)]
* ui: Fix certificate field for LDAP config [[GH-8573](https://github.com/hashicorp/vault/pull/8573)]

## 1.3.2 (January 22nd, 2020)

SECURITY:
 * When deleting a namespace on Vault Enterprise, in certain circumstances, the deletion
   process will fail to revoke dynamic secrets for a mount in that namespace. This will
   leave any dynamic secrets in remote systems alive and will fail to clean them up. This
   vulnerability, CVE-2020-7220, affects Vault Enterprise 0.11.0 and newer.

IMPROVEMENTS:
 * auth/aws: Add aws metadata to identity alias [[GH-7985](https://github.com/hashicorp/vault/pull/7985)]
 * auth/kubernetes: Allow both names and namespaces to be set to "*" [[GH-78](https://github.com/hashicorp/vault-plugin-auth-kubernetes/pull/78)]

BUG FIXES:

* auth/azure: Fix Azure compute client to use correct base URL [[GH-8072](https://github.com/hashicorp/vault/pull/8072)]
* auth/ldap: Fix renewal of tokens without configured policies that are
  generated by an LDAP login [[GH-8072](https://github.com/hashicorp/vault/pull/8072)]
* auth/okta: Fix renewal of tokens without configured policies that are
  generated by an Okta login [[GH-8072](https://github.com/hashicorp/vault/pull/8072)]
* core: Fix seal migration error when attempting to migrate from auto unseal to shamir [[GH-8172](https://github.com/hashicorp/vault/pull/8172)]
* core: Fix seal migration config issue when migrating from auto unseal to auto unseal [[GH-8172](https://github.com/hashicorp/vault/pull/8172)]
* plugin: Fix issue where a plugin unwrap request potentially used an expired token [[GH-8058](https://github.com/hashicorp/vault/pull/8058)]
* replication: Fix issue where a forwarded request from a performance/standby node could run into
  a timeout
* secrets/database: Fix issue where a manual static role rotation could potentially panic [[GH-8098](https://github.com/hashicorp/vault/pull/8098)]
* secrets/database: Fix issue where a manual root credential rotation request is not forwarded
  to the primary node [[GH-8125](https://github.com/hashicorp/vault/pull/8125)]
* secrets/database: Fix issue where a manual static role rotation request is not forwarded
  to the primary node [[GH-8126](https://github.com/hashicorp/vault/pull/8126)]
* secrets/database/mysql: Fix issue where special characters for a MySQL password were encoded [[GH-8040](https://github.com/hashicorp/vault/pull/8040)]
* ui: Fix deleting namespaces [[GH-8132](https://github.com/hashicorp/vault/pull/8132)]
* ui: Fix Error handler on kv-secret edit and kv-secret view pages [[GH-8133](https://github.com/hashicorp/vault/pull/8133)]
* ui: Fix OIDC callback to check storage [[GH-7929](https://github.com/hashicorp/vault/pull/7929)].
* ui: Change `.box-radio` height to min-height to prevent overflow issues [[GH-8065](https://github.com/hashicorp/vault/pull/8065)]

## 1.3.1 (December 18th, 2019)

IMPROVEMENTS:

* agent: Add ability to set `exit-after-auth` via the CLI [[GH-7920](https://github.com/hashicorp/vault/pull/7920)]
* auth/ldap: Add a `request_timeout` configuration option to prevent connection
  requests from hanging [[GH-7909](https://github.com/hashicorp/vault/pull/7909)]
* auth/kubernetes: Add audience to tokenreview API request for Kube deployments where issuer
  is not Kube. [[GH-74](https://github.com/hashicorp/vault/pull/74)]
* secrets/ad: Add a `request_timeout` configuration option to prevent connection
  requests from hanging [[GH-59](https://github.com/hashicorp/vault-plugin-secrets-ad/pull/59)]
* storage/postgresql: Add support for setting `connection_url` from enviornment
  variable `VAULT_PG_CONNECTION_URL` [[GH-7937](https://github.com/hashicorp/vault/pull/7937)]
* telemetry: Add `enable_hostname_label` option to telemetry stanza [[GH-7902](https://github.com/hashicorp/vault/pull/7902)]
* telemetry: Add accept header check for prometheus mime type [[GH-7958](https://github.com/hashicorp/vault/pull/7958)]

BUG FIXES:

* agent: Fix issue where Agent exits before all templates are rendered when
  using and `exit_after_auth` [[GH-7899](https://github.com/hashicorp/vault/pull/7899)]
* auth/aws: Fixes region-related issues when using a custom `sts_endpoint` by adding
  a `sts_region` parameter [[GH-7922](https://github.com/hashicorp/vault/pull/7922)]
* auth/token: Fix panic when getting batch tokens on a performance standby from a role
  that does not exist [[GH-8027](https://github.com/hashicorp/vault/pull/8027)]
* core: Improve warning message for lease TTLs [[GH-7901](https://github.com/hashicorp/vault/pull/7901)]
* identity: Fix identity token panic during invalidation [[GH-8043](https://github.com/hashicorp/vault/pull/8043)]
* plugin: Fix a panic that could occur if a mount/auth entry was unable to
  mount the plugin backend and a request that required the system view to be
  retrieved was made [[GH-7991](https://github.com/hashicorp/vault/pull/7991)]
* replication: Add `generate-public-key` endpoint to list of allowed endpoints
  for existing DR secondaries
* secrets/gcp: Fix panic if bindings aren't provided in roleset create/update. [[GH-56](https://github.com/hashicorp/vault-plugin-secrets-gcp/pull/56)]
* secrets/pki: Prevent generating certificate on performance standby when storing
  [[GH-7904](https://github.com/hashicorp/vault/pull/7904)]
* secrets/transit: Prevent restoring keys to new names that are sub paths [[GH-7998](https://github.com/hashicorp/vault/pull/7998)]
* storage/s3: Fix a bug in configurable S3 paths that was preventing use of S3 as
  a source during `operator migrate` operations [[GH-7966](https://github.com/hashicorp/vault/pull/7966)]
* ui: Ensure secrets with a period in their key can be viewed and copied [[GH-7926](https://github.com/hashicorp/vault/pull/7926)]
* ui: Fix status menu after demotion [[GH-7997](https://github.com/hashicorp/vault/pull/7997)]
* ui: Fix select dropdowns in Safari when running Mojave [[GH-8023](https://github.com/hashicorp/vault/pull/8023)]

## 1.3 (November 14th, 2019)

CHANGES:

 * Secondary cluster activation: There has been a change to the way that activating
   performance and DR secondary clusters works when using public keys for
   encryption of the parameters rather than a wrapping token. This flow was
   experimental and never documented. It is now officially supported and
   documented but is not backwards compatible with older Vault releases.
 * Cluster cipher suites: On its cluster port, Vault will no longer advertise
   the full TLS 1.2 cipher suite list by default. Although this port is only
   used for Vault-to-Vault communication and would always pick a strong cipher,
   it could cause false flags on port scanners and other security utilities
   that assumed insecure ciphers were being used. The previous behavior can be
   achieved by setting the value of the (undocumented) `cluster_cipher_suites`
   config flag to `tls12`.
 * API/Agent Renewal behavior: The API now allows multiple options for how it
   deals with renewals. The legacy behavior in the Agent/API is for the renewer
   (now called the lifetime watcher) to exit on a renew error, leading to a
   reauthentication. The new default behavior is for the lifetime watcher to
   ignore 5XX errors and simply retry as scheduled, using the existing lease
   duration. It is also possible, within custom code, to disable renewals
   entirely, which allows the lifetime watcher to simply return when it
   believes it is time for your code to renew or reauthenticate.

FEATURES:

 * **Vault Debug**: A new top-level subcommand, `debug`, is added that allows
   operators to retrieve debugging information related to a particular Vault
   node. Operators can use this simple workflow to capture triaging information,
   which can then be consumed programmatically or by support and engineering teams.
   It has the abilitity to probe for config, host, metrics, pprof, server status,
   and replication status.
 * **Recovery Mode**: Vault server can be brought up in recovery mode to resolve
   outages caused due to data store being in bad state. This is a privileged mode
   that allows `sys/raw` API calls to perform surgical corrections to the data
   store. Bad storage state can be caused by bugs. However, this is usually
   observed when known (and fixed) bugs are hit by older versions of Vault.
 * **Entropy Augmentation (Enterprise)**: Vault now supports sourcing entropy from
   external source for critical security parameters. Currently an HSM that
   supports PKCS#11 is the only supported source.
 * **Active Directory Secret Check-In/Check-Out**: In the Active Directory secrets
   engine, users or applications can check out a service account for use, and its
   password will be rotated when it's checked back in.
 * **Vault Agent Template**: Vault Agent now supports rendering templates containing
   Vault secrets to disk, similar to Consul Template [[GH-7652](https://github.com/hashicorp/vault/pull/7652)]
 * **Transit Key Type Support**: Signing and verification is now supported with the P-384
   (secp384r1) and P-521 (secp521r1) ECDSA curves [[GH-7551](https://github.com/hashicorp/vault/pull/7551)] and encryption and
   decryption is now supported via AES128-GCM96 [[GH-7555](https://github.com/hashicorp/vault/pull/7555)]
 * **SSRF Protection for Vault Agent**: Vault Agent has a configuration option to
   require a specific header before allowing requests [[GH-7627](https://github.com/hashicorp/vault/pull/7627)]
 * **AWS Auth Method Root Rotation**: The credential used by the AWS auth method can
   now be rotated, to ensure that only Vault knows the credentials it is using [[GH-7131](https://github.com/hashicorp/vault/pull/7131)]
 * **New UI Features**: The UI now supports managing users and groups for the
   Userpass, Cert, Okta, and Radius auth methods.
 * **Shamir with Stored Master Key**: The on disk format for Shamir seals has changed,
   allowing for a secondary cluster using Shamir downstream from a primary cluster
   using Auto Unseal. [[GH-7694](https://github.com/hashicorp/vault/pull/7694)]
 * **Stackdriver Metrics Sink**: Vault can now send metrics to
   [Stackdriver](https://cloud.google.com/stackdriver/). See the [configuration
   documentation](https://www.vaultproject.io/docs/config/index.html) for
   details. [[GH-6957](https://github.com/hashicorp/vault/pull/6957)]
 * **Filtered Paths Replication (Enterprise)**: Based on the predecessor Filtered Mount Replication,
   Filtered Paths Replication allows now filtering of namespaces in addition to mounts.
 * **Token Renewal via Accessor**: Tokens can now be renewed via the accessor value through
   the new `auth/token/renew-accessor` endpoint if the caller's token has
   permission to access that endpoint.
 * **Improved Integrated Storage (Beta)**: Improved raft write performance, added support for
   non-voter nodes, along with UI support for: using raft storage, joining a raft cluster,
   and downloading and restoring a snapshot.

IMPROVEMENTS:

 * agent: Add ability to set the TLS SNI name used by Agent [[GH-7519](https://github.com/hashicorp/vault/pull/7519)]
 * agent & api: Change default renewer behavior to ignore 5XX errors [[GH-7733](https://github.com/hashicorp/vault/pull/7733)]
 * auth/jwt: The redirect callback host may now be specified for CLI logins
   [[GH-71](https://github.com/hashicorp/vault-plugin-auth-jwt/pull/71)]
 * auth/jwt: Bound claims may now contain boolean values [[GH-73](https://github.com/hashicorp/vault-plugin-auth-jwt/pull/73)]
 * auth/jwt: CLI logins can now open the browser when running in WSL [[GH-77](https://github.com/hashicorp/vault-plugin-auth-jwt/pull/77)]
 * core: Exit ScanView if context has been cancelled [[GH-7419](https://github.com/hashicorp/vault/pull/7419)]
 * core: re-encrypt barrier and recovery keys if the unseal key is updated
   [[GH-7493](https://github.com/hashicorp/vault/pull/7493)]
 * core: Don't advertise the full set of TLS 1.2 cipher suites on the cluster
   port, even though only strong ciphers were used [[GH-7487](https://github.com/hashicorp/vault/pull/7487)]
 * core (enterprise): Add background seal re-wrap
 * core/metrics: Add config parameter to allow unauthenticated sys/metrics
   access. [[GH-7550](https://github.com/hashicorp/vault/pull/7550)]
 * metrics: Upgrade DataDog library to improve performance [[GH-7794](https://github.com/hashicorp/vault/pull/7794)]
 * replication (enterprise): Write-Ahead-Log entries will not duplicate the
   data belonging to the encompassing physical entries of the transaction,
   thereby improving the performance and storage capacity.
 * replication (enterprise): Added more replication metrics
 * replication (enterprise): Reindex process now compares subpages for a more
   accurate indexing process.
 * replication (enterprise): Reindex API now accepts a new `skip_flush`
   parameter indicating all the changes should not be flushed while the tree is
   locked.
 * secrets/aws: The root config can now be read [[GH-7245](https://github.com/hashicorp/vault/pull/7245)]
 * secrets/aws: Role paths may now contain the '@' character [[GH-7553](https://github.com/hashicorp/vault/pull/7553)]
 * secrets/database/cassandra: Add ability to skip verfication of connection
   [[GH-7614](https://github.com/hashicorp/vault/pull/7614)]
 * secrets/gcp: Fix panic during rollback if the roleset has been deleted
   [[GH-52](https://github.com/hashicorp/vault-plugin-secrets-gcp/pull/52)]
 * storage/azure: Add config parameter to Azure storage backend to allow
   specifying the ARM endpoint [[GH-7567](https://github.com/hashicorp/vault/pull/7567)]
 * storage/cassandra: Improve storage efficiency by eliminating unnecessary
   copies of value data [[GH-7199](https://github.com/hashicorp/vault/pull/7199)]
 * storage/raft: Improve raft write performance by utilizing FSM Batching
   [[GH-7527](https://github.com/hashicorp/vault/pull/7527)]
 * storage/raft: Add support for non-voter nodes [[GH-7634](https://github.com/hashicorp/vault/pull/7634)]
 * sys: Add a new `sys/host-info` endpoint for querying information about
   the host [[GH-7330](https://github.com/hashicorp/vault/pull/7330)]
 * sys: Add a new set of endpoints under `sys/pprof/` that allows profiling
   information to be extracted [[GH-7473](https://github.com/hashicorp/vault/pull/7473)]
 * sys: Add endpoint that counts the total number of active identity entities
   [[GH-7541](https://github.com/hashicorp/vault/pull/7541)]
 * sys: `sys/seal-status` now has a `storage_type` field denoting what type of
   storage
   the cluster is configured to use
 * sys: Add a new `sys/internal/counters/tokens` endpoint, that counts the
   total number of active service token accessors in the shared token storage.
   [[GH-7541](https://github.com/hashicorp/vault/pull/7541)]
 * sys/config: Add  a new endpoint under `sys/config/state/sanitized` that
   returns the configuration state of the server. It excludes config values
   from `storage`, `ha_storage`, and `seal` stanzas and some values
   from `telemetry` due to potential sensitive entries in those fields.
 * ui: when using raft storage, you can now join a raft cluster, download a
   snapshot, and restore a snapshot from the UI [[GH-7410](https://github.com/hashicorp/vault/pull/7410)]
 * ui: clarify when secret version is deleted in the secret version history
   dropdown [[GH-7714](https://github.com/hashicorp/vault/pull/7714)]

BUG FIXES:

 * agent: Fix a data race on the token value for inmemsink [[GH-7707](https://github.com/hashicorp/vault/pull/7707)]
 * api: Fix Go API using lease revocation via URL instead of body [[GH-7777](https://github.com/hashicorp/vault/pull/7777)]
 * api: Allow setting a function to control retry behavior [[GH-7331](https://github.com/hashicorp/vault/pull/7331)]
 * auth/gcp: Fix a bug where region information in instance groups names could
   cause an authorization attempt to fail [[GH-74](https://github.com/hashicorp/vault-plugin-auth-gcp/pull/74)]
 * cli: Fix a bug where a token of an unknown format (e.g. in ~/.vault-token)
   could cause confusing error messages during `vault login` [[GH-7508](https://github.com/hashicorp/vault/pull/7508)]
 * cli: Fix a bug where the `namespace list` command with JSON formatting
   always returned an empty object [[GH-7705](https://github.com/hashicorp/vault/pull/7705)]
 * cli: Command timeouts are now always specified solely by the
   `VAULT_CLIENT_TIMEOUT` value. [[GH-7469](https://github.com/hashicorp/vault/pull/7469)]
 * core: Don't allow registering a non-root zero TTL token lease. This is purely
   defense in depth as the lease would be revoked immediately anyways, but
   there's no real reason to allow registration. [[GH-7524](https://github.com/hashicorp/vault/pull/7524)]
 * core: Correctly revoke the token that's present in the response auth from a
   auth/token/ request if there's partial failure during the process. [[GH-7835](https://github.com/hashicorp/vault/pull/7835)]
 * identity (enterprise): Fixed identity case sensitive loading in secondary
   cluster [[GH-7327](https://github.com/hashicorp/vault/pull/7327)]
 * identity: Ensure only replication primary stores the identity case sensitivity state [[GH-7820](https://github.com/hashicorp/vault/pull/7820)]
 * raft: Fixed VAULT_CLUSTER_ADDR env being ignored at startup [[GH-7619](https://github.com/hashicorp/vault/pull/7619)]
 * secrets/pki: Don't allow duplicate SAN names in issued certs [[GH-7605](https://github.com/hashicorp/vault/pull/7605)]
 * sys/health: Pay attention to the values provided for `standbyok` and
   `perfstandbyok` rather than simply using their presence as a key to flip on
   that behavior [[GH-7323](https://github.com/hashicorp/vault/pull/7323)]
 * ui: using the `wrapped_token` query param will work with `redirect_to` and
   will automatically log in as intended [[GH-7398](https://github.com/hashicorp/vault/pull/7398)]
 * ui: fix an error when initializing from the UI using PGP keys [[GH-7542](https://github.com/hashicorp/vault/pull/7542)]
 * ui: show all active kv v2 secret versions even when `delete_version_after` is configured [[GH-7685](https://github.com/hashicorp/vault/pull/7685)]
 * ui: Ensure that items in the top navigation link to pages that users have access to [[GH-7590](https://github.com/hashicorp/vault/pull/7590)]

## 1.2.4 (November 7th, 2019)

SECURITY:

 * In a non-root namespace, revocation of a token scoped to a non-root
   namespace did not trigger the expected revocation of dynamic secret leases
   associated with that token. As a result, dynamic secret leases in non-root
   namespaces may outlive the token that created them.  This vulnerability,
   CVE-2019-18616, affects Vault Enterprise 0.11.0 and newer.
 * Disaster Recovery secondary clusters did not delete already-replicated data
   after a mount filter has been created on an upstream Performance secondary
   cluster. As a result, encrypted secrets may remain replicated on a Disaster
   Recovery secondary cluster after application of a mount filter excluding
   those secrets from replication. This vulnerability, CVE-2019-18617, affects
   Vault Enterprise 0.8 and newer.
 * Update version of Go to 1.12.12 to fix Go bug golang.org/issue/34960 which
   corresponds to CVE-2019-17596.

CHANGES:

 * auth/aws: If a custom `sts_endpoint` is configured, Vault Agent and the CLI
   should provide the corresponding region via the `region` parameter (which
   already existed as a CLI parameter, and has now been added to Agent). The
   automatic region detection added to the CLI and Agent in 1.2 has been removed.

IMPROVEMENTS:

  * cli: Ignore existing token during CLI login [[GH-7508](https://github.com/hashicorp/vault/pull/7508)]
  * core: Log proxy settings from environment on startup [[GH-7528](https://github.com/hashicorp/vault/pull/7528)]
  * core: Cache whether we've been initialized to reduce load on storage [[GH-7549](https://github.com/hashicorp/vault/pull/7549)]

BUG FIXES:

 * agent: Fix handling of gzipped responses [[GH-7470](https://github.com/hashicorp/vault/pull/7470)]
 * cli: Fix panic when pgp keys list is empty [[GH-7546](https://github.com/hashicorp/vault/pull/7546)]
 * cli: Command timeouts are now always specified solely by the
   `VAULT_CLIENT_TIMEOUT` value. [[GH-7469](https://github.com/hashicorp/vault/pull/7469)]
 * core: add hook for initializing seals for migration [[GH-7666](https://github.com/hashicorp/vault/pull/7666)]
 * core (enterprise): Migrating from one auto unseal method to another never
   worked on enterprise, now it does.
 * identity: Add required field `response_types_supported` to identity token
   `.well-known/openid-configuration` response [[GH-7533](https://github.com/hashicorp/vault/pull/7533)]
 * identity: Fixed nil pointer panic when merging entities [[GH-7712](https://github.com/hashicorp/vault/pull/7712)]
 * replication (Enterprise): Fix issue causing performance standbys nodes
   disconnecting when under high loads.
 * secrets/azure: Fix panic that could occur if client retries timeout [[GH-7793](https://github.com/hashicorp/vault/pull/7793)]
 * secrets/database: Fix bug in combined DB secrets engine that can result in
   writes to static-roles endpoints timing out [[GH-7518](https://github.com/hashicorp/vault/pull/7518)]
 * secrets/pki: Improve tidy to continue when value is nil [[GH-7589](https://github.com/hashicorp/vault/pull/7589)]
 * ui (Enterprise): Allow kv v2 secrets that are gated by Control Groups to be
   viewed in the UI [[GH-7504](https://github.com/hashicorp/vault/pull/7504)]

## 1.2.3 (September 12, 2019)

FEATURES:

* **Oracle Cloud (OCI) Integration**: Vault now support using Oracle Cloud for
  storage, auto unseal, and authentication.

IMPROVEMENTS:

 * auth/jwt: Groups claim matching now treats a string response as a single
   element list [[GH-63](https://github.com/hashicorp/vault-plugin-auth-jwt/pull/63)]
 * auth/kubernetes: enable better support for projected tokens API by allowing
   user to specify issuer [[GH-65](https://github.com/hashicorp/vault/pull/65)]
 * auth/pcf: The PCF auth plugin was renamed to the CF auth plugin, maintaining
   full backwards compatibility [[GH-7346](https://github.com/hashicorp/vault/pull/7346)]
 * replication: Premium packages now come with unlimited performance standby
   nodes

BUG FIXES:

 * agent: Allow batch tokens and other non-renewable tokens to be used for
   agent operations [[GH-7441](https://github.com/hashicorp/vault/pull/7441)]
 * auth/jwt: Fix an error where newer (v1.2) token_* configuration parameters
   were not being applied to tokens generated using the OIDC login flow
   [[GH-67](https://github.com/hashicorp/vault-plugin-auth-jwt/pull/67)]
 * raft: Fix an incorrect JSON tag on `leader_ca_cert` in the join request [[GH-7393](https://github.com/hashicorp/vault/pull/7393)]
 * seal/transit: Allow using Vault Agent for transit seal operations [[GH-7441](https://github.com/hashicorp/vault/pull/7441)]
 * storage/couchdb: Fix a file descriptor leak [[GH-7345](https://github.com/hashicorp/vault/pull/7345)]
 * ui: Fix a bug where the status menu would disappear when trying to revoke a
   token [[GH-7337](https://github.com/hashicorp/vault/pull/7337)]
 * ui: Fix a regression that prevented input of custom items in search-select
   [[GH-7338](https://github.com/hashicorp/vault/pull/7338)]
 * ui: Fix an issue with the namespace picker being unable to render nested
   namespaces named with numbers and sorting of namespaces in the picker
   [[GH-7333](https://github.com/hashicorp/vault/pull/7333)]

## 1.2.2 (August 15, 2019)

CHANGES:

 * auth/pcf: The signature format has been updated to use the standard Base64
   encoding instead of the URL-safe variant. Signatures created using the
   previous format will continue to be accepted [PCF-27]
 * core: The http response code returned when an identity token key is not found
   has been changed from 400 to 404

IMPROVEMENTS:

 * identity: Remove 512 entity limit for groups [[GH-7317](https://github.com/hashicorp/vault/pull/7317)]

BUG FIXES:

 * auth/approle: Fix an error where an empty `token_type` string was not being
   correctly handled as `TokenTypeDefault` [[GH-7273](https://github.com/hashicorp/vault/pull/7273)]
 * auth/radius: Fix panic when logging in [[GH-7286](https://github.com/hashicorp/vault/pull/7286)]
 * ui: the string-list widget will now honor multiline input [[GH-7254](https://github.com/hashicorp/vault/pull/7254)]
 * ui: various visual bugs in the KV interface were addressed [[GH-7307](https://github.com/hashicorp/vault/pull/7307)]
 * ui: fixed incorrect URL to access help in LDAP auth [[GH-7299](https://github.com/hashicorp/vault/pull/7299)]

## 1.2.1 (August 6th, 2019)

BUG FIXES:

 * agent: Fix a panic on creds pulling in some error conditions in `aws` and
   `alicloud` auth methods [[GH-7238](https://github.com/hashicorp/vault/pull/7238)]
 * auth/approle: Fix error reading role-id on a role created pre-1.2 [[GH-7231](https://github.com/hashicorp/vault/pull/7231)]
 * auth/token: Fix sudo check in non-root namespaces on create [[GH-7224](https://github.com/hashicorp/vault/pull/7224)]
 * core: Fix health checks with perfstandbyok=true returning the wrong status
   code [[GH-7240](https://github.com/hashicorp/vault/pull/7240)]
 * ui: The web CLI will now parse input as a shell string, with special
   characters escaped [[GH-7206](https://github.com/hashicorp/vault/pull/7206)]
 * ui: The UI will now redirect to a page after authentication [[GH-7088](https://github.com/hashicorp/vault/pull/7088)]
 * ui (Enterprise): The list of namespaces is now cleared when logging
   out [[GH-7186](https://github.com/hashicorp/vault/pull/7186)]

## 1.2.0 (July 30th, 2019)

CHANGES:

 * Token store roles use new, common token fields for the values
   that overlap with other auth backends. `period`, `explicit_max_ttl`, and
   `bound_cidrs` will continue to work, with priority being given to the
   `token_` prefixed versions of those parameters. They will also be returned
   when doing a read on the role if they were used to provide values initially;
   however, in Vault 1.4 if `period` or `explicit_max_ttl` is zero they will no
   longer be returned. (`explicit_max_ttl` was already not returned if empty.)
 * Due to underlying changes in Go version 1.12 and Go > 1.11.5, Vault is now
   stricter about what characters it will accept in path names. Whereas before
   it would filter out unprintable characters (and this could be turned off),
   control characters and other invalid characters are now rejected within Go's
   HTTP library before the request is passed to Vault, and this cannot be
   disabled. To continue using these (e.g. for already-written paths), they
   must be properly percent-encoded (e.g. `\r` becomes `%0D`, `\x00` becomes
   `%00`, and so on).
 * The user-configured regions on the AWSKMS seal stanza will now be preferred
   over regions set in the enclosing environment.  This is a _breaking_ change.
 * All values in audit logs now are omitted if they are empty.  This helps
   reduce the size of audit log entries by not reproducing keys in each entry
   that commonly don't contain any value, which can help in cases where audit
   log entries are above the maximum UDP packet size and others.
 * Both PeriodicFunc and WALRollback functions will be called if both are
   provided. Previously WALRollback would only be called if PeriodicFunc was
   not set. See [[GH-6717](https://github.com/hashicorp/vault/pull/6717)] for
   details.
 * Vault now uses Go's official dependency management system, Go Modules, to
   manage dependencies. As a result to both reduce transitive dependencies for
   API library users and plugin authors, and to work around various conflicts,
   we have moved various helpers around, mostly under an `sdk/` submodule. A
   couple of functions have also moved from plugin helper code to the `api/`
   submodule. If you are a plugin author, take a look at some of our official
   plugins and the paths they are importing for guidance.
 * AppRole uses new, common token fields for values that overlap
   with other auth backends. `period` and `policies` will continue to work,
   with priority being given to the `token_` prefixed versions of those
   parameters. They will also be returned when doing a read on the role if they
   were used to provide values initially.
 * In AppRole, `"default"` is no longer automatically added to the `policies`
   parameter. This was a no-op since it would always be added anyways by
   Vault's core; however, this can now be explicitly disabled with the new
   `token_no_default_policy` field.
 * In AppRole, `bound_cidr_list` is no longer returned when reading a role
 * rollback: Rollback will no longer display log messages when it runs; it will
   only display messages on error.
 * Database plugins will now default to 4 `max_open_connections`
   rather than 2.

FEATURES:

 * **Integrated Storage**: Vault 1.2 includes a _tech preview_ of a new way to
   manage storage directly within a Vault cluster. This new integrated storage
   solution is based on the Raft protocol which is also used to back HashiCorp
   Consul and HashiCorp Nomad.
 * **Combined DB credential rotation**: Alternative mode for the Combined DB
   Secret Engine to automatically rotate existing database account credentials
   and set Vault as the source of truth for credentials.
 * **Identity Tokens**: Vault's Identity system can now generate OIDC-compliant
   ID tokens. These customizable tokens allow encapsulating a signed, verifiable
   snapshot of identity information and metadata. They can be use by other
   applications—even those without Vault authorization—as a way of establishing
   identity based on a Vault entity.
 * **Pivotal Cloud Foundry plugin**: New auth method using Pivotal Cloud
   Foundry certificates for Vault authentication.
 * **ElasticSearch database plugin**: New ElasticSearch database plugin issues
   unique, short-lived ElasticSearch credentials.
 * **New UI Features**: An HTTP Request Volume Page and new UI for editing LDAP
   Users and Groups have been added.
 * **HA support for Postgres**: PostgreSQL versions >= 9.5 may now but used as
   and HA storage backend.
 * **KMIP secrets engine (Enterprise)**: Allows Vault to operate as a KMIP
   Server, seamlessly brokering cryptographic operations for traditional
   infrastructure.
 * Common Token Fields: Auth methods now use common fields for controlling
   token behavior, making it easier to understand configuration across methods.
 * **Vault API explorer**: The Vault UI now includes an embedded API explorer
   where you can browse the endpoints avaliable to you and make requests. To try
   it out, open the Web CLI and type `api`.

IMPROVEMENTS:

 * agent: Allow EC2 nonce to be passed in [[GH-6953](https://github.com/hashicorp/vault/pull/6953)]
 * agent: Add optional `namespace` parameter, which sets the default namespace
   for the auto-auth functionality [[GH-6988](https://github.com/hashicorp/vault/pull/6988)]
 * agent: Add cert auto-auth method [[GH-6652](https://github.com/hashicorp/vault/pull/6652)]
 * api: Add support for passing data to delete operations via `DeleteWithData`
   [[GH-7139](https://github.com/hashicorp/vault/pull/7139)]
 * audit/file: Dramatically speed up file operations by changing
   locking/marshaling order [[GH-7024](https://github.com/hashicorp/vault/pull/7024)]
 * auth/jwt: A JWKS endpoint may now be configured for signature verification [[GH-43](https://github.com/hashicorp/vault-plugin-auth-jwt/pull/43)]
 * auth/jwt: A new `verbose_oidc_logging` role parameter has been added to help
   troubleshoot OIDC configuration [[GH-57](https://github.com/hashicorp/vault-plugin-auth-jwt/pull/57)]
 * auth/jwt: `bound_claims` will now match received claims that are lists if any element
   of the list is one of the expected values [[GH-50](https://github.com/hashicorp/vault-plugin-auth-jwt/pull/50)]
 * auth/jwt: Leeways for `nbf` and `exp` are now configurable, as is clock skew
   leeway [[GH-53](https://github.com/hashicorp/vault-plugin-auth-jwt/pull/53)]
 * auth/kubernetes: Allow service names/namespaces to be configured as globs
   [[GH-58](https://github.com/hashicorp/vault-plugin-auth-kubernetes/pull/58)]
 * auth/token: Allow the support of the identity system for the token backend
   via token roles [[GH-6267](https://github.com/hashicorp/vault/pull/6267)]
 * auth/token: Add a large set of token configuration options to token store
   roles [[GH-6662](https://github.com/hashicorp/vault/pull/6662)]
 * cli: `path-help` now allows `-format=json` to be specified, which will
   output OpenAPI [[GH-7006](https://github.com/hashicorp/vault/pull/7006)]
 * cli: Add support for passing parameters to `vault delete` operations
   [[GH-7139](https://github.com/hashicorp/vault/pull/7139)]
 * cli: Add a log-format CLI flag that can specify either "standard" or "json"
   for the log format for the `vault server`command. [[GH-6840](https://github.com/hashicorp/vault/pull/6840)]
 * cli: Add `-dev-no-store-token` to allow dev servers to not store the
   generated token at the tokenhelper location [[GH-7104](https://github.com/hashicorp/vault/pull/7104)]
 * identity: Allow a group alias' canonical ID to be modified
 * namespaces: Namespaces can now be created and deleted from performance
   replication secondaries
 * plugins: Change the default for `max_open_connections` for DB plugins to 4
   [[GH-7093](https://github.com/hashicorp/vault/pull/7093)]
 * replication: Client TLS authentication is now supported when enabling or
   updating a replication secondary
 * secrets/database: Cassandra operations will now cancel on client timeout
   [[GH-6954](https://github.com/hashicorp/vault/pull/6954)]
 * secrets/kv: Add optional `delete_version_after` parameter, which takes a
   duration and can be set on the mount and/or the metadata for a specific key
   [[GH-7005](https://github.com/hashicorp/vault/pull/7005)]
 * storage/postgres: LIST now performs better on large datasets [[GH-6546](https://github.com/hashicorp/vault/pull/6546)]
 * storage/s3: A new `path` parameter allows selecting the path within a bucket
   for Vault data [[GH-7157](https://github.com/hashicorp/vault/pull/7157)]
 * ui: KV v1 and v2 will now gracefully degrade allowing a write without read
   workflow in the UI [[GH-6570](https://github.com/hashicorp/vault/pull/6570)]
 * ui: Many visual improvements with the addition of Toolbars [[GH-6626](https://github.com/hashicorp/vault/pull/6626)], the restyling
   of the Confirm Action component [[GH-6741](https://github.com/hashicorp/vault/pull/6741)], and using a new set of glyphs for our
   Icon component [[GH-6736](https://github.com/hashicorp/vault/pull/6736)]
 * ui: Lazy loading parts of the application so that the total initial payload is
   smaller [[GH-6718](https://github.com/hashicorp/vault/pull/6718)]
 * ui: Tabbing to auto-complete in filters will first complete a common prefix if there
   is one [[GH-6759](https://github.com/hashicorp/vault/pull/6759)]
 * ui: Removing jQuery from the application makes the initial JS payload smaller [[GH-6768](https://github.com/hashicorp/vault/pull/6768)]

BUG FIXES:

 * audit: Log requests and responses due to invalid wrapping token provided
   [[GH-6541](https://github.com/hashicorp/vault/pull/6541)]
 * audit: Fix bug preventing request counter queries from working with auditing
   enabled [[GH-6767](https://github.com/hashicorp/vault/pull/6767)
 * auth/aws: AWS Roles are now upgraded and saved to the latest version just
   after the AWS credential plugin is mounted. [[GH-7025](https://github.com/hashicorp/vault/pull/7025)]
 * auth/aws: Fix a case where a panic could stem from a malformed assumed-role ARN
   when parsing this value [[GH-6917](https://github.com/hashicorp/vault/pull/6917)]
 * auth/aws: Fix an error complaining about a read-only view that could occur
   during updating of a role when on a performance replication secondary
   [[GH-6926](https://github.com/hashicorp/vault/pull/6926)]
 * auth/jwt: Fix a regression introduced in 1.1.1 that disabled checking of client_id
   for OIDC logins [[GH-54](https://github.com/hashicorp/vault-plugin-auth-jwt/pull/54)]
 * auth/jwt: Fix a panic during OIDC CLI logins that could occur if the Vault server
   response is empty [[GH-55](https://github.com/hashicorp/vault-plugin-auth-jwt/pull/55)]
 * auth/jwt: Fix issue where OIDC logins might intermittently fail when using
   performance standbys [[GH-61](https://github.com/hashicorp/vault-plugin-auth-jwt/pull/61)]
 * identity: Fix a case where modifying aliases of an entity could end up
   moving the entity into the wrong namespace
 * namespaces: Fix a behavior (currently only known to be benign) where we
   wouldn't delete policies through the official functions before wiping the
   namespaces on deletion
 * secrets/database: Escape username/password before using in connection URL
   [[GH-7089](https://github.com/hashicorp/vault/pull/7089)]
 * secrets/pki: Forward revocation requests to active node when on a
   performance standby [[GH-7173](https://github.com/hashicorp/vault/pull/7173)]
 * ui: Fix timestamp on some transit keys [[GH-6827](https://github.com/hashicorp/vault/pull/6827)]
 * ui: Show Entities and Groups in Side Navigation [[GH-7138](https://github.com/hashicorp/vault/pull/7138)]
 * ui: Ensure dropdown updates selected item on HTTP Request Metrics page

## 1.1.4/1.1.5 (July 25th/30th, 2019)

NOTE:

Although 1.1.4 was tagged, we realized very soon after the tag was publicly
pushed that an intended fix was accidentally left out. As a result, 1.1.4 was
not officially announced and 1.1.5 should be used as the release after 1.1.3.

IMPROVEMENTS:

 * identity: Allow a group alias' canonical ID to be modified
 * namespaces: Improve namespace deletion performance [[GH-6939](https://github.com/hashicorp/vault/pull/6939)]
 * namespaces: Namespaces can now be created and deleted from performance
   replication secondaries

BUG FIXES:

 * api: Add backwards compat support for API env vars [[GH-7135](https://github.com/hashicorp/vault/pull/7135)]
 * auth/aws: Fix a case where a panic could stem from a malformed assumed-role
   ARN when parsing this value [[GH-6917](https://github.com/hashicorp/vault/pull/6917)]
 * auth/ldap: Add `use_pre111_group_cn_behavior` flag to allow recovering from
   a regression caused by a bug fix starting in 1.1.1 [[GH-7208](https://github.com/hashicorp/vault/pull/7208)]
 * auth/aws: Use a role cache to avoid separate locking paths [[GH-6926](https://github.com/hashicorp/vault/pull/6926)]
 * core: Fix a deadlock if a panic happens during request handling [[GH-6920](https://github.com/hashicorp/vault/pull/6920)]
 * core: Fix an issue that may cause key upgrades to not be cleaned up properly
   [[GH-6949](https://github.com/hashicorp/vault/pull/6949)]
 * core: Don't shutdown if key upgrades fail due to canceled context [[GH-7070](https://github.com/hashicorp/vault/pull/7070)]
 * core: Fix panic caused by handling requests while vault is inactive
 * identity: Fix reading entity and groups that have spaces in their names
   [[GH-7055](https://github.com/hashicorp/vault/pull/7055)]
 * identity: Ensure entity alias operations properly verify namespace [[GH-6886](https://github.com/hashicorp/vault/pull/6886)]
 * mfa: Fix a nil pointer panic that could occur if invalid Duo credentials
   were supplied
 * replication: Forward step-down on perf standbys to match HA behavior
 * replication: Fix various read only storage errors on performance standbys
 * replication: Stop forwarding before stopping replication to eliminate some
   possible bad states
 * secrets/database: Allow cassandra queries to be cancled [[GH-6954](https://github.com/hashicorp/vault/pull/6954)]
 * storage/consul: Fix a regression causing vault to not connect to consul over
   unix sockets [[GH-6859](https://github.com/hashicorp/vault/pull/6859)]
 * ui: Fix saving of TTL and string array fields generated by Open API [[GH-7094](https://github.com/hashicorp/vault/pull/7094)]

## 1.1.3 (June 5th, 2019)

IMPROVEMENTS:

 * agent: Now supports proxying request query parameters [[GH-6772](https://github.com/hashicorp/vault/pull/6772)]
 * core: Mount table output now includes a UUID indicating the storage path [[GH-6633](https://github.com/hashicorp/vault/pull/6633)]
 * core: HTTP server timeout values are now configurable [[GH-6666](https://github.com/hashicorp/vault/pull/6666)]
 * replication: Improve performance of the reindex operation on secondary clusters
   when mount filters are in use
 * replication: Replication status API now returns the state and progress of a reindex

BUG FIXES:

 * api: Return the Entity ID in the secret output [[GH-6819](https://github.com/hashicorp/vault/pull/6819)]
 * auth/jwt: Consider bound claims when considering if there is at least one
   bound constraint [[GH-49](https://github.com/hashicorp/vault-plugin-auth-jwt/pull/49)]
 * auth/okta: Fix handling of group names containing slashes [[GH-6665](https://github.com/hashicorp/vault/pull/6665)]
 * cli: Add deprecated stored-shares flag back to the init command [[GH-6677](https://github.com/hashicorp/vault/pull/6677)]
 * cli: Fix a panic when the KV command would return no data [[GH-6675](https://github.com/hashicorp/vault/pull/6675)]
 * cli: Fix issue causing CLI list operations to not return proper format when
   there is an empty response [[GH-6776](https://github.com/hashicorp/vault/pull/6776)]
 * core: Correctly honor non-HMAC request keys when auditing requests [[GH-6653](https://github.com/hashicorp/vault/pull/6653)]
 * core: Fix the `x-vault-unauthenticated` value in OpenAPI for a number of
   endpoints [[GH-6654](https://github.com/hashicorp/vault/pull/6654)]
 * core: Fix issue where some OpenAPI parameters were incorrectly listed as
   being sent as a header [[GH-6679](https://github.com/hashicorp/vault/pull/6679)]
 * core: Fix issue that would allow duplicate mount names to be used [[GH-6771](https://github.com/hashicorp/vault/pull/6771)]
 * namespaces: Fix behavior when using `root` instead of `root/` as the
   namespace header value
 * pki: fix a panic when a client submits a null value [[GH-5679](https://github.com/hashicorp/vault/pull/5679)]
 * replication: Properly update mount entry cache on a secondary to apply all
   new values after a tune
 * replication: Properly close connection on bootstrap error
 * replication: Fix an issue causing startup problems if a namespace policy
   wasn't replicated properly
 * replication: Fix longer than necessary WAL replay during an initial reindex
 * replication: Fix error during mount filter invalidation on DR secondary clusters
 * secrets/ad: Make time buffer configurable [AD-35]
 * secrets/gcp: Check for nil config when getting credentials [[GH-35](https://github.com/hashicorp/vault-plugin-secrets-gcp/pull/35)]
 * secrets/gcp: Fix error checking in some cases where the returned value could
   be 403 instead of 404 [[GH-37](https://github.com/hashicorp/vault-plugin-secrets-gcp/pull/37)]
 * secrets/gcpkms: Disable key rotation when deleting a key [[GH-10](https://github.com/hashicorp/vault-plugin-secrets-gcpkms/pull/10)]
 * storage/consul: recognize `https://` address even if schema not specified
   [[GH-6602](https://github.com/hashicorp/vault/pull/6602)]
 * storage/dynamodb: Fix an issue where a deleted lock key in DynamoDB (HA)
   could cause constant switching of the active node [[GH-6637](https://github.com/hashicorp/vault/pull/6637)]
 * storage/dynamodb: Eliminate a high-CPU condition that could occur if an
   error was received from the DynamoDB API [[GH-6640](https://github.com/hashicorp/vault/pull/6640)]
 * storage/gcs: Correctly use configured chunk size values [[GH-6655](https://github.com/hashicorp/vault/pull/6655)]
 * storage/mssql: Use the correct database when pre-created schemas exist
   [[GH-6356](https://github.com/hashicorp/vault/pull/6356)]
 * ui: Fix issue with select arrows on drop down menus [[GH-6627](https://github.com/hashicorp/vault/pull/6627)]
 * ui: Fix an issue where sensitive input values weren't being saved to the
   server [[GH-6586](https://github.com/hashicorp/vault/pull/6586)]
 * ui: Fix web cli parsing when using quoted values [[GH-6755](https://github.com/hashicorp/vault/pull/6755)]
 * ui: Fix a namespace workflow mapping identities from external namespaces by
   allowing arbitrary input in search-select component [[GH-6728](https://github.com/hashicorp/vault/pull/6728)]

## 1.1.2 (April 18th, 2019)

This is a bug fix release containing the two items below. It is otherwise
unchanged from 1.1.1.

BUG FIXES:

 * auth/okta: Fix a potential dropped error [[GH-6592](https://github.com/hashicorp/vault/pull/6592)]
 * secrets/kv: Fix a regression on upgrade where a KVv2 mount could fail to be
   mounted on unseal if it had previously been mounted but not written to
   [[GH-31](https://github.com/hashicorp/vault-plugin-secrets-kv/pull/31)]

## 1.1.1 (April 11th, 2019)

SECURITY:

 * Given: (a) performance replication is enabled; (b) performance standbys are
   in use on the performance replication secondary cluster; and (c) mount
   filters are in use, if a mount that was previously available to a secondary
   is updated to be filtered out, although the data would be removed from the
   secondary cluster, the in-memory cache of the data would not be purged on
   the performance standby nodes. As a result, the previously-available data
   could still be read from memory if it was ever read from disk, and if this
   included mount configuration data this could result in token or lease
   issuance. The issue is fixed in this release; in prior releases either an
   active node changeover (such as a step-down) or a restart of the standby
   nodes is sufficient to cause the performance standby nodes to clear their
   cache. A CVE is in the process of being issued; the number is
   CVE-2019-11075.
 * Roles in the JWT Auth backend using the OIDC login flow (i.e. role_type of
   “oidc”) were not enforcing bound_cidrs restrictions, if any were configured
   for the role. This issue did not affect roles of type “jwt”.

CHANGES:

 * auth/jwt: Disallow logins of role_type "oidc" via the `/login` path [[GH-38](https://github.com/hashicorp/vault-plugin-auth-jwt/pull/38)]
 * core/acl:  New ordering defines which policy wins when there are multiple
   inexact matches and at least one path contains `+`. `+*` is now illegal in
   policy paths. The previous behavior simply selected any matching
   segment-wildcard path that matched. [[GH-6532](https://github.com/hashicorp/vault/pull/6532)]
 * replication: Due to technical limitations, mounting and unmounting was not
   previously possible from a performance secondary. These have been resolved,
   and these operations may now be run from a performance secondary.

IMPROVEMENTS:

 * agent: Allow AppRole auto-auth without a secret-id [[GH-6324](https://github.com/hashicorp/vault/pull/6324)]
 * auth/gcp: Cache clients to improve performance and reduce open file usage
 * auth/jwt: Bounds claims validiation will now allow matching the received
   claims against a list of expected values [[GH-41](https://github.com/hashicorp/vault-plugin-auth-jwt/pull/41)]
 * secret/gcp: Cache clients to improve performance and reduce open file usage
 * replication: Mounting/unmounting/remounting/mount-tuning is now supported
   from a performance secondary cluster
 * ui: Suport for authentication via the RADIUS auth method [[GH-6488](https://github.com/hashicorp/vault/pull/6488)]
 * ui: Navigating away from secret list view will clear any page-specific
   filter that was applied [[GH-6511](https://github.com/hashicorp/vault/pull/6511)]
 * ui: Improved the display when OIDC auth errors [[GH-6553](https://github.com/hashicorp/vault/pull/6553)]

BUG FIXES:

 * agent: Allow auto-auth to be used with caching without having to define any
   sinks [[GH-6468](https://github.com/hashicorp/vault/pull/6468)]
 * agent: Disallow some nonsensical config file combinations [[GH-6471](https://github.com/hashicorp/vault/pull/6471)]
 * auth/ldap: Fix CN check not working if CN was not all in uppercase [[GH-6518](https://github.com/hashicorp/vault/pull/6518)]
 * auth/jwt: The CLI helper for OIDC logins will now open the browser to the correct
   URL when running on Windows [[GH-37](https://github.com/hashicorp/vault-plugin-auth-jwt/pull/37)]
 * auth/jwt: Fix OIDC login issue where configured TLS certs weren't being used [[GH-40](https://github.com/hashicorp/vault-plugin-auth-jwt/pull/40)]
 * auth/jwt: Fix an issue where the `oidc_scopes` parameter was not being included in
   the response to a role read request [[GH-35](https://github.com/hashicorp/vault-plugin-auth-jwt/pull/35)]
 * core: Fix seal migration case when migrating to Shamir and a seal block
   wasn't explicitly specified [[GH-6455](https://github.com/hashicorp/vault/pull/6455)]
 * core: Fix unwrapping when using namespaced wrapping tokens [[GH-6536](https://github.com/hashicorp/vault/pull/6536)]
 * core: Fix incorrect representation of required properties in OpenAPI output
   [[GH-6490](https://github.com/hashicorp/vault/pull/6490)]
 * core: Fix deadlock that could happen when using the UI [[GH-6560](https://github.com/hashicorp/vault/pull/6560)]
 * identity: Fix updating groups removing existing members [[GH-6527](https://github.com/hashicorp/vault/pull/6527)]
 * identity: Properly invalidate group alias in performance secondary [[GH-6564](https://github.com/hashicorp/vault/pull/6564)]
 * identity: Use namespace context when loading entities and groups to ensure
   merging of duplicate entries works properly [[GH-6563](https://github.com/hashicorp/vault/pull/6563)]
 * replication: Fix performance standby election failure [[GH-6561](https://github.com/hashicorp/vault/pull/6561)]
 * replication: Fix mount filter invalidation on performance standby nodes
 * replication: Fix license reloading on performance standby nodes
 * replication: Fix handling of control groups on performance standby nodes
 * replication: Fix some forwarding scenarios with request bodies using
   performance standby nodes [[GH-6538](https://github.com/hashicorp/vault/pull/6538)]
 * secret/gcp: Fix roleset binding when using JSON [[GH-27](https://github.com/hashicorp/vault-plugin-secrets-gcp/pull/27)]
 * secret/pki: Use `uri_sans` param in when not using CSR parameters [[GH-6505](https://github.com/hashicorp/vault/pull/6505)]
 * storage/dynamodb: Fix a race condition possible in HA configurations that could
   leave the cluster without a leader [[GH-6512](https://github.com/hashicorp/vault/pull/6512)]
 * ui: Fix an issue where in production builds OpenAPI model generation was
   failing, causing any form using it to render labels with missing fields [[GH-6474](https://github.com/hashicorp/vault/pull/6474)]
 * ui: Fix issue nav-hiding when moving between namespaces [[GH-6473](https://github.com/hashicorp/vault/pull/6473)]
 * ui: Secrets will always show in the nav regardless of access to cubbyhole [[GH-6477](https://github.com/hashicorp/vault/pull/6477)]
 * ui: fix SSH OTP generation [[GH-6540](https://github.com/hashicorp/vault/pull/6540)]
 * ui: add polyfill to load UI in IE11 [[GH-6567](https://github.com/hashicorp/vault/pull/6567)]
 * ui: Fix issue where some elements would fail to work properly if using ACLs
   with segment-wildcard paths (`/+/` segments) [[GH-6525](https://github.com/hashicorp/vault/pull/6525)]

## 1.1.0 (March 18th, 2019)

CHANGES:

 * auth/jwt: The `groups_claim_delimiter_pattern` field has been removed. If the
   groups claim is not at the top level, it can now be specified as a
   [JSONPointer](https://tools.ietf.org/html/rfc6901).
 * auth/jwt: Roles now have a "role type" parameter with a default type of
   "oidc". To configure new JWT roles, a role type of "jwt" must be explicitly
   specified.
 * cli: CLI commands deprecated in 0.9.2 are now removed. Please see the CLI
   help/warning output in previous versions of Vault for updated commands.
 * core: Vault no longer automatically mounts a K/V backend at the "secret/"
   path when initializing Vault
 * core: Vault's cluster port will now be open at all times on HA standby nodes
 * plugins: Vault no longer supports running netRPC plugins. These were
   deprecated in favor of gRPC based plugins and any plugin built since 0.9.4
   defaults to gRPC. Older plugins may need to be recompiled against the latest
   Vault dependencies.

FEATURES:

 * **Vault Agent Caching**: Vault Agent can now be configured to act as a
   caching proxy to Vault. Clients can send requests to Vault Agent and the
   request will be proxied to the Vault server and cached locally in Agent.
   Currently Agent will cache generated leases and tokens and keep them
   renewed. The proxy can also use the Auto Auth feature so clients do not need
   to authenticate to Vault, but rather can make requests to Agent and have
   Agent fully manage token lifecycle.
 * **OIDC Redirect Flow Support**: The JWT auth backend now supports OIDC
   roles. These allow authentication via an OIDC-compliant provider via the
   user's browser. The login may be initiated from the Vault UI or through
   the `vault login` command.
 * **ACL Path Wildcard**: ACL paths can now use the `+` character to enable
   wild card matching for a single directory in the path definition.
 * **Transit Auto Unseal**: Vault can now be configured to use the Transit
   Secret Engine in another Vault cluster as an auto unseal provider.

IMPROVEMENTS:

 * auth/jwt: A default role can be set. It will be used during JWT/OIDC logins if
   a role is not specified.
 * auth/jwt: Arbitrary claims data can now be copied into token & alias metadata.
 * auth/jwt: An arbitrary set of bound claims can now be configured for a role.
 * auth/jwt: The name "oidc" has been added as an alias for the jwt backend. Either
   name may be specified in the `auth enable` command.
 * command/server: A warning will be printed when 'tls_cipher_suites' includes a
   blacklisted cipher suite or all cipher suites are blacklisted by the HTTP/2
   specification [[GH-6300](https://github.com/hashicorp/vault/pull/6300)]
 * core/metrics: Prometheus pull support using a new sys/metrics endpoint. [[GH-5308](https://github.com/hashicorp/vault/pull/5308)]
 * core: On non-windows platforms a SIGUSR2 will make the server log a dump of
   all running goroutines' stack traces for debugging purposes [[GH-6240](https://github.com/hashicorp/vault/pull/6240)]
 * replication: The initial replication indexing process on newly initialized or upgraded
   clusters now runs asynchronously
 * sentinel: Add token namespace id and path, available in rules as
   token.namespace.id and token.namespace.path
 * ui: The UI is now leveraging OpenAPI definitions to pull in fields for various forms.
   This means, it will not be necessary to add fields on the go and JS sides in the future.
   [[GH-6209](https://github.com/hashicorp/vault/pull/6209)]

BUG FIXES:

 * auth/jwt: Apply `bound_claims` validation across all login paths
 * auth/jwt: Update `bound_audiences` validation during non-OIDC logins to accept
   any matched audience, as documented and handled in OIDC logins [[GH-30](https://github.com/hashicorp/vault-plugin-auth-jwt/pull/30)]
 * auth/token: Fix issue where empty values for token role update call were
   ignored [[GH-6314](https://github.com/hashicorp/vault/pull/6314)]
 * core: The `operator migrate` command will no longer hang on empty key names
   [[GH-6371](https://github.com/hashicorp/vault/pull/6371)]
 * identity: Fix a panic at login when external group has a nil alias [[GH-6230](https://github.com/hashicorp/vault/pull/6230)]
 * namespaces: Clear out identity store items upon namespace deletion
 * replication/perfstandby: Fixed a bug causing performance standbys to wait
   longer than necessary after forwarding a write to the active node
 * replication/mountfilter: Fix a deadlock that could occur when mount filters
   were updated [[GH-6426](https://github.com/hashicorp/vault/pull/6426)]
 * secret/kv: Fix issue where a v1→v2 upgrade could run on a performance
   standby when using a local mount
 * secret/ssh: Fix for a bug where attempting to delete the last ssh role
   in the zeroaddress configuration could fail [[GH-6390](https://github.com/hashicorp/vault/pull/6390)]
 * secret/totp: Uppercase provided keys so they don't fail base32 validation
   [[GH-6400](https://github.com/hashicorp/vault/pull/6400)]
 * secret/transit: Multiple HMAC, Sign or Verify operations can now be
   performed with one API call using the new `batch_input` parameter [[GH-5875](https://github.com/hashicorp/vault/pull/5875)]
 * sys: `sys/internal/ui/mounts` will no longer return secret or auth mounts
   that have been filtered. Similarly, `sys/internal/ui/mount/:path` will
   return a error response if a filtered mount path is requested. [[GH-6412](https://github.com/hashicorp/vault/pull/6412)]
 * ui: Fix for a bug where you couldn't access the data tab after clicking on
   wrap details on the unwrap page [[GH-6404](https://github.com/hashicorp/vault/pull/6404)]
 * ui: Fix an issue where the policies tab was erroneously hidden [[GH-6301](https://github.com/hashicorp/vault/pull/6301)]
 * ui: Fix encoding issues with kv interfaces [[GH-6294](https://github.com/hashicorp/vault/pull/6294)]

## 1.0.3.1 (March 14th, 2019) (Enterprise Only)

SECURITY:

 * A regression was fixed in replication mount filter code introduced in Vault
   1.0 that caused the underlying filtered data to be replicated to
   secondaries. This data was not accessible to users via Vault's API but via a
   combination of privileged configuration file changes/Vault commands it could
   be read.  Upgrading to this version or 1.1 will fix this issue and cause the
   replicated data to be deleted from filtered secondaries. More information
   was sent to customer contacts on file.

## 1.0.3 (February 12th, 2019)

CHANGES:

 * New AWS authentication plugin mounts will default to using the generated
   role ID as the Identity alias name. This applies to both EC2 and IAM auth.
   Existing mounts that explicitly set this value will not be affected but
   mounts that specified no preference will switch over on upgrade.
 * The default policy now allows a token to look up its associated identity
   entity either by name or by id [[GH-6105](https://github.com/hashicorp/vault/pull/6105)]
 * The Vault UI's navigation and onboarding wizard now only displays items that
   are permitted in a users' policy [[GH-5980](https://github.com/hashicorp/vault/pull/5980), [GH-6094](https://github.com/hashicorp/vault/pull/6094)]
 * An issue was fixed that caused recovery keys to not work on secondary
   clusters when using a different unseal mechanism/key than the primary. This
   would be hit if the cluster was rekeyed or initialized after 1.0. We recommend
   rekeying the recovery keys on the primary cluster if you meet the above
   requirements.

FEATURES:

 * **cURL Command Output**: CLI commands can now use the `-output-curl-string`
   flag to print out an equivalent cURL command.
 * **Response Headers From Plugins**: Plugins can now send back headers that
   will be included in the response to a client. The set of allowed headers can
   be managed by the operator.

IMPROVEMENTS:

 * auth/aws: AWS EC2 authentication can optionally create entity aliases by
   role ID [[GH-6133](https://github.com/hashicorp/vault/pull/6133)]
 * auth/jwt: The supported set of signing algorithms is now configurable [JWT
   plugin [GH-16](https://github.com/hashicorp/vault/pull/16)]
 * core: When starting from an uninitialized state, HA nodes will now attempt
   to auto-unseal using a configured auto-unseal mechanism after the active
   node initializes Vault [[GH-6039](https://github.com/hashicorp/vault/pull/6039)]
 * secret/database: Add socket keepalive option for Cassandra [[GH-6201](https://github.com/hashicorp/vault/pull/6201)]
 * secret/ssh: Add signed key constraints, allowing enforcement of key types
   and minimum key sizes [[GH-6030](https://github.com/hashicorp/vault/pull/6030)]
 * secret/transit: ECDSA signatures can now be marshaled in JWS-compatible
   fashion [[GH-6077](https://github.com/hashicorp/vault/pull/6077)]
 * storage/etcd: Support SRV service names [[GH-6087](https://github.com/hashicorp/vault/pull/6087)]
 * storage/aws: Support specifying a KMS key ID for server-side encryption
   [[GH-5996](https://github.com/hashicorp/vault/pull/5996)]

BUG FIXES:

 * core: Fix a rare case where a standby whose connection is entirely torn down
   to the active node, then reconnects to the same active node, may not
   successfully resume operation [[GH-6167](https://github.com/hashicorp/vault/pull/6167)]
 * cors: Don't duplicate headers when they're written [[GH-6207](https://github.com/hashicorp/vault/pull/6207)]
 * identity: Persist merged entities only on the primary [[GH-6075](https://github.com/hashicorp/vault/pull/6075)]
 * replication: Fix a potential race when a token is created and then used with
   a performance standby very quickly, before an associated entity has been
   replicated. If the entity is not found in this scenario, the request will
   forward to the active node.
 * replication: Fix issue where recovery keys would not work on secondary
   clusters if using a different unseal mechanism than the primary.
 * replication: Fix a "failed to register lease" error when using performance
   standbys
 * storage/postgresql: The `Get` method will now return an Entry object with
   the `Key` member correctly populated with the full path that was requested
   instead of just the last path element [[GH-6044](https://github.com/hashicorp/vault/pull/6044)]

## 1.0.2 (January 15th, 2019)

SECURITY:

 * When creating a child token from a parent with `bound_cidrs`, the list of
   CIDRs would not be propagated to the child token, allowing the child token
   to be used from any address.

CHANGES:

 * secret/aws: Role now returns `credential_type` instead of `credential_types`
   to match role input. If a legacy role that can supply more than one
   credential type, they will be concatenated with a `,`.
 * physical/dynamodb, autoseal/aws: Instead of Vault performing environment
   variable handling, and overriding static (config file) values if found, we
   use the default AWS SDK env handling behavior, which also looks for
   deprecated values. If you were previously providing both config values and
   environment values, please ensure the config values are unset if you want to
   use environment values.
 * Namespaces (Enterprise): Providing "root" as the header value for
   `X-Vault-Namespace` will perform the request on the root namespace. This is
   equivalent to providing an empty value. Creating a namespace called "root" in
   the root namespace is disallowed.

FEATURES:

 * **InfluxDB Database Plugin**: Use Vault to dynamically create and manage InfluxDB
   users

IMPROVEMENTS:

 * auth/aws: AWS EC2 authentication can optionally create entity aliases by
   image ID [[GH-5846](https://github.com/hashicorp/vault/pull/5846)]
 * autoseal/gcpckms: Reduce the required permissions for the GCPCKMS autounseal
   [[GH-5999](https://github.com/hashicorp/vault/pull/5999)]
 * physical/foundationdb: TLS support added. [[GH-5800](https://github.com/hashicorp/vault/pull/5800)]

BUG FIXES:

 * api: Fix a couple of places where we were using the `LIST` HTTP verb
   (necessary to get the right method into the wrapping lookup function) and
   not then modifying it to a `GET`; although this is officially the verb Vault
   uses for listing and it's fully legal to use custom verbs, since many WAFs
   and API gateways choke on anything outside of RFC-standardized verbs we fall
   back to `GET` [[GH-6026](https://github.com/hashicorp/vault/pull/6026)]
 * autoseal/aws: Fix reading session tokens when AWS access key/secret key are
   also provided [[GH-5965](https://github.com/hashicorp/vault/pull/5965)]
 * command/operator/rekey: Fix help output showing `-delete-backup` when it
   should show `-backup-delete` [[GH-5981](https://github.com/hashicorp/vault/pull/5981)]
 * core: Fix bound_cidrs not being propagated to child tokens
 * replication: Correctly forward identity entity creation that originates from
   performance standby nodes (Enterprise)
 * secret/aws: Make input `credential_type` match the output type (string, not
   array) [[GH-5972](https://github.com/hashicorp/vault/pull/5972)]
 * secret/cubbyhole: Properly cleanup cubbyhole after token revocation [[GH-6006](https://github.com/hashicorp/vault/pull/6006)]
 * secret/pki: Fix reading certificates on windows with the file storage backend [[GH-6013](https://github.com/hashicorp/vault/pull/6013)]
 * ui (enterprise): properly display perf-standby count on the license page [[GH-5971](https://github.com/hashicorp/vault/pull/5971)]
 * ui: fix disappearing nested secrets and go to the nearest parent when deleting
   a secret - [[GH-5976](https://github.com/hashicorp/vault/pull/5976)]
 * ui: fix error where deleting an item via the context menu would fail if the
   item name contained dots [[GH-6018](https://github.com/hashicorp/vault/pull/6018)]
 * ui: allow saving of kv secret after an errored save attempt [[GH-6022](https://github.com/hashicorp/vault/pull/6022)]
 * ui: fix display of kv-v1 secret containing a key named "keys" [[GH-6023](https://github.com/hashicorp/vault/pull/6023)]

## 1.0.1 (December 14th, 2018)

SECURITY:

 * Update version of Go to 1.11.3 to fix Go bug
   https://github.com/golang/go/issues/29233 which corresponds to
   CVE-2018-16875
 * Database user revocation: If a client has configured custom revocation
   statements for a role with a value of `""`, that statement would be executed
   verbatim, resulting in a lack of actual revocation but success for the
   operation. Vault will now strip empty statements from any provided; as a
   result if an empty statement is provided, it will behave as if no statement
   is provided, falling back to the default revocation statement.

CHANGES:

 * secret/database: On role read, empty statements will be returned as empty
   slices instead of potentially being returned as JSON null values. This makes
   it more in line with other parts of Vault and makes it easier for statically
   typed languages to interpret the values.

IMPROVEMENTS:

 * cli: Strip iTerm extra characters from password manager input [[GH-5837](https://github.com/hashicorp/vault/pull/5837)]
 * command/server: Setting default kv engine to v1 in -dev mode can now be
   specified via -dev-kv-v1 [[GH-5919](https://github.com/hashicorp/vault/pull/5919)]
 * core: Add operationId field to OpenAPI output [[GH-5876](https://github.com/hashicorp/vault/pull/5876)]
 * ui: Added ability to search for Group and Policy IDs when creating Groups
   and Entities instead of typing them in manually

BUG FIXES:

 * auth/azure: Cache azure authorizer [15]
 * auth/gcp: Remove explicit project for service account in GCE authorizer [[GH-58](https://github.com/hashicorp/vault-plugin-auth-gcp/pull/58)]
 * cli: Show correct stored keys/threshold for autoseals [[GH-5910](https://github.com/hashicorp/vault/pull/5910)]
 * cli: Fix backwards compatibility fallback when listing plugins [[GH-5913](https://github.com/hashicorp/vault/pull/5913)]
 * core: Fix upgrades when the seal config had been created on early versions
   of vault [[GH-5956](https://github.com/hashicorp/vault/pull/5956)]
 * namespaces: Correctly reload the proper mount when tuning or reloading the
   mount [[GH-5937](https://github.com/hashicorp/vault/pull/5937)]
 * secret/azure: Cache azure authorizer [19]
 * secret/database: Strip empty statements on user input [[GH-5955](https://github.com/hashicorp/vault/pull/5955)]
 * secret/gcpkms: Add path for retrieving the public key [[GH-5](https://github.com/hashicorp/vault-plugin-secrets-gcpkms/pull/5)]
 * secret/pki: Fix panic that could occur during tidy operation when malformed
   data was found [[GH-5931](https://github.com/hashicorp/vault/pull/5931)]
 * secret/pki: Strip empty line in ca_chain output [[GH-5779](https://github.com/hashicorp/vault/pull/5779)]
 * ui: Fixed a bug where the web CLI was not usable via the `fullscreen`
   command - [[GH-5909](https://github.com/hashicorp/vault/pull/5909)]
 * ui: Fix a bug where you couldn't write a jwt auth method config [[GH-5936](https://github.com/hashicorp/vault/pull/5936)]

## 0.11.6 (December 14th, 2018)

This release contains the three security fixes from 1.0.0 and 1.0.1 and the
following bug fixes from 1.0.0/1.0.1:

 * namespaces: Correctly reload the proper mount when tuning or reloading the
   mount [[GH-5937](https://github.com/hashicorp/vault/pull/5937)]
 * replication/perfstandby: Fix audit table upgrade on standbys [[GH-5811](https://github.com/hashicorp/vault/pull/5811)]
 * replication/perfstandby: Fix redirect on approle update [[GH-5820](https://github.com/hashicorp/vault/pull/5820)]
 * secrets/kv: Fix issue where storage version would get incorrectly downgraded
   [[GH-5809](https://github.com/hashicorp/vault/pull/5809)]

It is otherwise identical to 0.11.5.

## 1.0.0 (December 3rd, 2018)

SECURITY:

 * When debugging a customer incident we discovered that in the case of
   malformed data from an autoseal mechanism, Vault's master key could be
   logged in Vault's server log. For this to happen, the data would need to be
   modified by the autoseal mechanism after being submitted to it by Vault but
   prior to encryption, or after decryption, prior to it being returned to
   Vault. To put it another way, it requires the data that Vault submits for
   encryption to not match the data returned after decryption. It is not
   sufficient for the autoseal mechanism to return an error, and it cannot be
   triggered by an outside attacker changing the on-disk ciphertext as all
   autoseal mechanisms use authenticated encryption. We do not believe that
   this is generally a cause for concern; since it involves the autoseal
   mechanism returning bad data to Vault but with no error, in a working Vault
   configuration this code path should never be hit, and if hitting this issue
   Vault will not be unsealing properly anyways so it will be obvious what is
   happening and an immediate rekey of the master key can be performed after
   service is restored. We have filed for a CVE (CVE-2018-19786) and a CVSS V3
   score of 5.2 has been assigned.

CHANGES:

 * Tokens are now prefixed by a designation to indicate what type of token they
   are. Service tokens start with `s.` and batch tokens start with `b.`.
   Existing tokens will still work (they are all of service type and will be
   considered as such). Prefixing allows us to be more efficient when consuming
   a token, which keeps the critical path of requests faster.
 * Paths within `auth/token` that allow specifying a token or accessor in the
   URL have been removed. These have been deprecated since March 2016 and
   undocumented, but were retained for backwards compatibility. They shouldn't
   be used due to the possibility of those paths being logged, so at this point
   they are simply being removed.
 * Vault will no longer accept updates when the storage key has invalid UTF-8
   character encoding [[GH-5819](https://github.com/hashicorp/vault/pull/5819)]
 * Mount/Auth tuning the `options` map on backends will now upsert any provided
   values, and keep any of the existing values in place if not provided. The
   options map itself cannot be unset once it's set, but the keypairs within the
   map can be unset if an empty value is provided, with the exception of the
   `version` keypair which is handled differently for KVv2 purposes.
 * Agent no longer automatically reauthenticates when new credentials are
   detected. It's not strictly necessary and in some cases was causing
   reauthentication much more often than intended.
 * HSM Regenerate Key Support Removed: Vault no longer supports destroying and
   regenerating encryption keys on an HSM; it only supports creating them.
   Although this has never been a source of a customer incident, it is simply a
   code path that is too trivial to activate, especially by mistyping
   `regenerate_key` instead of `generate_key`.
 * Barrier Config Upgrade (Enterprise): When upgrading from Vault 0.8.x, the
   seal type in the barrier config storage entry will be upgraded from
   "hsm-auto" to "awskms" or "pkcs11" upon unseal if using AWSKMS or HSM seals.
   If performing seal migration, the barrier config should first be upgraded
   prior to starting migration.
 * Go API client uses pooled HTTP client: The Go API client now uses a
   connection-pooling HTTP client by default. For CLI operations this makes no
   difference but it should provide significant performance benefits for those
   writing custom clients using the Go API library. As before, this can be
   changed to any custom HTTP client by the caller.
 * Builtin Secret Engines and Auth Methods are integrated deeper into the
   plugin system. The plugin catalog can now override builtin plugins with
   custom versions of the same name. Additionally the plugin system now
   requires a plugin `type` field when configuring plugins, this can be "auth",
   "database", or "secret".

FEATURES:

 * **Auto-Unseal in Open Source**: Cloud-based auto-unseal has been migrated
   from Enterprise to Open Source. We've created a migrator to allow migrating
   between Shamir seals and auto unseal methods.
 * **Batch Tokens**: Batch tokens trade off some features of service tokens for no
   storage overhead, and in most cases can be used across performance
   replication clusters.
 * **Replication Speed Improvements**: We've worked hard to speed up a lot of
   operations when using Vault Enterprise Replication.
 * **GCP KMS Secrets Engine**: This new secrets engine provides a Transit-like
   pattern to keys stored within GCP Cloud KMS.
 * **AppRole support in Vault Agent Auto-Auth**: You can now use AppRole
   credentials when having Agent automatically authenticate to Vault
 * **OpenAPI Support**: Descriptions of mounted backends can be served directly
   from Vault
 * **Kubernetes Projected Service Account Tokens**: Projected Service Account
   Tokens are now supported in Kubernetes auth
 * **Response Wrapping in UI**: Added ability to wrap secrets and easily copy
   the wrap token or secret JSON in the UI

IMPROVEMENTS:

 * agent: Support for configuring the location of the kubernetes service account
   [[GH-5725](https://github.com/hashicorp/vault/pull/5725)]
 * auth/token: New tokens are indexed in storage HMAC-SHA256 instead of SHA1
 * secret/totp: Allow @ character to be part of key name [[GH-5652](https://github.com/hashicorp/vault/pull/5652)]
 * secret/consul: Add support for new policy based tokens added in Consul 1.4
   [[GH-5586](https://github.com/hashicorp/vault/pull/5586)]
 * ui: Improve the token auto-renew warning, and automatically begin renewal
   when a user becomes active again [[GH-5662](https://github.com/hashicorp/vault/pull/5662)]
 * ui: The unbundled UI page now has some styling [[GH-5665](https://github.com/hashicorp/vault/pull/5665)]
 * ui: Improved banner and popup design [[GH-5672](https://github.com/hashicorp/vault/pull/5672)]
 * ui: Added token type to auth method mount config [[GH-5723](https://github.com/hashicorp/vault/pull/5723)]
 * ui: Display additonal wrap info when unwrapping. [[GH-5664](https://github.com/hashicorp/vault/pull/5664)]
 * ui: Empty states have updated styling and link to relevant actions and
   documentation [[GH-5758](https://github.com/hashicorp/vault/pull/5758)]
 * ui: Allow editing of KV V2 data when a token doesn't have capabilities to
   read secret metadata [[GH-5879](https://github.com/hashicorp/vault/pull/5879)]

BUG FIXES:

 * agent: Fix auth when multiple redirects [[GH-5814](https://github.com/hashicorp/vault/pull/5814)]
 * cli: Restore the `-policy-override` flag [[GH-5826](https://github.com/hashicorp/vault/pull/5826)]
 * core: Fix rekey progress reset which did not happen under certain
   circumstances. [[GH-5743](https://github.com/hashicorp/vault/pull/5743)]
 * core: Migration from autounseal to shamir will clean up old keys [[GH-5671](https://github.com/hashicorp/vault/pull/5671)]
 * identity: Update group memberships when entity is deleted [[GH-5786](https://github.com/hashicorp/vault/pull/5786)]
 * replication/perfstandby: Fix audit table upgrade on standbys [[GH-5811](https://github.com/hashicorp/vault/pull/5811)]
 * replication/perfstandby: Fix redirect on approle update [[GH-5820](https://github.com/hashicorp/vault/pull/5820)]
 * secrets/azure: Fix valid roles being rejected for duplicate ids despite
   having distinct scopes
   [[GH-16](https://github.com/hashicorp/vault-plugin-secrets-azure/pull/16)]
 * storage/gcs: Send md5 of values to GCS to avoid potential corruption
   [[GH-5804](https://github.com/hashicorp/vault/pull/5804)]
 * secrets/kv: Fix issue where storage version would get incorrectly downgraded
   [[GH-5809](https://github.com/hashicorp/vault/pull/5809)]
 * secrets/kv: Disallow empty paths on a `kv put` while accepting empty paths
   for all other operations for backwards compatibility
   [[GH-19](https://github.com/hashicorp/vault-plugin-secrets-kv/pull/19)]
 * ui: Allow for secret creation in kv v2 when cas_required=true [[GH-5823](https://github.com/hashicorp/vault/pull/5823)]
 * ui: Fix dr secondary operation token generation via the ui [[GH-5818](https://github.com/hashicorp/vault/pull/5818)]
 * ui: Fix the PKI context menu so that items load [[GH-5824](https://github.com/hashicorp/vault/pull/5824)]
 * ui: Update DR Secondary Token generation command [[GH-5857](https://github.com/hashicorp/vault/pull/5857)]
 * ui: Fix pagination bug where controls would be rendered once for each
   item when viewing policies [[GH-5866](https://github.com/hashicorp/vault/pull/5866)]
 * ui: Fix bug where `sys/leases/revoke` required 'sudo' capability to show
   the revoke button in the UI [[GH-5647](https://github.com/hashicorp/vault/pull/5647)]
 * ui: Fix issue where certain pages wouldn't render in a namespace [[GH-5692](https://github.com/hashicorp/vault/pull/5692)]

## 0.11.5 (November 13th, 2018)

BUG FIXES:

 * agent: Fix issue when specifying two file sinks [[GH-5610](https://github.com/hashicorp/vault/pull/5610)]
 * auth/userpass: Fix minor timing issue that could leak the presence of a
   username [[GH-5614](https://github.com/hashicorp/vault/pull/5614)]
 * autounseal/alicloud: Fix issue interacting with the API (Enterprise)
 * autounseal/azure: Fix key version tracking (Enterprise)
 * cli: Fix panic that could occur if parameters were not provided [[GH-5603](https://github.com/hashicorp/vault/pull/5603)]
 * core: Fix buggy behavior if trying to remount into a namespace
 * identity: Fix duplication of entity alias entity during alias transfer
   between entities [[GH-5733](https://github.com/hashicorp/vault/pull/5733)]
 * namespaces: Fix tuning of auth mounts in a namespace
 * ui: Fix bug where editing secrets as JSON doesn't save properly [[GH-5660](https://github.com/hashicorp/vault/pull/5660)]
 * ui: Fix issue where IE 11 didn't render the UI and also had a broken form
   when trying to use tool/hash [[GH-5714](https://github.com/hashicorp/vault/pull/5714)]

## 0.11.4 (October 23rd, 2018)

CHANGES:

 * core: HA lock file is no longer copied during `operator migrate` [[GH-5503](https://github.com/hashicorp/vault/pull/5503)].
   We've categorized this as a change, but generally this can be considered
   just a bug fix, and no action is needed.

FEATURES:

 * **Transit Key Trimming**: Keys in transit secret engine can now be trimmed to
   remove older unused key versions
 * **Web UI support for KV Version 2**: Browse, delete, undelete and destroy
   individual secret versions in the UI
 * **Azure Existing Service Principal Support**: Credentials can now be generated
   against an existing service principal

IMPROVEMENTS:

 * core: Add last WAL in leader/health output for easier debugging [[GH-5523](https://github.com/hashicorp/vault/pull/5523)]
 * identity: Identity names will now be handled case insensitively by default.
   This includes names of entities, aliases and groups [[GH-5404](https://github.com/hashicorp/vault/pull/5404)]
 * secrets/aws: Added role-option max_sts_ttl to cap TTL for AWS STS
   credentials [[GH-5500](https://github.com/hashicorp/vault/pull/5500)]
 * secret/database: Allow Cassandra user to be non-superuser so long as it has
   role creation permissions [[GH-5402](https://github.com/hashicorp/vault/pull/5402)]
 * secret/radius: Allow setting the NAS Identifier value in the generated
   packet [[GH-5465](https://github.com/hashicorp/vault/pull/5465)]
 * secret/ssh: Allow usage of JSON arrays when setting zero addresses [[GH-5528](https://github.com/hashicorp/vault/pull/5528)]
 * secret/transit: Allow trimming unused keys [[GH-5388](https://github.com/hashicorp/vault/pull/5388)]
 * ui: Support KVv2 [[GH-5547](https://github.com/hashicorp/vault/pull/5547)], [[GH-5563](https://github.com/hashicorp/vault/pull/5563)]
 * ui: Allow viewing and updating Vault license via the UI
 * ui: Onboarding will now display your progress through the chosen tutorials
 * ui: Dynamic secret backends obfuscate sensitive data by default and
   visibility is toggleable

BUG FIXES:

 * agent: Fix potential hang during agent shutdown [[GH-5026](https://github.com/hashicorp/vault/pull/5026)]
 * auth/ldap: Fix listing of users/groups that contain slashes [[GH-5537](https://github.com/hashicorp/vault/pull/5537)]
 * core: Fix memory leak during some expiration calls [[GH-5505](https://github.com/hashicorp/vault/pull/5505)]
 * core: Fix generate-root operations requiring empty `otp` to be provided
   instead of an empty body [[GH-5495](https://github.com/hashicorp/vault/pull/5495)]
 * identity: Remove lookup check during alias removal from entity [[GH-5524](https://github.com/hashicorp/vault/pull/5524)]
 * secret/pki: Fix TTL/MaxTTL check when using `sign-verbatim` [[GH-5549](https://github.com/hashicorp/vault/pull/5549)]
 * secret/pki: Fix regression in 0.11.2+ causing the NotBefore value of
   generated certificates to be set to the Unix epoch if the role value was not
   set, instead of using the default of 30 seconds [[GH-5481](https://github.com/hashicorp/vault/pull/5481)]
 * storage/mysql: Use `varbinary` instead of `varchar` when creating HA tables
   [[GH-5529](https://github.com/hashicorp/vault/pull/5529)]

## 0.11.3 (October 8th, 2018)

SECURITY:

 * Revocation: A regression in 0.11.2 (OSS) and 0.11.0 (Enterprise) caused
   lease IDs containing periods (`.`) to not be revoked properly. Upon startup
   when revocation is tried again these should now revoke successfully.

IMPROVEMENTS:

 * auth/ldap: Listing of users and groups return absolute paths [[GH-5537](https://github.com/hashicorp/vault/pull/5537)]
 * secret/pki: OID SANs can now specify `*` to allow any value [[GH-5459](https://github.com/hashicorp/vault/pull/5459)]

BUG FIXES:

 * auth/ldap: Fix panic if specific values were given to be escaped [[GH-5471](https://github.com/hashicorp/vault/pull/5471)]
 * cli/auth: Fix panic if `vault auth` was given no parameters [[GH-5473](https://github.com/hashicorp/vault/pull/5473)]
 * secret/database/mongodb: Fix panic that could occur at high load [[GH-5463](https://github.com/hashicorp/vault/pull/5463)]
 * secret/pki: Fix CA generation not allowing OID SANs [[GH-5459](https://github.com/hashicorp/vault/pull/5459)]

## 0.11.2 (October 2nd, 2018)

CHANGES:

 * `sys/seal-status` now includes an `initialized` boolean in the output. If
   Vault is not initialized, it will return a `200` with this value set `false`
   instead of a `400`.
 * `passthrough_request_headers` will now deny certain headers from being
   provided to backends based on a global denylist.
 * Token Format: Tokens are now represented as a base62 value; tokens in
   namespaces will have the namespace identifier appended. (This appeared in
   Enterprise in 0.11.0, but is only in OSS in 0.11.2.)

FEATURES:

 * **AWS Secret Engine Root Credential Rotation**: The credential used by the AWS
   secret engine can now be rotated, to ensure that only Vault knows the
   credentials it is using [[GH-5140](https://github.com/hashicorp/vault/pull/5140)]
 * **Storage Backend Migrator**: A new `operator migrate` command allows offline
   migration of data between two storage backends
 * **AliCloud KMS Auto Unseal and Seal Wrap Support (Enterprise)**: AliCloud KMS can now be used a support seal for
   Auto Unseal and Seal Wrapping

BUG FIXES:

 * auth/okta: Fix reading deprecated `token` parameter if a token was
   previously set in the configuration [[GH-5409](https://github.com/hashicorp/vault/pull/5409)]
 * core: Re-add deprecated capabilities information for now [[GH-5360](https://github.com/hashicorp/vault/pull/5360)]
 * core: Fix handling of cyclic token relationships [[GH-4803](https://github.com/hashicorp/vault/pull/4803)]
 * storage/mysql: Fix locking on MariaDB [[GH-5343](https://github.com/hashicorp/vault/pull/5343)]
 * replication: Fix DR API when using a token [[GH-5398](https://github.com/hashicorp/vault/pull/5398)]
 * identity: Ensure old group alias is removed when a new one is written [[GH-5350](https://github.com/hashicorp/vault/pull/5350)]
 * storage/alicloud: Don't call uname on package init [[GH-5358](https://github.com/hashicorp/vault/pull/5358)]
 * secrets/jwt: Fix issue where request context would be canceled too early
 * ui: fix need to have update for aws iam creds generation [GF-5294]
 * ui: fix calculation of token expiry [[GH-5435](https://github.com/hashicorp/vault/pull/5435)]

IMPROVEMENTS:

 * auth/aws: The identity alias name can now configured to be either IAM unique
   ID of the IAM Principal, or ARN of the caller identity [[GH-5247](https://github.com/hashicorp/vault/pull/5247)]
 * auth/cert: Add allowed_organizational_units support [[GH-5252](https://github.com/hashicorp/vault/pull/5252)]
 * cli: Format TTLs for non-secret responses [[GH-5367](https://github.com/hashicorp/vault/pull/5367)]
 * identity: Support operating on entities and groups by their names [[GH-5355](https://github.com/hashicorp/vault/pull/5355)]
 * plugins: Add `env` parameter when registering plugins to the catalog to allow
   operators to include environment variables during plugin execution. [[GH-5359](https://github.com/hashicorp/vault/pull/5359)]
 * secrets/aws: WAL Rollback improvements [[GH-5202](https://github.com/hashicorp/vault/pull/5202)]
 * secrets/aws: Allow specifying STS role-default TTLs [[GH-5138](https://github.com/hashicorp/vault/pull/5138)]
 * secrets/pki: Add configuration support for setting NotBefore [[GH-5325](https://github.com/hashicorp/vault/pull/5325)]
 * core: Support for passing the Vault token via an Authorization Bearer header [[GH-5397](https://github.com/hashicorp/vault/pull/5397)]
 * replication: Reindex process now runs in the background and does not block other
   vault operations
 * storage/zookeeper: Enable TLS based communication with Zookeeper [[GH-4856](https://github.com/hashicorp/vault/pull/4856)]
 * ui: you can now init a cluster with a seal config [[GH-5428](https://github.com/hashicorp/vault/pull/5428)]
 * ui: added the option to force promote replication clusters [[GH-5438](https://github.com/hashicorp/vault/pull/5438)]
 * replication: Allow promotion of a secondary when data is syncing with a "force" flag

## 0.11.1.1 (September 17th, 2018) (Enterprise Only)

BUG FIXES:

 * agent: Fix auth handler-based wrapping of output tokens [[GH-5316](https://github.com/hashicorp/vault/pull/5316)]
 * core: Properly store the replication checkpoint file if it's larger than the
   storage engine's per-item limit
 * core: Improve WAL deletion rate
 * core: Fix token creation on performance standby nodes
 * core: Fix unwrapping inside a namespace
 * core: Always forward tidy operations from performance standby nodes

IMPROVEMENTS:

 * auth/aws: add support for key/value pairs or JSON values for
   `iam_request_headers` with IAM auth method [[GH-5320](https://github.com/hashicorp/vault/pull/5320)]
 * auth/aws, secret/aws: Throttling errors from the AWS API will now be
   reported as 502 errors by Vault, along with the original error [[GH-5270](https://github.com/hashicorp/vault/pull/5270)]
 * replication: Start fetching during a sync from where it previously errored

## 0.11.1 (September 6th, 2018)

SECURITY:

 * Random Byte Reading in Barrier: Prior to this release, Vault was not
   properly checking the error code when reading random bytes for the IV for
   AES operations in its cryptographic barrier. Specifically, this means that
   such an IV could potentially be zero multiple times, causing nonce re-use
   and weakening the security of the key. On most platforms this should never
   happen because reading from kernel random sources is non-blocking and always
   successful, but there may be platform-specific behavior that has not been
   accounted for. (Vault has tests to check exactly this, and the tests have
   never seen nonce re-use.)

FEATURES:

 * AliCloud Agent Support: Vault Agent can now authenticate against the
   AliCloud auth method.
 * UI: Enable AliCloud auth method and Azure secrets engine via the UI.

IMPROVEMENTS:

 * core: Logging level for most logs (not including secrets/auth plugins) can
   now be changed on-the-fly via `SIGHUP`, reading the desired value from
   Vault's config file [[GH-5280](https://github.com/hashicorp/vault/pull/5280)]

BUG FIXES:

 * core: Ensure we use a background context when stepping down [[GH-5290](https://github.com/hashicorp/vault/pull/5290)]
 * core: Properly check error return from random byte reading [[GH-5277](https://github.com/hashicorp/vault/pull/5277)]
 * core: Re-add `sys/` top-route injection for now [[GH-5241](https://github.com/hashicorp/vault/pull/5241)]
 * core: Policies stored in minified JSON would return an error [[GH-5229](https://github.com/hashicorp/vault/pull/5229)]
 * core: Evaluate templated policies in capabilities check [[GH-5250](https://github.com/hashicorp/vault/pull/5250)]
 * identity: Update MemDB with identity group alias while loading groups [[GH-5289](https://github.com/hashicorp/vault/pull/5289)]
 * secrets/database: Fix nil pointer when revoking some leases [[GH-5262](https://github.com/hashicorp/vault/pull/5262)]
 * secrets/pki: Fix sign-verbatim losing extra Subject attributes [[GH-5245](https://github.com/hashicorp/vault/pull/5245)]
 * secrets/pki: Remove certificates from store when tidying revoked
   certificates and simplify API [[GH-5231](https://github.com/hashicorp/vault/pull/5231)]
 * ui: JSON editor will not coerce input to an object, and will now show an
   error about Vault expecting an object [[GH-5271](https://github.com/hashicorp/vault/pull/5271)]
 * ui: authentication form will now default to any methods that have been tuned
   to show up for unauthenticated users [[GH-5281](https://github.com/hashicorp/vault/pull/5281)]


## 0.11.0 (August 28th, 2018)

DEPRECATIONS/CHANGES:

 * Request Timeouts: A default request timeout of 90s is now enforced. This
   setting can be overwritten in the config file. If you anticipate requests
   taking longer than 90s this setting should be updated before upgrading.
 * (NOTE: will be re-added into 0.11.1 as it broke more than anticipated. There
   will be some further guidelines around when this will be removed again.)
   * `sys/` Top Level Injection: For the last two years for backwards
   compatibility data for various `sys/` routes has been injected into both the
   Secret's Data map and into the top level of the JSON response object.
   However, this has some subtle issues that pop up from time to time and is
   becoming increasingly complicated to maintain, so it's finally being
   removed.
 * Path Fallback for List Operations: For a very long time Vault has
   automatically adjusted `list` operations to always end in a `/`, as list
   operations operates on prefixes, so all list operations by definition end
   with `/`. This was done server-side so affects all clients. However, this
   has also led to a lot of confusion for users writing policies that assume
   that the path that they use in the CLI is the path used internally. Starting
   in 0.11, ACL policies gain a new fallback rule for listing: they will use a
   matching path ending in `/` if available, but if not found, they will look
   for the same path without a trailing `/`. This allows putting `list`
   capabilities in the same path block as most other capabilities for that
   path, while not providing any extra access if `list` wasn't actually
   provided there.
 * Performance Standbys On By Default: If you flavor/license of Vault
   Enterprise supports Performance Standbys, they are on by default. You can
   disable this behavior per-node with the `disable_performance_standby`
   configuration flag.
 * AWS Secret Engine Roles: The AWS Secret Engine roles are now explicit about
   the type of AWS credential they are generating; this reduces reduce
   ambiguity that existed previously as well as enables new features for
   specific credential types. Writing role data and generating credentials
   remain backwards compatible; however, the data returned when reading a
   role's configuration has changed in backwards-incompatible ways. Anything
   that depended on reading role data from the AWS secret engine will break
   until it is updated to work with the new format.
 * Token Format (Enterprise): Tokens are now represented as a base62 value;
   tokens in namespaces will have the namespace identifier appended.

FEATURES:

 * **Namespaces (Enterprise)**: A set of features within Vault Enterprise
   that allows Vault environments to support *Secure Multi-tenancy* within a
   single Vault Enterprise infrastructure. Through namespaces, Vault
   administrators can support tenant isolation for teams and individuals as
   well as empower those individuals to self-manage their own tenant
   environment.
 * **Performance Standbys (Enterprise)**: Standby nodes can now service
   requests that do not modify storage. This provides near-horizontal scaling
   of a cluster in some workloads, and is the intra-cluster analogue of
   the existing Performance Replication feature, which replicates to distinct
   clusters in other datacenters, geos, etc.
 * **AliCloud OSS Storage**: AliCloud OSS can now be used for Vault storage.
 * **AliCloud Auth Plugin**: AliCloud's identity services can now be used to
   grant access to Vault. See the [plugin
   repository](https://github.com/hashicorp/vault-plugin-auth-alicloud) for
   more information.
 * **Azure Secrets Plugin**: There is now a plugin (pulled in to Vault) that
   allows generating credentials to allow access to Azure. See the [plugin
   repository](https://github.com/hashicorp/vault-plugin-secrets-azure) for
   more information.
 * **HA Support for MySQL Storage**: MySQL storage now supports HA.
 * **ACL Templating**: ACL policies can now be templated using identity Entity,
   Groups, and Metadata.
 * **UI Onboarding wizards**: The Vault UI can provide contextual help and
   guidance, linking out to relevant links or guides on vaultproject.io for
   various workflows in Vault.

IMPROVEMENTS:

 * agent: Add `exit_after_auth` to be able to use the Agent for a single
   authentication [[GH-5013](https://github.com/hashicorp/vault/pull/5013)]
 * auth/approle: Add ability to set token bound CIDRs on individual Secret IDs
   [[GH-5034](https://github.com/hashicorp/vault/pull/5034)]
 * cli: Add support for passing parameters to `vault read` operations [[GH-5093](https://github.com/hashicorp/vault/pull/5093)]
 * secrets/aws: Make credential types more explicit [[GH-4360](https://github.com/hashicorp/vault/pull/4360)]
 * secrets/nomad: Support for longer token names [[GH-5117](https://github.com/hashicorp/vault/pull/5117)]
 * secrets/pki: Allow disabling CRL generation [[GH-5134](https://github.com/hashicorp/vault/pull/5134)]
 * storage/azure: Add support for different Azure environments [[GH-4997](https://github.com/hashicorp/vault/pull/4997)]
 * storage/file: Sort keys in list responses [[GH-5141](https://github.com/hashicorp/vault/pull/5141)]
 * storage/mysql: Support special characters in database and table names.

BUG FIXES:

 * auth/jwt: Always validate `aud` claim even if `bound_audiences` isn't set
   (IOW, error in this case)
 * core: Prevent Go's HTTP library from interspersing logs in a different
   format and/or interleaved [[GH-5135](https://github.com/hashicorp/vault/pull/5135)]
 * identity: Properly populate `mount_path` and `mount_type` on group lookup
   [[GH-5074](https://github.com/hashicorp/vault/pull/5074)]
 * identity: Fix persisting alias metadata [[GH-5188](https://github.com/hashicorp/vault/pull/5188)]
 * identity: Fix carryover issue from previously fixed race condition that
   could cause Vault not to start up due to two entities referencing the same
   alias. These entities are now merged. [[GH-5000](https://github.com/hashicorp/vault/pull/5000)]
 * replication: Fix issue causing some pages not to flush to storage
 * secrets/database: Fix inability to update custom SQL statements on
   database roles. [[GH-5080](https://github.com/hashicorp/vault/pull/5080)]
 * secrets/pki: Disallow putting the CA's serial on its CRL. While technically
   legal, doing so inherently means the CRL can't be trusted anyways, so it's
   not useful and easy to footgun. [[GH-5134](https://github.com/hashicorp/vault/pull/5134)]
 * storage/gcp,spanner: Fix data races [[GH-5081](https://github.com/hashicorp/vault/pull/5081)]

## 0.10.4 (July 25th, 2018)

SECURITY:

 * Control Groups: The associated Identity entity with a request was not being
   properly persisted. As a result, the same authorizer could provide more than
   one authorization.

DEPRECATIONS/CHANGES:

 * Revocations of dynamic secrets leases are now queued/asynchronous rather
   than synchronous. This allows Vault to take responsibility for revocation
   even if the initial attempt fails. The previous synchronous behavior can be
   attained via the `-sync` CLI flag or `sync` API parameter. When in
   synchronous mode, if the operation results in failure it is up to the user
   to retry.
 * CLI Retries: The CLI will no longer retry commands on 5xx errors. This was a
   source of confusion to users as to why Vault would "hang" before returning a
   5xx error. The Go API client still defaults to two retries.
 * Identity Entity Alias metadata: You can no longer manually set metadata on
   entity aliases. All alias data (except the canonical entity ID it refers to)
   is intended to be managed by the plugin providing the alias information, so
   allowing it to be set manually didn't make sense.

FEATURES:

 * **JWT/OIDC Auth Method**: The new `jwt` auth method accepts JWTs and either
   validates signatures locally or uses OIDC Discovery to fetch the current set
   of keys for signature validation. Various claims can be specified for
   validation (in addition to the cryptographic signature) and a user and
   optional groups claim can be used to provide Identity information.
 * **FoundationDB Storage**: You can now use FoundationDB for storing Vault
   data.
 * **UI Control Group Workflow (enterprise)**: The UI will now detect control
   group responses and provides a workflow to view the status of the request
   and to authorize requests.
 * **Vault Agent (Beta)**: Vault Agent is a daemon that can automatically
   authenticate for you across a variety of authentication methods, provide
   tokens to clients, and keep the tokens renewed, reauthenticating as
   necessary.

IMPROVEMENTS:

 * auth/azure: Add support for virtual machine scale sets
 * auth/gcp: Support multiple bindings for region, zone, and instance group
 * cli: Add subcommands for interacting with the plugin catalog [[GH-4911](https://github.com/hashicorp/vault/pull/4911)]
 * cli: Add a `-description` flag to secrets and auth tune subcommands to allow
   updating an existing secret engine's or auth method's description. This
   change also allows the description to be unset by providing an empty string.
 * core: Add config flag to disable non-printable character check [[GH-4917](https://github.com/hashicorp/vault/pull/4917)]
 * core: A `max_request_size` parameter can now be set per-listener to adjust
   the maximum allowed size per request [[GH-4824](https://github.com/hashicorp/vault/pull/4824)]
 * core: Add control group request endpoint to default policy [[GH-4904](https://github.com/hashicorp/vault/pull/4904)]
 * identity: Identity metadata is now passed through to plugins [[GH-4967](https://github.com/hashicorp/vault/pull/4967)]
 * replication: Add additional saftey checks and logging when replication is
   in a bad state
 * secrets/kv: Add support for using `-field=data` to KVv2 when using `vault
   kv` [[GH-4895](https://github.com/hashicorp/vault/pull/4895)]
 * secrets/pki: Add the ability to tidy revoked but unexpired certificates
   [[GH-4916](https://github.com/hashicorp/vault/pull/4916)]
 * secrets/ssh: Allow Vault to work with single-argument SSH flags [[GH-4825](https://github.com/hashicorp/vault/pull/4825)]
 * secrets/ssh: SSH executable path can now be configured in the CLI [[GH-4937](https://github.com/hashicorp/vault/pull/4937)]
 * storage/swift: Add additional configuration options [[GH-4901](https://github.com/hashicorp/vault/pull/4901)]
 * ui: Choose which auth methods to show to unauthenticated users via
   `listing_visibility` in the auth method edit forms [[GH-4854](https://github.com/hashicorp/vault/pull/4854)]
 * ui: Authenticate users automatically by passing a wrapped token to the UI via
   the new `wrapped_token` query parameter [[GH-4854](https://github.com/hashicorp/vault/pull/4854)]

BUG FIXES:

 * api: Fix response body being cleared too early [[GH-4987](https://github.com/hashicorp/vault/pull/4987)]
 * auth/approle: Fix issue with tidy endpoint that would unnecessarily remove
   secret accessors [[GH-4981](https://github.com/hashicorp/vault/pull/4981)]
 * auth/aws: Fix updating `max_retries` [[GH-4980](https://github.com/hashicorp/vault/pull/4980)]
 * auth/kubernetes: Trim trailing whitespace when sending JWT
 * cli: Fix parsing of environment variables for integer flags [[GH-4925](https://github.com/hashicorp/vault/pull/4925)]
 * core: Fix returning 500 instead of 503 if a rekey is attempted when Vault is
   sealed [[GH-4874](https://github.com/hashicorp/vault/pull/4874)]
 * core: Fix issue releasing the leader lock in some circumstances [[GH-4915](https://github.com/hashicorp/vault/pull/4915)]
 * core: Fix a panic that could happen if the server was shut down while still
   starting up
 * core: Fix deadlock that would occur if a leadership loss occurs at the same
   time as a seal operation [[GH-4932](https://github.com/hashicorp/vault/pull/4932)]
 * core: Fix issue with auth mounts failing to renew tokens due to policies
   changing [[GH-4960](https://github.com/hashicorp/vault/pull/4960)]
 * auth/radius: Fix issue where some radius logins were being canceled too early
   [[GH-4941](https://github.com/hashicorp/vault/pull/4941)]
 * core: Fix accidental seal of vault of we lose leadership during startup
   [[GH-4924](https://github.com/hashicorp/vault/pull/4924)]
 * core: Fix standby not being able to forward requests larger than 4MB
   [[GH-4844](https://github.com/hashicorp/vault/pull/4844)]
 * core: Avoid panic while processing group memberships [[GH-4841](https://github.com/hashicorp/vault/pull/4841)]
 * identity: Fix a race condition creating aliases [[GH-4965](https://github.com/hashicorp/vault/pull/4965)]
 * plugins: Fix being unable to send very large payloads to or from plugins
   [[GH-4958](https://github.com/hashicorp/vault/pull/4958)]
 * physical/azure: Long list responses would sometimes be truncated [[GH-4983](https://github.com/hashicorp/vault/pull/4983)]
 * replication: Allow replication status requests to be processed while in
   merkle sync
 * replication: Ensure merkle reindex flushes all changes to storage immediately
 * replication: Fix a case where a network interruption could cause a secondary
   to be unable to reconnect to a primary
 * secrets/pki: Fix permitted DNS domains performing improper validation
   [[GH-4863](https://github.com/hashicorp/vault/pull/4863)]
 * secrets/database: Fix panic during DB creds revocation [[GH-4846](https://github.com/hashicorp/vault/pull/4846)]
 * ui: Fix usage of cubbyhole backend in the UI [[GH-4851](https://github.com/hashicorp/vault/pull/4851)]
 * ui: Fix toggle state when a secret is JSON-formatted [[GH-4913](https://github.com/hashicorp/vault/pull/4913)]
 * ui: Fix coercion of falsey values to empty string when editing secrets as
   JSON [[GH-4977](https://github.com/hashicorp/vault/pull/4977)]

## 0.10.3 (June 20th, 2018)

DEPRECATIONS/CHANGES:

 * In the audit log and in client responses, policies are now split into three
   parameters: policies that came only from tokens, policies that came only
   from Identity, and the combined set. Any previous location of policies via
   the API now contains the full, combined set.
 * When a token is tied to an Identity entity and the entity is deleted, the
   token will no longer be usable, regardless of the validity of the token
   itself.
 * When authentication succeeds but no policies were defined for that specific
   user, most auth methods would allow a token to be generated but a few would
   reject the authentication, namely `ldap`, `okta`, and `radius`. Since the
   `default` policy is added by Vault's core, this would incorrectly reject
   valid authentications before they would in fact be granted policies. This
   inconsistency has been addressed; valid authentications for these methods
   now succeed even if no policy was specifically defined in that method for
   that user.

FEATURES:

 * Root Rotation for Active Directory: You can now command Vault to rotate the
   configured root credentials used in the AD secrets engine, to ensure that
   only Vault knows the credentials it's using.
 * URI SANs in PKI: You can now configure URI Subject Alternate Names in the
   `pki` backend. Roles can limit which SANs are allowed via globbing.
 * `kv rollback` Command: You can now use `vault kv rollback` to roll a KVv2
   path back to a previous non-deleted/non-destroyed version. The previous
   version becomes the next/newest version for the path.
 * Token Bound CIDRs in AppRole: You can now add CIDRs to which a token
   generated from AppRole will be bound.

IMPROVEMENTS:

 * approle: Return 404 instead of 202 on invalid role names during POST
   operations [[GH-4778](https://github.com/hashicorp/vault/pull/4778)]
 * core: Add idle and initial header read/TLS handshake timeouts to connections
   to ensure server resources are cleaned up [[GH-4760](https://github.com/hashicorp/vault/pull/4760)]
 * core: Report policies in token, identity, and full sets [[GH-4747](https://github.com/hashicorp/vault/pull/4747)]
 * secrets/databases: Add `create`/`update` distinction for connection
   configurations [[GH-3544](https://github.com/hashicorp/vault/pull/3544)]
 * secrets/databases: Add `create`/`update` distinction for role configurations
   [[GH-3544](https://github.com/hashicorp/vault/pull/3544)]
 * secrets/databases: Add best-effort revocation logic for use when a role has
   been deleted [[GH-4782](https://github.com/hashicorp/vault/pull/4782)]
 * secrets/kv: Add `kv rollback` [[GH-4774](https://github.com/hashicorp/vault/pull/4774)]
 * secrets/pki: Add URI SANs support [[GH-4675](https://github.com/hashicorp/vault/pull/4675)]
 * secrets/ssh: Allow standard SSH command arguments to be used, without
   requiring username@hostname syntax [[GH-4710](https://github.com/hashicorp/vault/pull/4710)]
 * storage/consul: Add context support so that requests are cancelable
   [[GH-4739](https://github.com/hashicorp/vault/pull/4739)]
 * sys: Added `hidden` option to `listing_visibility` field on `sys/mounts`
   API [[GH-4827](https://github.com/hashicorp/vault/pull/4827)]
 * ui: Secret values are obfuscated by default and visibility is toggleable [[GH-4422](https://github.com/hashicorp/vault/pull/4422)]

BUG FIXES:

 * auth/approle: Fix panic due to metadata being nil [[GH-4719](https://github.com/hashicorp/vault/pull/4719)]
 * auth/aws: Fix delete path for tidy operations [[GH-4799](https://github.com/hashicorp/vault/pull/4799)]
 * core: Optimizations to remove some speed regressions due to the
   security-related changes in 0.10.2
 * storage/dynamodb: Fix errors seen when reading existing DynamoDB data [[GH-4721](https://github.com/hashicorp/vault/pull/4721)]
 * secrets/database: Fix default MySQL root rotation statement [[GH-4748](https://github.com/hashicorp/vault/pull/4748)]
 * secrets/gcp: Fix renewal for GCP account keys
 * secrets/kv: Fix writing to the root of a KVv2 mount from `vault kv` commands
   incorrectly operating on a root+mount path instead of being an error
   [[GH-4726](https://github.com/hashicorp/vault/pull/4726)]
 * seal/pkcs11: Add `CKK_SHA256_HMAC` to the search list when finding HMAC
   keys, fixing lookup on some Thales devices
 * replication: Fix issue enabling replication when a non-auth mount and auth
   mount have the same name
 * auth/kubernetes: Fix issue verifying ECDSA signed JWTs
 * ui: add missing edit mode for auth method configs [[GH-4770](https://github.com/hashicorp/vault/pull/4770)]

## 0.10.2 (June 6th, 2018)

SECURITY:

 * Tokens: A race condition was identified that could occur if a token's
   lease expired while Vault was not running. In this case, when Vault came
   back online, sometimes it would properly revoke the lease but other times it
   would not, leading to a Vault token that no longer had an expiration and had
   essentially unlimited lifetime. This race was per-token, not all-or-nothing
   for all tokens that may have expired during Vault's downtime. We have fixed
   the behavior and put extra checks in place to help prevent any similar
   future issues. In addition, the logic we have put in place ensures that such
   lease-less tokens can no longer be used (unless they are root tokens that
   never had an expiration to begin with).
 * Convergent Encryption: The version 2 algorithm used in `transit`'s
   convergent encryption feature is susceptible to offline
   plaintext-confirmation attacks. As a result, we are introducing a version 3
   algorithm that mitigates this. If you are currently using convergent
   encryption, we recommend upgrading, rotating your encryption key (the new
   key version will use the new algorithm), and rewrapping your data (the
   `rewrap` endpoint can be used to allow a relatively non-privileged user to
   perform the rewrapping while never divulging the plaintext).
 * AppRole case-sensitive role name secret-id leaking: When using a mixed-case
   role name via AppRole, deleting a secret-id via accessor or other operations
   could end up leaving the secret-id behind and valid but without an accessor.
   This has now been fixed, and we have put checks in place to prevent these
   secret-ids from being used.

DEPRECATIONS/CHANGES:

 * PKI duration return types: The PKI backend now returns durations (e.g. when
   reading a role) as an integer number of seconds instead of a Go-style
   string, in line with how the rest of Vault's API returns durations.

FEATURES:

 * Active Directory Secrets Engine: A new `ad` secrets engine has been created
   which allows Vault to rotate and provide credentials for configured AD
   accounts.
 * Rekey Verification: Rekey operations can now require verification. This
   turns on a two-phase process where the existing key shares authorize
   generating a new master key, and a threshold of the new, returned key shares
   must be provided to verify that they have been successfully received in
   order for the actual master key to be rotated.
 * CIDR restrictions for `cert`, `userpass`, and `kubernetes` auth methods:
   You can now limit authentication to specific CIDRs; these will also be
   encoded in resultant tokens to limit their use.
 * Vault UI Browser CLI: The UI now supports usage of read/write/list/delete
   commands in a CLI that can be accessed from the nav bar. Complex inputs such
   as JSON files are not currently supported. This surfaces features otherwise
   unsupported in Vault's UI.
 * Azure Key Vault Auto Unseal/Seal Wrap Support (Enterprise): Azure Key Vault
   can now be used a support seal for Auto Unseal and Seal Wrapping.

IMPROVEMENTS:

 * api: Close renewer's doneCh when the renewer is stopped, so that programs
   expecting a final value through doneCh behave correctly [[GH-4472](https://github.com/hashicorp/vault/pull/4472)]
 * auth/cert: Break out `allowed_names` into component parts and add
   `allowed_uri_sans` [[GH-4231](https://github.com/hashicorp/vault/pull/4231)]
 * auth/ldap: Obfuscate error messages pre-bind for greater security [[GH-4700](https://github.com/hashicorp/vault/pull/4700)]
 * cli: `vault login` now supports a `-no-print` flag to suppress printing
   token information but still allow storing into the token helper [[GH-4454](https://github.com/hashicorp/vault/pull/4454)]
 * core/pkcs11 (enterprise): Add support for CKM_AES_CBC_PAD, CKM_RSA_PKCS, and
   CKM_RSA_PKCS_OAEP mechanisms
 * core/pkcs11 (enterprise): HSM slots can now be selected by token label
   instead of just slot number
 * core/token: Optimize token revocation by removing unnecessary list call
   against the storage backend when calling revoke-orphan on tokens [[GH-4465](https://github.com/hashicorp/vault/pull/4465)]
 * core/token: Refactor token revocation logic to not block on the call when
   underlying leases are pending revocation by moving the expiration logic to
   the expiration manager [[GH-4512](https://github.com/hashicorp/vault/pull/4512)]
 * expiration: Allow revoke-prefix and revoke-force to work on single leases as
   well as prefixes [[GH-4450](https://github.com/hashicorp/vault/pull/4450)]
 * identity: Return parent group info when reading a group [[GH-4648](https://github.com/hashicorp/vault/pull/4648)]
 * identity: Provide more contextual key information when listing entities,
   groups, and aliases
 * identity: Passthrough EntityID to backends [[GH-4663](https://github.com/hashicorp/vault/pull/4663)]
 * identity: Adds ability to request entity information through system view
   [GH_4681]
 * secret/pki: Add custom extended key usages [[GH-4667](https://github.com/hashicorp/vault/pull/4667)]
 * secret/pki: Add custom PKIX serial numbers [[GH-4694](https://github.com/hashicorp/vault/pull/4694)]
 * secret/ssh: Use hostname instead of IP in OTP mode, similar to CA mode
   [[GH-4673](https://github.com/hashicorp/vault/pull/4673)]
 * storage/file: Attempt in some error conditions to do more cleanup [[GH-4684](https://github.com/hashicorp/vault/pull/4684)]
 * ui: wrapping lookup now distplays the path [[GH-4644](https://github.com/hashicorp/vault/pull/4644)]
 * ui: Identity interface now has more inline actions to make editing and adding
   aliases to an entity or group easier [[GH-4502](https://github.com/hashicorp/vault/pull/4502)]
 * ui: Identity interface now lists groups by name [[GH-4655](https://github.com/hashicorp/vault/pull/4655)]
 * ui: Permission denied errors still render the sidebar in the Access section
   [[GH-4658](https://github.com/hashicorp/vault/pull/4658)]
 * replication: Improve performance of index page flushes and WAL garbage
   collecting

BUG FIXES:

 * auth/approle: Make invalid role_id a 400 error instead of 500 [[GH-4470](https://github.com/hashicorp/vault/pull/4470)]
 * auth/cert: Fix Identity alias using serial number instead of common name
   [[GH-4475](https://github.com/hashicorp/vault/pull/4475)]
 * cli: Fix panic running `vault token capabilities` with multiple paths
   [[GH-4552](https://github.com/hashicorp/vault/pull/4552)]
 * core: When using the `use_always` option with PROXY protocol support, do not
   require `authorized_addrs` to be set [[GH-4065](https://github.com/hashicorp/vault/pull/4065)]
 * core: Fix panic when certain combinations of policy paths and allowed/denied
   parameters were used [[GH-4582](https://github.com/hashicorp/vault/pull/4582)]
 * secret/gcp: Make `bound_region` able to use short names
 * secret/kv: Fix response wrapping for KV v2 [[GH-4511](https://github.com/hashicorp/vault/pull/4511)]
 * secret/kv: Fix address flag not being honored correctly [[GH-4617](https://github.com/hashicorp/vault/pull/4617)]
 * secret/pki: Fix `safety_buffer` for tidy being allowed to be negative,
   clearing all certs [[GH-4641](https://github.com/hashicorp/vault/pull/4641)]
 * secret/pki: Fix `key_type` not being allowed to be set to `any` [[GH-4595](https://github.com/hashicorp/vault/pull/4595)]
 * secret/pki: Fix path length parameter being ignored when using
   `use_csr_values` and signing an intermediate CA cert [[GH-4459](https://github.com/hashicorp/vault/pull/4459)]
 * secret/ssh: Only append UserKnownHostsFile to args when configured with a
   value [[GH-4674](https://github.com/hashicorp/vault/pull/4674)]
 * storage/dynamodb: Fix listing when one child is left within a nested path
   [[GH-4570](https://github.com/hashicorp/vault/pull/4570)]
 * storage/gcs: Fix swallowing an error on connection close [[GH-4691](https://github.com/hashicorp/vault/pull/4691)]
 * ui: Fix HMAC algorithm in transit [[GH-4604](https://github.com/hashicorp/vault/pull/4604)]
 * ui: Fix unwrap of auth responses via the UI's unwrap tool [[GH-4611](https://github.com/hashicorp/vault/pull/4611)]
 * ui (enterprise): Fix parsing of version string that blocked some users from seeing
   enterprise-specific pages in the UI [[GH-4547](https://github.com/hashicorp/vault/pull/4547)]
 * ui: Fix incorrect capabilities path check when viewing policies [[GH-4566](https://github.com/hashicorp/vault/pull/4566)]
 * replication: Fix error while running plugins on a newly created replication
   secondary
 * replication: Fix issue with token store lookups after a secondary's mount table
   is invalidated.
 * replication: Improve startup time when a large merkle index is in use.
 * replication: Fix panic when storage becomes unreachable during unseal.

## 0.10.1/0.9.7 (April 25th, 2018)

The following two items are in both 0.9.7 and 0.10.1. They only affect
Enterprise, and as such 0.9.7 is an Enterprise-only release:

SECURITY:

 * EGPs: A regression affecting 0.9.6 and 0.10.0 causes EGPs to not be applied
   correctly if an EGP is updated in a running Vault after initial write or
   after it is loaded on unseal. This has been fixed.

BUG FIXES:

 * Fixed an upgrade issue affecting performance secondaries when migrating from
   a version that did not include Identity to one that did.

All other content in this release is for 0.10.1 only.

DEPRECATIONS/CHANGES:

 * `vault kv` and Vault versions: In 0.10.1 some issues with `vault kv` against
   v1 K/V engine mounts are fixed. However, using 0.10.1 for both the server
   and CLI versions is required.
 * Mount information visibility: Users that have access to any path within a
   mount can now see information about that mount, such as its type and
   options, via some API calls.
 * Identity and Local Mounts: Local mounts would allow creating Identity
   entities but these would not be able to be used successfully (even locally)
   in replicated scenarios. We have now disallowed entities and groups from
   being created for local mounts in the first place.

FEATURES:

 * X-Forwarded-For support: `X-Forwarded-For` headers can now be used to set the
   client IP seen by Vault. See the [TCP listener configuration
   page](https://www.vaultproject.io/docs/configuration/listener/tcp.html) for
   details.
 * CIDR IP Binding for Tokens: Tokens now support being bound to specific
   CIDR(s) for usage. Currently this is implemented in Token Roles; usage can be
   expanded to other authentication backends over time.
 * `vault kv patch` command: A new `kv patch` helper command that allows
   modifying only some values in existing data at a K/V path, but uses
   check-and-set to ensure that this modification happens safely.
 * AppRole Local Secret IDs: Roles can now be configured to generate secret IDs
   local to the cluster. This enables performance secondaries to generate and
   consume secret IDs without contacting the primary.
 * AES-GCM Support for PKCS#11 [BETA] (Enterprise): For supporting HSMs,
   AES-GCM can now be used in lieu of AES-CBC/HMAC-SHA256. This has currently
   only been fully tested on AWS CloudHSM.
 * Auto Unseal/Seal Wrap Key Rotation Support (Enterprise): Auto Unseal
   mechanisms, including PKCS#11 HSMs, now support rotation of encryption keys,
   and migration between key and encryption types, such as from AES-CBC to
   AES-GCM, can be performed at the same time (where supported).

IMPROVEMENTS:

 * auth/approle: Support for cluster local secret IDs. This enables secondaries
   to generate secret IDs without contacting the primary [[GH-4427](https://github.com/hashicorp/vault/pull/4427)]
 * auth/token: Add to the token lookup response, the policies inherited due to
   identity associations [[GH-4366](https://github.com/hashicorp/vault/pull/4366)]
 * auth/token: Add CIDR binding to token roles [[GH-815](https://github.com/hashicorp/vault/pull/815)]
 * cli: Add `vault kv patch` [[GH-4432](https://github.com/hashicorp/vault/pull/4432)]
 * core: Add X-Forwarded-For support [[GH-4380](https://github.com/hashicorp/vault/pull/4380)]
 * core: Add token CIDR-binding support [[GH-815](https://github.com/hashicorp/vault/pull/815)]
 * identity: Add the ability to disable an entity. Disabling an entity does not
   revoke associated tokens, but while the entity is disabled they cannot be
   used. [[GH-4353](https://github.com/hashicorp/vault/pull/4353)]
 * physical/consul: Allow tuning of session TTL and lock wait time [[GH-4352](https://github.com/hashicorp/vault/pull/4352)]
 * replication: Dynamically adjust WAL cleanup over a period of time based on
   the rate of writes committed
 * secret/ssh: Update dynamic key install script to use shell locking to avoid
   concurrent modifications [[GH-4358](https://github.com/hashicorp/vault/pull/4358)]
 * ui: Access to `sys/mounts` is no longer needed to use the UI - the list of
   engines will show you the ones you implicitly have access to (because you have
   access to to secrets in those engines) [[GH-4439](https://github.com/hashicorp/vault/pull/4439)]

BUG FIXES:

 * cli: Fix `vault kv` backwards compatibility with KV v1 engine mounts
   [[GH-4430](https://github.com/hashicorp/vault/pull/4430)]
 * identity: Persist entity memberships in external identity groups across
   mounts [[GH-4365](https://github.com/hashicorp/vault/pull/4365)]
 * identity: Fix error preventing authentication using local mounts on
   performance secondary replication clusters [[GH-4407](https://github.com/hashicorp/vault/pull/4407)]
 * replication: Fix issue causing secondaries to not connect properly to a
   pre-0.10 primary until the primary was upgraded
 * secret/gcp: Fix panic on rollback when a roleset wasn't created properly
   [[GH-4344](https://github.com/hashicorp/vault/pull/4344)]
 * secret/gcp: Fix panic on renewal
 * ui: Fix IE11 form submissions in a few parts of the application [[GH-4378](https://github.com/hashicorp/vault/pull/4378)]
 * ui: Fix IE file saving on policy pages and init screens [[GH-4376](https://github.com/hashicorp/vault/pull/4376)]
 * ui: Fixed an issue where the AWS secret backend would show the wrong menu
   [[GH-4371](https://github.com/hashicorp/vault/pull/4371)]
 * ui: Fixed an issue where policies with commas would not render in the
   interface properly [[GH-4398](https://github.com/hashicorp/vault/pull/4398)]
 * ui: Corrected the saving of mount tune ttls for auth methods [[GH-4431](https://github.com/hashicorp/vault/pull/4431)]
 * ui: Credentials generation no longer checks capabilities before making
   api calls. This should fix needing "update" capabilites to read IAM
   credentials in the AWS secrets engine [[GH-4446](https://github.com/hashicorp/vault/pull/4446)]

## 0.10.0 (April 10th, 2018)

SECURITY:

 * Log sanitization for Combined Database Secret Engine: In certain failure
   scenarios with incorrectly formatted connection urls, the raw connection
   errors were being returned to the user with the configured database
   credentials. Errors are now sanitized before being returned to the user.

DEPRECATIONS/CHANGES:

 * Database plugin compatibility: The database plugin interface was enhanced to
   support some additional functionality related to root credential rotation
   and supporting templated URL strings. The changes were made in a
   backwards-compatible way and all builtin plugins were updated with the new
   features. Custom plugins not built into Vault will need to be upgraded to
   support templated URL strings and root rotation. Additionally, the
   Initialize method was deprecated in favor of a new Init method that supports
   configuration modifications that occur in the plugin back to the primary
   data store.
 * Removal of returned secret information: For a long time Vault has returned
   configuration given to various secret engines and auth methods with secret
   values (such as secret API keys or passwords) still intact, and with a
   warning to the user on write that anyone with read access could see the
   secret. This was mostly done to make it easy for tools like Terraform to
   judge whether state had drifted. However, it also feels quite un-Vault-y to
   do this and we've never felt very comfortable doing so. In 0.10 we have gone
   through and removed this behavior from the various backends; fields which
   contained secret values are simply no longer returned on read. We are
   working with the Terraform team to make changes to their provider to
   accommodate this as best as possible, and users of other tools may have to
   make adjustments, but in the end we felt that the ends did not justify the
   means and we needed to prioritize security over operational convenience.
 * LDAP auth method case sensitivity: We now treat usernames and groups
   configured locally for policy assignment in a case insensitive fashion by
   default. Existing configurations will continue to work as they do now;
   however, the next time a configuration is written `case_sensitive_names`
   will need to be explicitly set to `true`.
 * TTL handling within core: All lease TTL handling has been centralized within
   the core of Vault to ensure consistency across all backends. Since this was
   previously delegated to individual backends, there may be some slight
   differences in TTLs generated from some backends.
 * Removal of default `secret/` mount: In 0.12 we will stop mounting `secret/`
   by default at initialization time (it will still be available in `dev`
   mode).

FEATURES:

 * OSS UI: The Vault UI is now fully open-source. Similarly to the CLI, some
   features are only available with a supporting version of Vault, but the code
   base is entirely open.
 * Versioned K/V: The `kv` backend has been completely revamped, featuring
   flexible versioning of values, check-and-set protections, and more. A new
   `vault kv` subcommand allows friendly interactions with it. Existing mounts
   of the `kv` backend can be upgraded to the new versioned mode (downgrades
   are not currently supported). The old "passthrough" mode is still the
   default for new mounts; versioning can be turned on by setting the
   `-version=2` flag for the `vault secrets enable` command.
 * Database Root Credential Rotation: Database configurations can now rotate
   their own configured admin/root credentials, allowing configured credentials
   for a database connection to be rotated immediately after sending them into
   Vault, invalidating the old credentials and ensuring only Vault knows the
   actual valid values.
 * Azure Authentication Plugin: There is now a plugin (pulled in to Vault) that
   allows authenticating Azure machines to Vault using Azure's Managed Service
   Identity credentials. See the [plugin
   repository](https://github.com/hashicorp/vault-plugin-auth-azure) for more
   information.
 * GCP Secrets Plugin: There is now a plugin (pulled in to Vault) that allows
   generating secrets to allow access to GCP. See the [plugin
   repository](https://github.com/hashicorp/vault-plugin-secrets-gcp) for more
   information.
 * Selective Audit HMACing of Request and Response Data Keys: HMACing in audit
   logs can be turned off for specific keys in the request input map and
   response `data` map on a per-mount basis.
 * Passthrough Request Headers: Request headers can now be selectively passed
   through to backends on a per-mount basis. This is useful in various cases
   when plugins are interacting with external services.
 * HA for Google Cloud Storage: The GCS storage type now supports HA.
 * UI support for identity: Add and edit entities, groups, and their associated
   aliases.
 * UI auth method support: Enable, disable, and configure all of the built-in
   authentication methods.
 * UI (Enterprise): View and edit Sentinel policies.

IMPROVEMENTS:

 * core: Centralize TTL generation for leases in core [[GH-4230](https://github.com/hashicorp/vault/pull/4230)]
 * identity: API to update group-alias by ID [[GH-4237](https://github.com/hashicorp/vault/pull/4237)]
 * secret/cassandra: Update Cassandra storage delete function to not use batch
   operations [[GH-4054](https://github.com/hashicorp/vault/pull/4054)]
 * storage/mysql: Allow setting max idle connections and connection lifetime
   [[GH-4211](https://github.com/hashicorp/vault/pull/4211)]
 * storage/gcs: Add HA support [[GH-4226](https://github.com/hashicorp/vault/pull/4226)]
 * ui: Add Nomad to the list of available secret engines
 * ui: Adds ability to set static headers to be returned by the UI

BUG FIXES:

 * api: Fix retries not working [[GH-4322](https://github.com/hashicorp/vault/pull/4322)]
 * auth/gcp: Invalidate clients on config change
 * auth/token: Revoke-orphan and tidy operations now correctly cleans up the
   parent prefix entry in the underlying storage backend. These operations also
   mark corresponding child tokens as orphans by removing the parent/secondary
   index from the entries. [[GH-4193](https://github.com/hashicorp/vault/pull/4193)]
 * command: Re-add `-mfa` flag and migrate to OSS binary [[GH-4223](https://github.com/hashicorp/vault/pull/4223)]
 * core: Fix issue occurring from mounting two auth backends with the same path
   with one mount having `auth/` in front [[GH-4206](https://github.com/hashicorp/vault/pull/4206)]
 * mfa: Invalidation of MFA configurations (Enterprise)
 * replication: Fix a panic on some non-64-bit platforms
 * replication: Fix invalidation of policies on performance secondaries
 * secret/pki: When tidying if a value is unexpectedly nil, delete it and move
   on [[GH-4214](https://github.com/hashicorp/vault/pull/4214)]
 * storage/s3: Fix panic if S3 returns no Content-Length header [[GH-4222](https://github.com/hashicorp/vault/pull/4222)]
 * ui: Fixed an issue where the UI was checking incorrect paths when operating
   on transit keys. Capabilities are now checked when attempting to encrypt /
   decrypt, etc.
 * ui: Fixed IE 11 layout issues and JS errors that would stop the application
   from running.
 * ui: Fixed the link that gets rendered when a user doesn't have permissions
   to view the root of a secret engine. The link now sends them back to the list
   of secret engines.
 * replication: Fix issue with DR secondaries when using mount specified local
   paths.
 * cli: Fix an issue where generating a dr operation token would not output the
   token [[GH-4328](https://github.com/hashicorp/vault/pull/4328)]

## 0.9.6 (March 20th, 2018)

DEPRECATIONS/CHANGES:

 * The AWS authentication backend now allows binds for inputs as either a
   comma-delimited string or a string array. However, to keep consistency with
   input and output, when reading a role the binds will now be returned as
   string arrays rather than strings.
 * In order to prefix-match IAM role and instance profile ARNs in AWS auth
   backend, you now must explicitly opt-in by adding a `*` to the end of the
   ARN. Existing configurations will be upgraded automatically, but when
   writing a new role configuration the updated behavior will be used.

FEATURES:

 * Replication Activation Enhancements: When activating a replication
   secondary, a public key can now be fetched first from the target cluster.
   This public key can be provided to the primary when requesting the
   activation token. If provided, the public key will be used to perform a
   Diffie-Hellman key exchange resulting in a shared key that encrypts the
   contents of the activation token. The purpose is to protect against
   accidental disclosure of the contents of the token if unwrapped by the wrong
   party, given that the contents of the token are highly sensitive. If
   accidentally unwrapped, the contents of the token are not usable by the
   unwrapping party. It is important to note that just as a malicious operator
   could unwrap the contents of the token, a malicious operator can pretend to
   be a secondary and complete the Diffie-Hellman exchange on their own; this
   feature provides defense in depth but still requires due diligence around
   replication activation, including multiple eyes on the commands/tokens and
   proper auditing.

IMPROVEMENTS:

 * api: Update renewer grace period logic. It no longer is static, but rather
   dynamically calculates one based on the current lease duration after each
   renew. [[GH-4090](https://github.com/hashicorp/vault/pull/4090)]
 * auth/approle: Allow array input for bound_cidr_list [4078]
 * auth/aws: Allow using lists in role bind parameters [[GH-3907](https://github.com/hashicorp/vault/pull/3907)]
 * auth/aws: Allow binding by EC2 instance IDs [[GH-3816](https://github.com/hashicorp/vault/pull/3816)]
 * auth/aws: Allow non-prefix-matched IAM role and instance profile ARNs
   [[GH-4071](https://github.com/hashicorp/vault/pull/4071)]
 * auth/ldap: Set a very large size limit on queries [[GH-4169](https://github.com/hashicorp/vault/pull/4169)]
 * core: Log info notifications of revoked leases for all leases/reasons, not
   just expirations [[GH-4164](https://github.com/hashicorp/vault/pull/4164)]
 * physical/couchdb: Removed limit on the listing of items [[GH-4149](https://github.com/hashicorp/vault/pull/4149)]
 * secret/pki: Support certificate policies [[GH-4125](https://github.com/hashicorp/vault/pull/4125)]
 * secret/pki: Add ability to have CA:true encoded into intermediate CSRs, to
   improve compatibility with some ADFS scenarios [[GH-3883](https://github.com/hashicorp/vault/pull/3883)]
 * secret/transit: Allow selecting signature algorithm as well as hash
   algorithm when signing/verifying [[GH-4018](https://github.com/hashicorp/vault/pull/4018)]
 * server: Make sure `tls_disable_client_cert` is actually a true value rather
   than just set [[GH-4049](https://github.com/hashicorp/vault/pull/4049)]
 * storage/dynamodb: Allow specifying max retries for dynamo client [[GH-4115](https://github.com/hashicorp/vault/pull/4115)]
 * storage/gcs: Allow specifying chunk size for transfers, which can reduce
   memory utilization [[GH-4060](https://github.com/hashicorp/vault/pull/4060)]
 * sys/capabilities: Add the ability to use multiple paths for capability
   checking [[GH-3663](https://github.com/hashicorp/vault/pull/3663)]

BUG FIXES:

 * auth/aws: Fix honoring `max_ttl` when a corresponding role `ttl` is not also
   set [[GH-4107](https://github.com/hashicorp/vault/pull/4107)]
 * auth/okta: Fix honoring configured `max_ttl` value [[GH-4110](https://github.com/hashicorp/vault/pull/4110)]
 * auth/token: If a periodic token being issued has a period greater than the
   max_lease_ttl configured on the token store mount, truncate it. This matches
   renewal behavior; before it was inconsistent between issuance and renewal.
   [[GH-4112](https://github.com/hashicorp/vault/pull/4112)]
 * cli: Improve error messages around `vault auth help` when there is no CLI
   helper for a particular method [[GH-4056](https://github.com/hashicorp/vault/pull/4056)]
 * cli: Fix autocomplete installation when using Fish as the shell [[GH-4094](https://github.com/hashicorp/vault/pull/4094)]
 * secret/database: Properly honor mount-tuned max TTL [[GH-4051](https://github.com/hashicorp/vault/pull/4051)]
 * secret/ssh: Return `key_bits` value when reading a role [[GH-4098](https://github.com/hashicorp/vault/pull/4098)]
 * sys: When writing policies on a performance replication secondary, properly
   forward requests to the primary [[GH-4129](https://github.com/hashicorp/vault/pull/4129)]

## 0.9.5 (February 26th, 2018)

IMPROVEMENTS:

 * auth: Allow sending default_lease_ttl and max_lease_ttl values when enabling
   auth methods. [[GH-4019](https://github.com/hashicorp/vault/pull/4019)]
 * secret/database: Add list functionality to `database/config` endpoint
   [[GH-4026](https://github.com/hashicorp/vault/pull/4026)]
 * physical/consul: Allow setting a specific service address [[GH-3971](https://github.com/hashicorp/vault/pull/3971)]
 * replication: When bootstrapping a new secondary, if the initial cluster
   connection fails, Vault will attempt to roll back state so that
   bootstrapping can be tried again, rather than having to recreate the
   downstream cluster. This will still require fetching a new secondary
   activation token.

BUG FIXES:

 * auth/aws: Update libraries to fix regression verifying PKCS#7 identity
   documents [[GH-4014](https://github.com/hashicorp/vault/pull/4014)]
 * listener: Revert to Go 1.9 for now to allow certificates with non-DNS names
   in their DNS SANs to be used for Vault's TLS connections [[GH-4028](https://github.com/hashicorp/vault/pull/4028)]
 * replication: Fix issue with a performance secondary/DR primary node losing
   its DR primary status when performing an update-primary operation
 * replication: Fix issue where performance secondaries could be unable to
   automatically connect to a performance primary after that performance
   primary has been promoted to a DR primary from a DR secondary
 * ui: Fix behavior when a value contains a `.`

## 0.9.4 (February 20th, 2018)

SECURITY:

 * Role Tags used with the EC2 style of AWS auth were being improperly parsed;
   as a result they were not being used to properly restrict values.
   Implementations following our suggestion of using these as defense-in-depth
   rather than the only source of restriction should not have significant
   impact.

FEATURES:

 * **ChaCha20-Poly1305 support in `transit`**: You can now encrypt and decrypt
   with ChaCha20-Poly1305 in `transit`. Key derivation and convergent
   encryption is also supported.
 * **Okta Push support in Okta Auth Backend**: If a user account has MFA
   required within Okta, an Okta Push MFA flow can be used to successfully
   finish authentication.
 * **PKI Improvements**: Custom OID subject alternate names can now be set,
   subject to allow restrictions that support globbing. Additionally, Country,
   Locality, Province, Street Address, and Postal Code can now be set in
   certificate subjects.
 * **Manta Storage**: Joyent Triton Manta can now be used for Vault storage
 * **Google Cloud Spanner Storage**: Google Cloud Spanner can now be used for
   Vault storage

IMPROVEMENTS:

 * auth/centrify: Add CLI helper
 * audit: Always log failure metrics, even if zero, to ensure the values appear
   on dashboards [[GH-3937](https://github.com/hashicorp/vault/pull/3937)]
 * cli: Disable color when output is not a TTY [[GH-3897](https://github.com/hashicorp/vault/pull/3897)]
 * cli: Add `-format` flag to all subcommands [[GH-3897](https://github.com/hashicorp/vault/pull/3897)]
 * cli: Do not display deprecation warnings when the format is not table
   [[GH-3897](https://github.com/hashicorp/vault/pull/3897)]
 * core: If over a predefined lease count (256k), log a warning not more than
   once a minute. Too many leases can be problematic for many of the storage
   backends and often this number of leases is indicative of a need for
   workflow improvements. [[GH-3957](https://github.com/hashicorp/vault/pull/3957)]
 * secret/nomad: Have generated ACL tokens cap out at 64 characters [[GH-4009](https://github.com/hashicorp/vault/pull/4009)]
 * secret/pki: Country, Locality, Province, Street Address, and Postal Code can
   now be set on certificates [[GH-3992](https://github.com/hashicorp/vault/pull/3992)]
 * secret/pki: UTF-8 Other Names can now be set in Subject Alternate Names in
   issued certs; allowed values can be set per role and support globbing
   [[GH-3889](https://github.com/hashicorp/vault/pull/3889)]
 * secret/pki: Add a flag to make the common name optional on certs [[GH-3940](https://github.com/hashicorp/vault/pull/3940)]
 * secret/pki: Ensure only DNS-compatible names go into DNS SANs; additionally,
   properly handle IDNA transformations for these DNS names [[GH-3953](https://github.com/hashicorp/vault/pull/3953)]
 * secret/ssh: Add `valid-principles` flag to CLI for CA mode [[GH-3922](https://github.com/hashicorp/vault/pull/3922)]
 * storage/manta: Add Manta storage [[GH-3270](https://github.com/hashicorp/vault/pull/3270)]
 * ui (Enterprise): Support for ChaCha20-Poly1305 keys in the transit engine.

BUG FIXES:
 * api/renewer: Honor increment value in renew auth calls [[GH-3904](https://github.com/hashicorp/vault/pull/3904)]
 * auth/approle: Fix inability to use limited-use-count secret IDs on
   replication performance secondaries
 * auth/approle: Cleanup of secret ID accessors during tidy and removal of
   dangling accessor entries [[GH-3924](https://github.com/hashicorp/vault/pull/3924)]
 * auth/aws-ec2: Avoid masking of role tag response [[GH-3941](https://github.com/hashicorp/vault/pull/3941)]
 * auth/cert: Verify DNS SANs in the authenticating certificate [[GH-3982](https://github.com/hashicorp/vault/pull/3982)]
 * auth/okta: Return configured durations as seconds, not nanoseconds [[GH-3871](https://github.com/hashicorp/vault/pull/3871)]
 * auth/okta: Get all okta groups for a user vs. default 200 limit [[GH-4034](https://github.com/hashicorp/vault/pull/4034)]
 * auth/token: Token creation via the CLI no longer forces periodic token
   creation. Passing an explicit zero value for the period no longer create
   periodic tokens. [[GH-3880](https://github.com/hashicorp/vault/pull/3880)]
 * command: Fix interpreted formatting directives when printing raw fields
   [[GH-4005](https://github.com/hashicorp/vault/pull/4005)]
 * command: Correctly format output when using -field and -format flags at the
   same time [[GH-3987](https://github.com/hashicorp/vault/pull/3987)]
 * command/rekey: Re-add lost `stored-shares` parameter [[GH-3974](https://github.com/hashicorp/vault/pull/3974)]
 * command/ssh: Create and reuse the api client [[GH-3909](https://github.com/hashicorp/vault/pull/3909)]
 * command/status: Fix panic when status returns 500 from leadership lookup
   [[GH-3998](https://github.com/hashicorp/vault/pull/3998)]
 * identity: Fix race when creating entities [[GH-3932](https://github.com/hashicorp/vault/pull/3932)]
 * plugin/gRPC: Fixed an issue with list requests and raw responses coming from
   plugins using gRPC transport [[GH-3881](https://github.com/hashicorp/vault/pull/3881)]
 * plugin/gRPC: Fix panic when special paths are not set [[GH-3946](https://github.com/hashicorp/vault/pull/3946)]
 * secret/pki: Verify a name is a valid hostname before adding to DNS SANs
   [[GH-3918](https://github.com/hashicorp/vault/pull/3918)]
 * secret/transit: Fix auditing when reading a key after it has been backed up
   or restored [[GH-3919](https://github.com/hashicorp/vault/pull/3919)]
 * secret/transit: Fix storage/memory consistency when persistence fails
   [[GH-3959](https://github.com/hashicorp/vault/pull/3959)]
 * storage/consul: Validate that service names are RFC 1123 compliant [[GH-3960](https://github.com/hashicorp/vault/pull/3960)]
 * storage/etcd3: Fix memory ballooning with standby instances [[GH-3798](https://github.com/hashicorp/vault/pull/3798)]
 * storage/etcd3: Fix large lists (like token loading at startup) not being
   handled [[GH-3772](https://github.com/hashicorp/vault/pull/3772)]
 * storage/postgresql: Fix compatibility with versions using custom string
   version tags [[GH-3949](https://github.com/hashicorp/vault/pull/3949)]
 * storage/zookeeper: Update vendoring to fix freezing issues [[GH-3896](https://github.com/hashicorp/vault/pull/3896)]
 * ui (Enterprise): Decoding the replication token should no longer error and
   prevent enabling of a secondary replication cluster via the ui.
 * plugin/gRPC: Add connection info to the request object [[GH-3997](https://github.com/hashicorp/vault/pull/3997)]

## 0.9.3 (January 28th, 2018)

A regression from a feature merge disabled the Nomad secrets backend in 0.9.2.
This release re-enables the Nomad secrets backend; it is otherwise identical to
0.9.2.

## 0.9.2 (January 26th, 2018)

SECURITY:

 * Okta Auth Backend: While the Okta auth backend was successfully verifying
   usernames and passwords, it was not checking the returned state of the
   account, so accounts that had been marked locked out could still be used to
   log in. Only accounts in SUCCESS or PASSWORD_WARN states are now allowed.
 * Periodic Tokens: A regression in 0.9.1 meant that periodic tokens created by
   the AppRole, AWS, and Cert auth backends would expire when the max TTL for
   the backend/mount/system was hit instead of their stated behavior of living
   as long as they are renewed. This is now fixed; existing tokens do not have
   to be reissued as this was purely a regression in the renewal logic.
 * Seal Wrapping: During certain replication states values written marked for
   seal wrapping may not be wrapped on the secondaries. This has been fixed,
   and existing values will be wrapped on next read or write. This does not
   affect the barrier keys.

DEPRECATIONS/CHANGES:

 * `sys/health` DR Secondary Reporting: The `replication_dr_secondary` bool
   returned by `sys/health` could be misleading since it would be `false` both
   when a cluster was not a DR secondary but also when the node is a standby in
   the cluster and has not yet fully received state from the active node. This
   could cause health checks on LBs to decide that the node was acceptable for
   traffic even though DR secondaries cannot handle normal Vault traffic. (In
   other words, the bool could only convey "yes" or "no" but not "not sure
   yet".) This has been replaced by `replication_dr_mode` and
   `replication_perf_mode` which are string values that convey the current
   state of the node; a value of `disabled` indicates that replication is
   disabled or the state is still being discovered. As a result, an LB check
   can positively verify that the node is both not `disabled` and is not a DR
   secondary, and avoid sending traffic to it if either is true.
 * PKI Secret Backend Roles parameter types: For `ou` and `organization`
   in role definitions in the PKI secret backend, input can now be a
   comma-separated string or an array of strings. Reading a role will
   now return arrays for these parameters.
 * Plugin API Changes: The plugin API has been updated to utilize golang's
   context.Context package. Many function signatures now accept a context
   object as the first parameter. Existing plugins will need to pull in the
   latest Vault code and update their function signatures to begin using
   context and the new gRPC transport.

FEATURES:

 * **gRPC Backend Plugins**: Backend plugins now use gRPC for transport,
   allowing them to be written in other languages.
 * **Brand New CLI**: Vault has a brand new CLI interface that is significantly
   streamlined, supports autocomplete, and is almost entirely backwards
   compatible.
 * **UI: PKI Secret Backend (Enterprise)**: Configure PKI secret backends,
   create and browse roles and certificates, and issue and sign certificates via
   the listed roles.

IMPROVEMENTS:

 * auth/aws: Handle IAM headers produced by clients that formulate numbers as
   ints rather than strings [[GH-3763](https://github.com/hashicorp/vault/pull/3763)]
 * auth/okta: Support JSON lists when specifying groups and policies [[GH-3801](https://github.com/hashicorp/vault/pull/3801)]
 * autoseal/hsm: Attempt reconnecting to the HSM on certain kinds of issues,
   including HA scenarios for some Gemalto HSMs.
   (Enterprise)
 * cli: Output password prompts to stderr to make it easier to pipe an output
   token to another command [[GH-3782](https://github.com/hashicorp/vault/pull/3782)]
 * core: Report replication status in `sys/health` [[GH-3810](https://github.com/hashicorp/vault/pull/3810)]
 * physical/s3: Allow using paths with S3 for non-AWS deployments [[GH-3730](https://github.com/hashicorp/vault/pull/3730)]
 * physical/s3: Add ability to disable SSL for non-AWS deployments [[GH-3730](https://github.com/hashicorp/vault/pull/3730)]
 * plugins: Args for plugins can now be specified separately from the command,
   allowing the same output format and input format for plugin information
   [[GH-3778](https://github.com/hashicorp/vault/pull/3778)]
 * secret/pki: `ou` and `organization` can now be specified as a
   comma-separated string or an array of strings [[GH-3804](https://github.com/hashicorp/vault/pull/3804)]
 * plugins: Plugins will fall back to using netrpc as the communication protocol
   on older versions of Vault [[GH-3833](https://github.com/hashicorp/vault/pull/3833)]

BUG FIXES:

 * auth/(approle,aws,cert): Fix behavior where periodic tokens generated by
   these backends could not have their TTL renewed beyond the system/mount max
   TTL value [[GH-3803](https://github.com/hashicorp/vault/pull/3803)]
 * auth/aws: Fix error returned if `bound_iam_principal_arn` was given to an
   existing role update [[GH-3843](https://github.com/hashicorp/vault/pull/3843)]
 * core/sealwrap: Speed improvements and bug fixes (Enterprise)
 * identity: Delete group alias when an external group is deleted [[GH-3773](https://github.com/hashicorp/vault/pull/3773)]
 * legacymfa/duo: Fix intermittent panic when Duo could not be reached
   [[GH-2030](https://github.com/hashicorp/vault/pull/2030)]
 * secret/database: Fix a location where a lock could potentially not be
   released, leading to deadlock [[GH-3774](https://github.com/hashicorp/vault/pull/3774)]
 * secret/(all databases) Fix behavior where if a max TTL was specified but no
   default TTL was specified the system/mount default TTL would be used but not
   be capped by the local max TTL [[GH-3814](https://github.com/hashicorp/vault/pull/3814)]
 * secret/database: Fix an issue where plugins were not closed properly if they
   failed to initialize [[GH-3768](https://github.com/hashicorp/vault/pull/3768)]
 * ui: mounting a secret backend will now properly set `max_lease_ttl` and
   `default_lease_ttl` when specified - previously both fields set
   `default_lease_ttl`.

## 0.9.1 (December 21st, 2017)

DEPRECATIONS/CHANGES:

 * AppRole Case Sensitivity: In prior versions of Vault, `list` operations
   against AppRole roles would require preserving case in the role name, even
   though most other operations within AppRole are case-insensitive with
   respect to the role name. This has been fixed; existing roles will behave as
   they have in the past, but new roles will act case-insensitively in these
   cases.
 * Token Auth Backend Roles parameter types: For `allowed_policies` and
   `disallowed_policies` in role definitions in the token auth backend, input
   can now be a comma-separated string or an array of strings. Reading a role
   will now return arrays for these parameters.
 * Transit key exporting: You can now mark a key in the `transit` backend as
   `exportable` at any time, rather than just at creation time; however, once
   this value is set, it still cannot be unset.
 * PKI Secret Backend Roles parameter types: For `allowed_domains` and
   `key_usage` in role definitions in the PKI secret backend, input
   can now be a comma-separated string or an array of strings. Reading a role
   will now return arrays for these parameters.
 * SSH Dynamic Keys Method Defaults to 2048-bit Keys: When using the dynamic
   key method in the SSH backend, the default is now to use 2048-bit keys if no
   specific key bit size is specified.
 * Consul Secret Backend lease handling: The `consul` secret backend can now
   accept both strings and integer numbers of seconds for its lease value. The
   value returned on a role read will be an integer number of seconds instead
   of a human-friendly string.
 * Unprintable characters not allowed in API paths: Unprintable characters are
   no longer allowed in names in the API (paths and path parameters), with an
   extra restriction on whitespace characters. Allowed characters are those
   that are considered printable by Unicode plus spaces.

FEATURES:

 * **Transit Backup/Restore**: The `transit` backend now supports a backup
   operation that can export a given key, including all key versions and
   configuration, as well as a restore operation allowing import into another
   Vault.
 * **gRPC Database Plugins**: Database plugins now use gRPC for transport,
   allowing them to be written in other languages.
 * **Nomad Secret Backend**: Nomad ACL tokens can now be generated and revoked
   using Vault.
 * **TLS Cert Auth Backend Improvements**: The `cert` auth backend can now
   match against custom certificate extensions via exact or glob matching, and
   additionally supports max_ttl and periodic token toggles.

IMPROVEMENTS:

 * auth/cert: Support custom certificate constraints [[GH-3634](https://github.com/hashicorp/vault/pull/3634)]
 * auth/cert: Support setting `max_ttl` and `period` [[GH-3642](https://github.com/hashicorp/vault/pull/3642)]
 * audit/file: Setting a file mode of `0000` will now disable Vault from
   automatically `chmod`ing the log file [[GH-3649](https://github.com/hashicorp/vault/pull/3649)]
 * auth/github: The legacy MFA system can now be used with the GitHub auth
   backend [[GH-3696](https://github.com/hashicorp/vault/pull/3696)]
 * auth/okta: The legacy MFA system can now be used with the Okta auth backend
   [[GH-3653](https://github.com/hashicorp/vault/pull/3653)]
 * auth/token: `allowed_policies` and `disallowed_policies` can now be specified
   as a comma-separated string or an array of strings [[GH-3641](https://github.com/hashicorp/vault/pull/3641)]
 * command/server: The log level can now be specified with `VAULT_LOG_LEVEL`
   [[GH-3721](https://github.com/hashicorp/vault/pull/3721)]
 * core: Period values from auth backends will now be checked and applied to the
   TTL value directly by core on login and renewal requests [[GH-3677](https://github.com/hashicorp/vault/pull/3677)]
 * database/mongodb: Add optional `write_concern` parameter, which can be set
   during database configuration. This establishes a session-wide [write
   concern](https://docs.mongodb.com/manual/reference/write-concern/) for the
   lifecycle of the mount [[GH-3646](https://github.com/hashicorp/vault/pull/3646)]
 * http: Request path containing non-printable characters will return 400 - Bad
   Request [[GH-3697](https://github.com/hashicorp/vault/pull/3697)]
 * mfa/okta: Filter a given email address as a login filter, allowing operation
   when login email and account email are different
 * plugins: Make Vault more resilient when unsealing when plugins are
   unavailable [[GH-3686](https://github.com/hashicorp/vault/pull/3686)]
 * secret/pki: `allowed_domains` and `key_usage` can now be specified
   as a comma-separated string or an array of strings [[GH-3642](https://github.com/hashicorp/vault/pull/3642)]
 * secret/ssh: Allow 4096-bit keys to be used in dynamic key method [[GH-3593](https://github.com/hashicorp/vault/pull/3593)]
 * secret/consul: The Consul secret backend now uses the value of `lease` set
   on the role, if set, when renewing a secret. [[GH-3796](https://github.com/hashicorp/vault/pull/3796)]
 * storage/mysql: Don't attempt database creation if it exists, which can help
   under certain permissions constraints [[GH-3716](https://github.com/hashicorp/vault/pull/3716)]

BUG FIXES:

 * api/status (enterprise): Fix status reporting when using an auto seal
 * auth/approle: Fix case-sensitive/insensitive comparison issue [[GH-3665](https://github.com/hashicorp/vault/pull/3665)]
 * auth/cert: Return `allowed_names` on role read [[GH-3654](https://github.com/hashicorp/vault/pull/3654)]
 * auth/ldap: Fix incorrect control information being sent [[GH-3402](https://github.com/hashicorp/vault/pull/3402)] [[GH-3496](https://github.com/hashicorp/vault/pull/3496)]
   [[GH-3625](https://github.com/hashicorp/vault/pull/3625)] [[GH-3656](https://github.com/hashicorp/vault/pull/3656)]
 * core: Fix seal status reporting when using an autoseal
 * core: Add creation path to wrap info for a control group token
 * core: Fix potential panic that could occur using plugins when a node
   transitioned from active to standby [[GH-3638](https://github.com/hashicorp/vault/pull/3638)]
 * core: Fix memory ballooning when a connection would connect to the cluster
   port and then go away -- redux! [[GH-3680](https://github.com/hashicorp/vault/pull/3680)]
 * core: Replace recursive token revocation logic with depth-first logic, which
   can avoid hitting stack depth limits in extreme cases [[GH-2348](https://github.com/hashicorp/vault/pull/2348)]
 * core: When doing a read on configured audited-headers, properly handle case
   insensitivity [[GH-3701](https://github.com/hashicorp/vault/pull/3701)]
 * core/pkcs11 (enterprise): Fix panic when PKCS#11 library is not readable
 * database/mysql: Allow the creation statement to use commands that are not yet
   supported by the prepare statement protocol [[GH-3619](https://github.com/hashicorp/vault/pull/3619)]
 * plugin/auth-gcp: Fix IAM roles when using `allow_gce_inference` [VPAG-19]

## 0.9.0.1 (November 21st, 2017) (Enterprise Only)

IMPROVEMENTS:

 * auth/gcp: Support seal wrapping of configuration parameters
 * auth/kubernetes: Support seal wrapping of configuration parameters

BUG FIXES:

 * Fix an upgrade issue with some physical backends when migrating from legacy
   HSM stored key support to the new Seal Wrap mechanism (Enterprise)
 * mfa: Add the 'mfa' flag that was removed by mistake [[GH-4223](https://github.com/hashicorp/vault/pull/4223)]

## 0.9.0 (November 14th, 2017)

DEPRECATIONS/CHANGES:

 * HSM config parameter requirements: When using Vault with an HSM, a new
   parameter is required: `hmac_key_label`.  This performs a similar function to
   `key_label` but for the HMAC key Vault will use. Vault will generate a
   suitable key if this value is specified and `generate_key` is set true.
 * API HTTP client behavior: When calling `NewClient` the API no longer
   modifies the provided client/transport. In particular this means it will no
   longer enable redirection limiting and HTTP/2 support on custom clients. It
   is suggested that if you want to make changes to an HTTP client that you use
   one created by `DefaultConfig` as a starting point.
 * AWS EC2 client nonce behavior: The client nonce generated by the backend
   that gets returned along with the authentication response will be audited in
   plaintext. If this is undesired, the clients can choose to supply a custom
   nonce to the login endpoint. The custom nonce set by the client will from
   now on, not be returned back with the authentication response, and hence not
   audit logged.
 * AWS Auth role options: The API will now error when trying to create or
   update a role with the mutually-exclusive options
   `disallow_reauthentication` and `allow_instance_migration`.
 * SSH CA role read changes: When reading back a role from the `ssh` backend,
   the TTL/max TTL values will now be an integer number of seconds rather than
   a string. This better matches the API elsewhere in Vault.
 * SSH role list changes: When listing roles from the `ssh` backend via the API,
   the response data will additionally return a `key_info` map that will contain
   a map of each key with a corresponding object containing the `key_type`.
 * More granularity in audit logs: Audit request and response entries are still
   in RFC3339 format but now have a granularity of nanoseconds.
 * High availability related values have been moved out of the `storage` and
   `ha_storage` stanzas, and into the top-level configuration. `redirect_addr`
   has been renamed to `api_addr`. The stanzas still support accepting
   HA-related values to maintain backward compatibility, but top-level values
   will take precedence.
 * A new `seal` stanza has been added to the configuration file, which is
   optional and enables configuration of the seal type to use for additional
   data protection, such as using HSM or Cloud KMS solutions to encrypt and
   decrypt data.

FEATURES:

 * **RSA Support for Transit Backend**: Transit backend can now generate RSA
   keys which can be used for encryption and signing. [[GH-3489](https://github.com/hashicorp/vault/pull/3489)]
 * **Identity System**: Now in open source and with significant enhancements,
   Identity is an integrated system for understanding users across tokens and
   enabling easier management of users directly and via groups.
 * **External Groups in Identity**: Vault can now automatically assign users
   and systems to groups in Identity based on their membership in external
   groups.
 * **Seal Wrap / FIPS 140-2 Compatibility (Enterprise)**: Vault can now take
   advantage of FIPS 140-2-certified HSMs to ensure that Critical Security
   Parameters are protected in a compliant fashion. Vault's implementation has
   received a statement of compliance from Leidos.
 * **Control Groups (Enterprise)**: Require multiple members of an Identity
   group to authorize a requested action before it is allowed to run.
 * **Cloud Auto-Unseal (Enterprise)**: Automatically unseal Vault using AWS KMS
   and GCP CKMS.
 * **Sentinel Integration (Enterprise)**: Take advantage of HashiCorp Sentinel
   to create extremely flexible access control policies -- even on
   unauthenticated endpoints.
 * **Barrier Rekey Support for Auto-Unseal (Enterprise)**: When using auto-unsealing
   functionality, the `rekey` operation is now supported; it uses recovery keys
   to authorize the master key rekey.
 * **Operation Token for Disaster Recovery Actions (Enterprise)**: When using
   Disaster Recovery replication, a token can be created that can be used to
   authorize actions such as promotion and updating primary information, rather
   than using recovery keys.
 * **Trigger Auto-Unseal with Recovery Keys (Enterprise)**: When using
   auto-unsealing, a request to unseal Vault can be triggered by a threshold of
   recovery keys, rather than requiring the Vault process to be restarted.
 * **UI Redesign (Enterprise)**: All new experience for the Vault Enterprise
   UI. The look and feel has been completely redesigned to give users a better
   experience and make managing secrets fast and easy.
 * **UI: SSH Secret Backend (Enterprise)**: Configure an SSH secret backend,
   create and browse roles. And use them to sign keys or generate one time
   passwords.
 * **UI: AWS Secret Backend (Enterprise)**: You can now configure the AWS
   backend via the Vault Enterprise UI. In addition you can create roles,
   browse the roles and Generate IAM Credentials from them in the UI.

IMPROVEMENTS:

 * api: Add ability to set custom headers on each call [[GH-3394](https://github.com/hashicorp/vault/pull/3394)]
 * command/server: Add config option to disable requesting client certificates
   [[GH-3373](https://github.com/hashicorp/vault/pull/3373)]
 * auth/aws: Max retries can now be customized for the AWS client [[GH-3965](https://github.com/hashicorp/vault/pull/3965)]
 * core: Disallow mounting underneath an existing path, not just over [[GH-2919](https://github.com/hashicorp/vault/pull/2919)]
 * physical/file: Use `700` as permissions when creating directories. The files
   themselves were `600` and are all encrypted, but this doesn't hurt.
 * secret/aws: Add ability to use custom IAM/STS endpoints [[GH-3416](https://github.com/hashicorp/vault/pull/3416)]
 * secret/aws: Max retries can now be customized for the AWS client [[GH-3965](https://github.com/hashicorp/vault/pull/3965)]
 * secret/cassandra: Work around Cassandra ignoring consistency levels for a
   user listing query [[GH-3469](https://github.com/hashicorp/vault/pull/3469)]
 * secret/pki: Private keys can now be marshalled as PKCS#8 [[GH-3518](https://github.com/hashicorp/vault/pull/3518)]
 * secret/pki: Allow entering URLs for `pki` as both comma-separated strings and JSON
   arrays [[GH-3409](https://github.com/hashicorp/vault/pull/3409)]
 * secret/ssh: Role TTL/max TTL can now be specified as either a string or an
   integer [[GH-3507](https://github.com/hashicorp/vault/pull/3507)]
 * secret/transit: Sign and verify operations now support a `none` hash
   algorithm to allow signing/verifying pre-hashed data [[GH-3448](https://github.com/hashicorp/vault/pull/3448)]
 * secret/database: Add the ability to glob allowed roles in the Database Backend [[GH-3387](https://github.com/hashicorp/vault/pull/3387)]
 * ui (enterprise): Support for RSA keys in the transit backend
 * ui (enterprise): Support for DR Operation Token generation, promoting, and
   updating primary on DR Secondary clusters

BUG FIXES:

 * api: Fix panic when setting a custom HTTP client but with a nil transport
   [[GH-3435](https://github.com/hashicorp/vault/pull/3435)] [[GH-3437](https://github.com/hashicorp/vault/pull/3437)]
 * api: Fix authing to the `cert` backend when the CA for the client cert is
   not known to the server's listener [[GH-2946](https://github.com/hashicorp/vault/pull/2946)]
 * auth/approle: Create role ID index during read if a role is missing one [[GH-3561](https://github.com/hashicorp/vault/pull/3561)]
 * auth/aws: Don't allow mutually exclusive options [[GH-3291](https://github.com/hashicorp/vault/pull/3291)]
 * auth/radius: Fix logging in in some situations [[GH-3461](https://github.com/hashicorp/vault/pull/3461)]
 * core: Fix memleak when a connection would connect to the cluster port and
   then go away [[GH-3513](https://github.com/hashicorp/vault/pull/3513)]
 * core: Fix panic if a single-use token is used to step-down or seal [[GH-3497](https://github.com/hashicorp/vault/pull/3497)]
 * core: Set rather than add headers to prevent some duplicated headers in
   responses when requests were forwarded to the active node [[GH-3485](https://github.com/hashicorp/vault/pull/3485)]
 * physical/etcd3: Fix some listing issues due to how etcd3 does prefix
   matching [[GH-3406](https://github.com/hashicorp/vault/pull/3406)]
 * physical/etcd3: Fix case where standbys can lose their etcd client lease
   [[GH-3031](https://github.com/hashicorp/vault/pull/3031)]
 * physical/file: Fix listing when underscores are the first component of a
   path [[GH-3476](https://github.com/hashicorp/vault/pull/3476)]
 * plugins: Allow response errors to be returned from backend plugins [[GH-3412](https://github.com/hashicorp/vault/pull/3412)]
 * secret/transit: Fix panic if the length of the input ciphertext was less
   than the expected nonce length [[GH-3521](https://github.com/hashicorp/vault/pull/3521)]
 * ui (enterprise): Reinstate support for generic secret backends - this was
   erroneously removed in a previous release

## 0.8.3 (September 19th, 2017)

CHANGES:

 * Policy input/output standardization: For all built-in authentication
   backends, policies can now be specified as a comma-delimited string or an
   array if using JSON as API input; on read, policies will be returned as an
   array; and the `default` policy will not be forcefully added to policies
   saved in configurations. Please note that the `default` policy will continue
   to be added to generated tokens, however, rather than backends adding
   `default` to the given set of input policies (in some cases, and not in
   others), the stored set will reflect the user-specified set.
 * `sign-self-issued` modifies Issuer in generated certificates: In 0.8.2 the
   endpoint would not modify the Issuer in the generated certificate, leaving
   the output self-issued. Although theoretically valid, in practice crypto
   stacks were unhappy validating paths containing such certs. As a result,
   `sign-self-issued` now encodes the signing CA's Subject DN into the Issuer
   DN of the generated certificate.
 * `sys/raw` requires enabling: While the `sys/raw` endpoint can be extremely
   useful in break-glass or support scenarios, it is also extremely dangerous.
   As of now, a configuration file option `raw_storage_endpoint` must be set in
   order to enable this API endpoint. Once set, the available functionality has
   been enhanced slightly; it now supports listing and decrypting most of
   Vault's core data structures, except for the encryption keyring itself.
 * `generic` is now `kv`: To better reflect its actual use, the `generic`
   backend is now `kv`. Using `generic` will still work for backwards
   compatibility.

FEATURES:

 * **GCE Support for GCP Auth**: GCE instances can now authenticate to Vault
   using machine credentials.
 * **Support for Kubernetes Service Account Auth**: Kubernetes Service Accounts
   can now authenticate to vault using JWT tokens.

IMPROVEMENTS:

 * configuration: Provide a config option to store Vault server's process ID
   (PID) in a file [[GH-3321](https://github.com/hashicorp/vault/pull/3321)]
 * mfa (Enterprise): Add the ability to use identity metadata in username format
 * mfa/okta (Enterprise): Add support for configuring base_url for API calls
 * secret/pki: `sign-intermediate` will now allow specifying a `ttl` value
   longer than the signing CA certificate's NotAfter value. [[GH-3325](https://github.com/hashicorp/vault/pull/3325)]
 * sys/raw: Raw storage access is now disabled by default [[GH-3329](https://github.com/hashicorp/vault/pull/3329)]

BUG FIXES:

 * auth/okta: Fix regression that removed the ability to set base_url [[GH-3313](https://github.com/hashicorp/vault/pull/3313)]
 * core: Fix panic while loading leases at startup on ARM processors
   [[GH-3314](https://github.com/hashicorp/vault/pull/3314)]
 * secret/pki: Fix `sign-self-issued` encoding the wrong subject public key
   [[GH-3325](https://github.com/hashicorp/vault/pull/3325)]

## 0.8.2.1 (September 11th, 2017) (Enterprise Only)

BUG FIXES:

 * Fix an issue upgrading to 0.8.2 for Enterprise customers.

## 0.8.2 (September 5th, 2017)

SECURITY:

* In prior versions of Vault, if authenticating via AWS IAM and requesting a
  periodic token, the period was not properly respected. This could lead to
  tokens expiring unexpectedly, or a token lifetime being longer than expected.
  Upon token renewal with Vault 0.8.2 the period will be properly enforced.

DEPRECATIONS/CHANGES:

* `vault ssh` users should supply `-mode` and `-role` to reduce the number of
  API calls. A future version of Vault will mark these optional values are
  required. Failure to supply `-mode` or `-role` will result in a warning.
* Vault plugins will first briefly run a restricted version of the plugin to
  fetch metadata, and then lazy-load the plugin on first request to prevent
  crash/deadlock of Vault during the unseal process. Plugins will need to be
  built with the latest changes in order for them to run properly.

FEATURES:

* **Lazy Lease Loading**: On startup, Vault will now load leases from storage
  in a lazy fashion (token checks and revocation/renewal requests still force
  an immediate load). For larger installations this can significantly reduce
  downtime when switching active nodes or bringing Vault up from cold start.
* **SSH CA Login with `vault ssh`**: `vault ssh` now supports the SSH CA
  backend for authenticating to machines. It also supports remote host key
  verification through the SSH CA backend, if enabled.
* **Signing of Self-Issued Certs in PKI**: The `pki` backend now supports
  signing self-issued CA certs. This is useful when switching root CAs.

IMPROVEMENTS:

 * audit/file: Allow specifying `stdout` as the `file_path` to log to standard
   output [[GH-3235](https://github.com/hashicorp/vault/pull/3235)]
 * auth/aws: Allow wildcards in `bound_iam_principal_arn` [[GH-3213](https://github.com/hashicorp/vault/pull/3213)]
 * auth/okta: Compare groups case-insensitively since Okta is only
   case-preserving [[GH-3240](https://github.com/hashicorp/vault/pull/3240)]
 * auth/okta: Standardize Okta configuration APIs across backends [[GH-3245](https://github.com/hashicorp/vault/pull/3245)]
 * cli: Add subcommand autocompletion that can be enabled with
   `vault -autocomplete-install` [[GH-3223](https://github.com/hashicorp/vault/pull/3223)]
 * cli: Add ability to handle wrapped responses when using `vault auth`. What
   is output depends on the other given flags; see the help output for that
   command for more information. [[GH-3263](https://github.com/hashicorp/vault/pull/3263)]
 * core: TLS cipher suites used for cluster behavior can now be set via
   `cluster_cipher_suites` in configuration [[GH-3228](https://github.com/hashicorp/vault/pull/3228)]
 * core: The `plugin_name` can now either be specified directly as part of the
   parameter or within the `config` object when mounting a secret or auth backend
   via `sys/mounts/:path` or `sys/auth/:path` respectively [[GH-3202](https://github.com/hashicorp/vault/pull/3202)]
 * core: It is now possible to update the `description` of a mount when
   mount-tuning, although this must be done through the HTTP layer [[GH-3285](https://github.com/hashicorp/vault/pull/3285)]
 * secret/databases/mongo: If an EOF is encountered, attempt reconnecting and
   retrying the operation [[GH-3269](https://github.com/hashicorp/vault/pull/3269)]
 * secret/pki: TTLs can now be specified as a string or an integer number of
   seconds [[GH-3270](https://github.com/hashicorp/vault/pull/3270)]
 * secret/pki: Self-issued certs can now be signed via
   `pki/root/sign-self-issued` [[GH-3274](https://github.com/hashicorp/vault/pull/3274)]
 * storage/gcp: Use application default credentials if they exist [[GH-3248](https://github.com/hashicorp/vault/pull/3248)]

BUG FIXES:

 * auth/aws: Properly use role-set period values for IAM-derived token renewals
   [[GH-3220](https://github.com/hashicorp/vault/pull/3220)]
 * auth/okta: Fix updating organization/ttl/max_ttl after initial setting
   [[GH-3236](https://github.com/hashicorp/vault/pull/3236)]
 * core: Fix PROXY when underlying connection is TLS [[GH-3195](https://github.com/hashicorp/vault/pull/3195)]
 * core: Policy-related commands would sometimes fail to act case-insensitively
   [[GH-3210](https://github.com/hashicorp/vault/pull/3210)]
 * storage/consul: Fix parsing TLS configuration when using a bare IPv6 address
   [[GH-3268](https://github.com/hashicorp/vault/pull/3268)]
 * plugins: Lazy-load plugins to prevent crash/deadlock during unseal process.
   [[GH-3255](https://github.com/hashicorp/vault/pull/3255)]
 * plugins: Skip mounting plugin-based secret and credential mounts when setting
   up mounts if the plugin is no longer present in the catalog. [[GH-3255](https://github.com/hashicorp/vault/pull/3255)]

## 0.8.1 (August 16th, 2017)

DEPRECATIONS/CHANGES:

 * PKI Root Generation: Calling `pki/root/generate` when a CA cert/key already
   exists will now return a `204` instead of overwriting an existing root. If
   you want to recreate the root, first run a delete operation on `pki/root`
   (requires `sudo` capability), then generate it again.

FEATURES:

 * **Oracle Secret Backend**: There is now an external plugin to support leased
   credentials for Oracle databases (distributed separately).
 * **GCP IAM Auth Backend**: There is now an authentication backend that allows
   using GCP IAM credentials to retrieve Vault tokens. This is available as
   both a plugin and built-in to Vault.
 * **PingID Push Support for Path-Based MFA (Enterprise)**: PingID Push can
   now be used for MFA with the new path-based MFA introduced in Vault
   Enterprise 0.8.
 * **Permitted DNS Domains Support in PKI**: The `pki` backend now supports
   specifying permitted DNS domains for CA certificates, allowing you to
   narrowly scope the set of domains for which a CA can issue or sign child
   certificates.
 * **Plugin Backend Reload Endpoint**: Plugin backends can now be triggered to
   reload using the `sys/plugins/reload/backend` endpoint and providing either
   the plugin name or the mounts to reload.
 * **Self-Reloading Plugins**: The plugin system will now attempt to reload a
   crashed or stopped plugin, once per request.

IMPROVEMENTS:

 * auth/approle: Allow array input for policies in addition to comma-delimited
   strings [[GH-3163](https://github.com/hashicorp/vault/pull/3163)]
 * plugins: Send logs through Vault's logger rather than stdout [[GH-3142](https://github.com/hashicorp/vault/pull/3142)]
 * secret/pki: Add `pki/root` delete operation [[GH-3165](https://github.com/hashicorp/vault/pull/3165)]
 * secret/pki: Don't overwrite an existing root cert/key when calling generate
   [[GH-3165](https://github.com/hashicorp/vault/pull/3165)]

BUG FIXES:

 * aws: Don't prefer a nil HTTP client over an existing one [[GH-3159](https://github.com/hashicorp/vault/pull/3159)]
 * core: If there is an error when checking for create/update existence, return
   500 instead of 400 [[GH-3162](https://github.com/hashicorp/vault/pull/3162)]
 * secret/database: Avoid creating usernames that are too long for legacy MySQL
   [[GH-3138](https://github.com/hashicorp/vault/pull/3138)]

## 0.8.0 (August 9th, 2017)

SECURITY:

 * We've added a note to the docs about the way the GitHub auth backend works
   as it may not be readily apparent that GitHub personal access tokens, which
   are used by the backend, can be used for unauthorized access if they are
   stolen from third party services and access to Vault is public.

DEPRECATIONS/CHANGES:

 * Database Plugin Backends: Passwords generated for these backends now
   enforce stricter password requirements, as opposed to the previous behavior
   of returning a randomized UUID. Passwords are of length 20, and have a `A1a-`
   characters prepended to ensure stricter requirements. No regressions are
   expected from this change. (For database backends that were previously
   substituting underscores for hyphens in passwords, this will remain the
   case.)
 * Lease Endpoints: The endpoints `sys/renew`, `sys/revoke`, `sys/revoke-prefix`,
   `sys/revoke-force` have been deprecated and relocated under `sys/leases`.
   Additionally, the deprecated path `sys/revoke-force` now requires the `sudo`
   capability.
 * Response Wrapping Lookup Unauthenticated: The `sys/wrapping/lookup` endpoint
   is now unauthenticated. This allows introspection of the wrapping info by
   clients that only have the wrapping token without then invalidating the
   token. Validation functions/checks are still performed on the token.

FEATURES:

 * **Cassandra Storage**: Cassandra can now be used for Vault storage
 * **CockroachDB Storage**: CockroachDB can now be used for Vault storage
 * **CouchDB Storage**: CouchDB can now be used for Vault storage
 * **SAP HANA Database Plugin**: The `databases` backend can now manage users
   for SAP HANA databases
 * **Plugin Backends**: Vault now supports running secret and auth backends as
   plugins. Plugins can be mounted like normal backends and can be developed
   independently from Vault.
 * **PROXY Protocol Support** Vault listeners can now be configured to honor
   PROXY protocol v1 information to allow passing real client IPs into Vault. A
   list of authorized addresses (IPs or subnets) can be defined and
   accept/reject behavior controlled.
 * **Lease Lookup and Browsing in the Vault Enterprise UI**: Vault Enterprise UI
   now supports lookup and listing of leases and the associated actions from the
   `sys/leases` endpoints in the API. These are located in the new top level
   navigation item "Leases".
 * **Filtered Mounts for Performance Mode Replication**: Whitelists or
   blacklists of mounts can be defined per-secondary to control which mounts
   are actually replicated to that secondary. This can allow targeted
   replication of specific sets of data to specific geolocations/datacenters.
 * **Disaster Recovery Mode Replication (Enterprise Only)**: There is a new
   replication mode, Disaster Recovery (DR), that performs full real-time
   replication (including tokens and leases) to DR secondaries. DR secondaries
   cannot handle client requests, but can be promoted to primary as needed for
   failover.
 * **Manage New Replication Features in the Vault Enterprise UI**: Support for
   Replication features in Vault Enterprise UI has expanded to include new DR
   Replication mode and management of Filtered Mounts in Performance Replication
   mode.
 * **Vault Identity (Enterprise Only)**: Vault's new Identity system allows
   correlation of users across tokens. At present this is only used for MFA,
   but will be the foundation of many other features going forward.
 * **Duo Push, Okta Push, and TOTP MFA For All Authenticated Paths (Enterprise
   Only)**: A brand new MFA system built on top of Identity allows MFA
   (currently Duo Push, Okta Push, and TOTP) for any authenticated path within
   Vault. MFA methods can be configured centrally, and TOTP keys live within
   the user's Identity information to allow using the same key across tokens.
   Specific MFA method(s) required for any given path within Vault can be
   specified in normal ACL path statements.

IMPROVEMENTS:

 * api: Add client method for a secret renewer background process [[GH-2886](https://github.com/hashicorp/vault/pull/2886)]
 * api: Add `RenewTokenAsSelf` [[GH-2886](https://github.com/hashicorp/vault/pull/2886)]
 * api: Client timeout can now be adjusted with the `VAULT_CLIENT_TIMEOUT` env
   var or with a new API function [[GH-2956](https://github.com/hashicorp/vault/pull/2956)]
 * api/cli: Client will now attempt to look up SRV records for the given Vault
   hostname [[GH-3035](https://github.com/hashicorp/vault/pull/3035)]
 * audit/socket: Enhance reconnection logic and don't require the connection to
   be established at unseal time [[GH-2934](https://github.com/hashicorp/vault/pull/2934)]
 * audit/file: Opportunistically try re-opening the file on error [[GH-2999](https://github.com/hashicorp/vault/pull/2999)]
 * auth/approle: Add role name to token metadata [[GH-2985](https://github.com/hashicorp/vault/pull/2985)]
 * auth/okta: Allow specifying `ttl`/`max_ttl` inside the mount [[GH-2915](https://github.com/hashicorp/vault/pull/2915)]
 * cli: Client timeout can now be adjusted with the `VAULT_CLIENT_TIMEOUT` env
   var [[GH-2956](https://github.com/hashicorp/vault/pull/2956)]
 * command/auth: Add `-token-only` flag to `vault auth` that returns only the
   token on stdout and does not store it via the token helper [[GH-2855](https://github.com/hashicorp/vault/pull/2855)]
 * core: CORS allowed origins can now be configured [[GH-2021](https://github.com/hashicorp/vault/pull/2021)]
 * core: Add metrics counters for audit log failures [[GH-2863](https://github.com/hashicorp/vault/pull/2863)]
 * cors: Allow setting allowed headers via the API instead of always using
   wildcard [[GH-3023](https://github.com/hashicorp/vault/pull/3023)]
 * secret/ssh: Allow specifying the key ID format using template values for CA
   type [[GH-2888](https://github.com/hashicorp/vault/pull/2888)]
 * server: Add `tls_client_ca_file` option for specifying a CA file to use for
   client certificate verification when `tls_require_and_verify_client_cert` is
   enabled [[GH-3034](https://github.com/hashicorp/vault/pull/3034)]
 * storage/cockroachdb: Add CockroachDB storage backend [[GH-2713](https://github.com/hashicorp/vault/pull/2713)]
 * storage/couchdb: Add CouchDB storage backend [[GH-2880](https://github.com/hashicorp/vault/pull/2880)]
 * storage/mssql: Add `max_parallel` [[GH-3026](https://github.com/hashicorp/vault/pull/3026)]
 * storage/postgresql: Add `max_parallel` [[GH-3026](https://github.com/hashicorp/vault/pull/3026)]
 * storage/postgresql: Improve listing speed [[GH-2945](https://github.com/hashicorp/vault/pull/2945)]
 * storage/s3: More efficient paging when an object has a lot of subobjects
   [[GH-2780](https://github.com/hashicorp/vault/pull/2780)]
 * sys/wrapping: Make `sys/wrapping/lookup` unauthenticated [[GH-3084](https://github.com/hashicorp/vault/pull/3084)]
 * sys/wrapping: Wrapped tokens now store the original request path of the data
   [[GH-3100](https://github.com/hashicorp/vault/pull/3100)]
 * telemetry: Add support for DogStatsD [[GH-2490](https://github.com/hashicorp/vault/pull/2490)]

BUG FIXES:

 * api/health: Don't treat standby `429` codes as an error [[GH-2850](https://github.com/hashicorp/vault/pull/2850)]
 * api/leases: Fix lease lookup returning lease properties at the top level
 * audit: Fix panic when audit logging a read operation on an asymmetric
   `transit` key [[GH-2958](https://github.com/hashicorp/vault/pull/2958)]
 * auth/approle: Fix panic when secret and cidr list not provided in role
   [[GH-3075](https://github.com/hashicorp/vault/pull/3075)]
 * auth/aws: Look up proper account ID on token renew [[GH-3012](https://github.com/hashicorp/vault/pull/3012)]
 * auth/aws: Store IAM header in all cases when it changes [[GH-3004](https://github.com/hashicorp/vault/pull/3004)]
 * auth/ldap: Verify given certificate is PEM encoded instead of failing
   silently [[GH-3016](https://github.com/hashicorp/vault/pull/3016)]
 * auth/token: Don't allow using the same token ID twice when manually
   specifying [[GH-2916](https://github.com/hashicorp/vault/pull/2916)]
 * cli: Fix issue with parsing keys that start with special characters [[GH-2998](https://github.com/hashicorp/vault/pull/2998)]
 * core: Relocated `sys/leases/renew` returns same payload as original
   `sys/leases` endpoint [[GH-2891](https://github.com/hashicorp/vault/pull/2891)]
 * secret/ssh: Fix panic when signing with incorrect key type [[GH-3072](https://github.com/hashicorp/vault/pull/3072)]
 * secret/totp: Ensure codes can only be used once. This makes some automated
   workflows harder but complies with the RFC. [[GH-2908](https://github.com/hashicorp/vault/pull/2908)]
 * secret/transit: Fix locking when creating a key with unsupported options
   [[GH-2974](https://github.com/hashicorp/vault/pull/2974)]

## 0.7.3 (June 7th, 2017)

SECURITY:

 * Cert auth backend now checks validity of individual certificates: In
   previous versions of Vault, validity (e.g. expiration) of individual leaf
   certificates added for authentication was not checked. This was done to make
   it easier for administrators to control lifecycles of individual
   certificates added to the backend, e.g. the authentication material being
   checked was access to that specific certificate's private key rather than
   all private keys signed by a CA. However, this behavior is often unexpected
   and as a result can lead to insecure deployments, so we are now validating
   these certificates as well.
 * App-ID path salting was skipped in 0.7.1/0.7.2: A regression in 0.7.1/0.7.2
   caused the HMACing of any App-ID information stored in paths (including
   actual app-IDs and user-IDs) to be unsalted and written as-is from the API.
   In 0.7.3 any such paths will be automatically changed to salted versions on
   access (e.g. login or read); however, if you created new app-IDs or user-IDs
   in 0.7.1/0.7.2, you may want to consider whether any users with access to
   Vault's underlying data store may have intercepted these values, and
   revoke/roll them.

DEPRECATIONS/CHANGES:

 * Step-Down is Forwarded: When a step-down is issued against a non-active node
   in an HA cluster, it will now forward the request to the active node.

FEATURES:

 * **ed25519 Signing/Verification in Transit with Key Derivation**: The
   `transit` backend now supports generating
   [ed25519](https://ed25519.cr.yp.to/) keys for signing and verification
   functionality. These keys support derivation, allowing you to modify the
   actual encryption key used by supplying a `context` value.
 * **Key Version Specification for Encryption in Transit**: You can now specify
   the version of a key you use to wish to generate a signature, ciphertext, or
   HMAC. This can be controlled by the `min_encryption_version` key
   configuration property.
 * **Replication Primary Discovery (Enterprise)**: Replication primaries will
   now advertise the addresses of their local HA cluster members to replication
   secondaries. This helps recovery if the primary active node goes down and
   neither service discovery nor load balancers are in use to steer clients.

IMPROVEMENTS:

 * api/health: Add Sys().Health() [[GH-2805](https://github.com/hashicorp/vault/pull/2805)]
 * audit: Add auth information to requests that error out [[GH-2754](https://github.com/hashicorp/vault/pull/2754)]
 * command/auth: Add `-no-store` option that prevents the auth command from
   storing the returned token into the configured token helper [[GH-2809](https://github.com/hashicorp/vault/pull/2809)]
 * core/forwarding: Request forwarding now heartbeats to prevent unused
   connections from being terminated by firewalls or proxies
 * plugins/databases: Add MongoDB as an internal database plugin [[GH-2698](https://github.com/hashicorp/vault/pull/2698)]
 * storage/dynamodb: Add a method for checking the existence of children,
   speeding up deletion operations in the DynamoDB storage backend [[GH-2722](https://github.com/hashicorp/vault/pull/2722)]
 * storage/mysql: Add max_parallel parameter to MySQL backend [[GH-2760](https://github.com/hashicorp/vault/pull/2760)]
 * secret/databases: Support listing connections [[GH-2823](https://github.com/hashicorp/vault/pull/2823)]
 * secret/databases: Support custom renewal statements in Postgres database
   plugin [[GH-2788](https://github.com/hashicorp/vault/pull/2788)]
 * secret/databases: Use the role name as part of generated credentials
   [[GH-2812](https://github.com/hashicorp/vault/pull/2812)]
 * ui (Enterprise): Transit key and secret browsing UI handle large lists better
 * ui (Enterprise): root tokens are no longer persisted
 * ui (Enterprise): support for mounting Database and TOTP secret backends

BUG FIXES:

 * auth/app-id: Fix regression causing loading of salts to be skipped
 * auth/aws: Improve EC2 describe instances performance [[GH-2766](https://github.com/hashicorp/vault/pull/2766)]
 * auth/aws: Fix lookup of some instance profile ARNs [[GH-2802](https://github.com/hashicorp/vault/pull/2802)]
 * auth/aws: Resolve ARNs to internal AWS IDs which makes lookup at various
   points (e.g. renewal time) more robust [[GH-2814](https://github.com/hashicorp/vault/pull/2814)]
 * auth/aws: Properly honor configured period when using IAM authentication
   [[GH-2825](https://github.com/hashicorp/vault/pull/2825)]
 * auth/aws: Check that a bound IAM principal is not empty (in the current
   state of the role) before requiring it match the previously authenticated
   client [[GH-2781](https://github.com/hashicorp/vault/pull/2781)]
 * auth/cert: Fix panic on renewal [[GH-2749](https://github.com/hashicorp/vault/pull/2749)]
 * auth/cert: Certificate verification for non-CA certs [[GH-2761](https://github.com/hashicorp/vault/pull/2761)]
 * core/acl: Prevent race condition when compiling ACLs in some scenarios
   [[GH-2826](https://github.com/hashicorp/vault/pull/2826)]
 * secret/database: Increase wrapping token TTL; in a loaded scenario it could
   be too short
 * secret/generic: Allow integers to be set as the value of `ttl` field as the
   documentation claims is supported [[GH-2699](https://github.com/hashicorp/vault/pull/2699)]
 * secret/ssh: Added host key callback to ssh client config [[GH-2752](https://github.com/hashicorp/vault/pull/2752)]
 * storage/s3: Avoid a panic when some bad data is returned [[GH-2785](https://github.com/hashicorp/vault/pull/2785)]
 * storage/dynamodb: Fix list functions working improperly on Windows [[GH-2789](https://github.com/hashicorp/vault/pull/2789)]
 * storage/file: Don't leak file descriptors in some error cases
 * storage/swift: Fix pre-v3 project/tenant name reading [[GH-2803](https://github.com/hashicorp/vault/pull/2803)]

## 0.7.2 (May 8th, 2017)

BUG FIXES:

 * audit: Fix auditing entries containing certain kinds of time values
   [[GH-2689](https://github.com/hashicorp/vault/pull/2689)]

## 0.7.1 (May 5th, 2017)

DEPRECATIONS/CHANGES:

 * LDAP Auth Backend: Group membership queries will now run as the `binddn`
   user when `binddn`/`bindpass` are configured, rather than as the
   authenticating user as was the case previously.

FEATURES:

 * **AWS IAM Authentication**: IAM principals can get Vault tokens
   automatically, opening AWS-based authentication to users, ECS containers,
   Lambda instances, and more. Signed client identity information retrieved
   using the AWS API `sts:GetCallerIdentity` is validated against the AWS STS
   service before issuing a Vault token. This backend is unified with the
   `aws-ec2` authentication backend under the name `aws`, and allows additional
   EC2-related restrictions to be applied during the IAM authentication; the
   previous EC2 behavior is also still available. [[GH-2441](https://github.com/hashicorp/vault/pull/2441)]
 * **MSSQL Physical Backend**: You can now use Microsoft SQL Server as your
   Vault physical data store [[GH-2546](https://github.com/hashicorp/vault/pull/2546)]
 * **Lease Listing and Lookup**: You can now introspect a lease to get its
   creation and expiration properties via `sys/leases/lookup`; with `sudo`
   capability you can also list leases for lookup, renewal, or revocation via
   that endpoint. Various lease functions (renew, revoke, revoke-prefix,
   revoke-force) have also been relocated to `sys/leases/`, but they also work
   at the old paths for compatibility. Reading (but not listing) leases via
   `sys/leases/lookup` is now a part of the current `default` policy. [[GH-2650](https://github.com/hashicorp/vault/pull/2650)]
 * **TOTP Secret Backend**: You can now store multi-factor authentication keys
   in Vault and use the API to retrieve time-based one-time use passwords on
   demand. The backend can also be used to generate a new key and validate
   passwords generated by that key. [[GH-2492](https://github.com/hashicorp/vault/pull/2492)]
 * **Database Secret Backend & Secure Plugins (Beta)**: This new secret backend
   combines the functionality of the MySQL, PostgreSQL, MSSQL, and Cassandra
   backends. It also provides a plugin interface for extendability through
   custom databases. [[GH-2200](https://github.com/hashicorp/vault/pull/2200)]

IMPROVEMENTS:

 * auth/cert: Support for constraints on subject Common Name and DNS/email
   Subject Alternate Names in certificates [[GH-2595](https://github.com/hashicorp/vault/pull/2595)]
 * auth/ldap: Use the binding credentials to search group membership rather
   than the user credentials [[GH-2534](https://github.com/hashicorp/vault/pull/2534)]
 * cli/revoke: Add `-self` option to allow revoking the currently active token
   [[GH-2596](https://github.com/hashicorp/vault/pull/2596)]
 * core: Randomize x coordinate in Shamir shares [[GH-2621](https://github.com/hashicorp/vault/pull/2621)]
 * replication: Fix a bug when enabling `approle` on a primary before
   secondaries were connected
 * replication: Add heartbeating to ensure firewalls don't kill connections to
   primaries
 * secret/pki: Add `no_store` option that allows certificates to be issued
   without being stored. This removes the ability to look up and/or add to a
   CRL but helps with scaling to very large numbers of certificates. [[GH-2565](https://github.com/hashicorp/vault/pull/2565)]
 * secret/pki: If used with a role parameter, the `sign-verbatim/<role>`
   endpoint honors the values of `generate_lease`, `no_store`, `ttl` and
   `max_ttl` from the given role [[GH-2593](https://github.com/hashicorp/vault/pull/2593)]
 * secret/pki: Add role parameter `allow_glob_domains` that enables defining
   names in `allowed_domains` containing `*` glob patterns [[GH-2517](https://github.com/hashicorp/vault/pull/2517)]
 * secret/pki: Update certificate storage to not use characters that are not
   supported on some filesystems [[GH-2575](https://github.com/hashicorp/vault/pull/2575)]
 * storage/etcd3: Add `discovery_srv` option to query for SRV records to find
   servers [[GH-2521](https://github.com/hashicorp/vault/pull/2521)]
 * storage/s3: Support `max_parallel` option to limit concurrent outstanding
   requests [[GH-2466](https://github.com/hashicorp/vault/pull/2466)]
 * storage/s3: Use pooled transport for http client [[GH-2481](https://github.com/hashicorp/vault/pull/2481)]
 * storage/swift: Allow domain values for V3 authentication [[GH-2554](https://github.com/hashicorp/vault/pull/2554)]
 * tidy: Improvements to `auth/token/tidy` and `sys/leases/tidy` to handle more
   cleanup cases [[GH-2452](https://github.com/hashicorp/vault/pull/2452)]

BUG FIXES:

 * api: Respect a configured path in Vault's address [[GH-2588](https://github.com/hashicorp/vault/pull/2588)]
 * auth/aws-ec2: New bounds added as criteria to allow role creation [[GH-2600](https://github.com/hashicorp/vault/pull/2600)]
 * auth/ldap: Don't lowercase groups attached to users [[GH-2613](https://github.com/hashicorp/vault/pull/2613)]
 * cli: Don't panic if `vault write` is used with the `force` flag but no path
   [[GH-2674](https://github.com/hashicorp/vault/pull/2674)]
 * core: Help operations should request forward since standbys may not have
   appropriate info [[GH-2677](https://github.com/hashicorp/vault/pull/2677)]
 * replication: Fix enabling secondaries when certain mounts already existed on
   the primary
 * secret/mssql: Update mssql driver to support queries with colons [[GH-2610](https://github.com/hashicorp/vault/pull/2610)]
 * secret/pki: Don't lowercase O/OU values in certs [[GH-2555](https://github.com/hashicorp/vault/pull/2555)]
 * secret/pki: Don't attempt to validate IP SANs if none are provided [[GH-2574](https://github.com/hashicorp/vault/pull/2574)]
 * secret/ssh: Don't automatically lowercase principles in issued SSH certs
   [[GH-2591](https://github.com/hashicorp/vault/pull/2591)]
 * storage/consul: Properly handle state events rather than timing out
   [[GH-2548](https://github.com/hashicorp/vault/pull/2548)]
 * storage/etcd3: Ensure locks are released if client is improperly shut down
   [[GH-2526](https://github.com/hashicorp/vault/pull/2526)]

## 0.7.0 (March 21th, 2017)

SECURITY:

 * Common name not being validated when `exclude_cn_from_sans` option used in
   `pki` backend: When using a role in the `pki` backend that specified the
   `exclude_cn_from_sans` option, the common name would not then be properly
   validated against the role's constraints. This has been fixed. We recommend
   any users of this feature to upgrade to 0.7 as soon as feasible.

DEPRECATIONS/CHANGES:

 * List Operations Always Use Trailing Slash: Any list operation, whether via
   the `GET` or `LIST` HTTP verb, will now internally canonicalize the path to
   have a trailing slash. This makes policy writing more predictable, as it
   means clients will no longer work or fail based on which client they're
   using or which HTTP verb they're using. However, it also means that policies
   allowing `list` capability must be carefully checked to ensure that they
   contain a trailing slash; some policies may need to be split into multiple
   stanzas to accommodate.
 * PKI Defaults to Unleased Certificates: When issuing certificates from the
   PKI backend, by default, no leases will be issued. If you want to manually
   revoke a certificate, its serial number can be used with the `pki/revoke`
   endpoint. Issuing leases is still possible by enabling the `generate_lease`
   toggle in PKI role entries (this will default to `true` for upgrades, to
   keep existing behavior), which will allow using lease IDs to revoke
   certificates. For installations issuing large numbers of certificates (tens
   to hundreds of thousands, or millions), this will significantly improve
   Vault startup time since leases associated with these certificates will not
   have to be loaded; however note that it also means that revocation of a
   token used to issue<|MERGE_RESOLUTION|>--- conflicted
+++ resolved
@@ -2,21 +2,18 @@
 
 CHANGES:
 
-* token: Token creation with custom token ID via `id` will no longer allow periods (`.`) as part of the input string. 
-  The final generated token value may contain periods, such as the `s.` prefix for service token 
+* token: Token creation with custom token ID via `id` will no longer allow periods (`.`) as part of the input string.
+  The final generated token value may contain periods, such as the `s.` prefix for service token
   indication. [[GH-8646](https://github.com/hashicorp/vault/pull/8646/files)]
 * token: Token renewals will now return token policies within the `token_policies` , identity policies within `identity_policies`, and the full policy set within `policies`. [[GH-8535](https://github.com/hashicorp/vault/pull/8535)]
 * cubbyhole: Reject reads and writes to an empty ("") path. [[GH-8971](https://github.com/hashicorp/vault/pull/8971)]
 
 IMPROVEMENTS:
 
-<<<<<<< HEAD
 * core: Added Password Policies for user-configurable password generation [[GH-8637](https://github.com/hashicorp/vault/pull/8637)]
 * secrets/gcp: Support BigQuery dataset ACLs in absence of IAM endpoints [[GH-78](https://github.com/hashicorp/vault-plugin-secrets-gcp/pull/78)]
-=======
-* plugin: Add SDK method, `Sys.ReloadPlugin`, and CLI command, `vault plugin reload`, 
+* plugin: Add SDK method, `Sys.ReloadPlugin`, and CLI command, `vault plugin reload`,
   for reloading plugins. [[GH-8777](https://github.com/hashicorp/vault/pull/8777)]
->>>>>>> a8c2591d
 * sdk/framework: Support accepting TypeFloat parameters over the API [[GH-8923](https://github.com/hashicorp/vault/pull/8923)]
 * secrets/gcp: Support BigQuery dataset ACLs in absence of IAM endpoints [[GH-78](https://github.com/hashicorp/vault-plugin-secrets-gcp/pull/78)]
 * sentinel: Add a sentinel config section, and "additional_enabled_modules", a list of Sentinel modules that may be imported in addition to the defaults.
@@ -34,19 +31,19 @@
 
 IMPROVEMENTS:
 
-* storage/raft: The storage stanza now accepts `leader_ca_cert_file`, `leader_client_cert_file`, and 
+* storage/raft: The storage stanza now accepts `leader_ca_cert_file`, `leader_client_cert_file`, and
   `leader_client_key_file` parameters to read and parse TLS certificate information from paths on disk.
-  Existing non-path based parameters will continue to work, but their values will need to be provided as a 
+  Existing non-path based parameters will continue to work, but their values will need to be provided as a
   single-line string with newlines delimited by `\n`.  [[GH-8894](https://github.com/hashicorp/vault/pull/8894)]
 * storage/raft: The `vault status` CLI command and the `sys/leader` API now contain the committed and applied
   raft indexes. [[GH-9011](https://github.com/hashicorp/vault/pull/9011)]
-  
+
 BUG FIXES:
 
 * serviceregistration: Fix a regression for Consul service registration that ignored using the listener address as
   the redirect address unless api_addr was provided. It now properly uses the same redirect address as the one
-  used by Vault's Core object. [[GH-8976](https://github.com/hashicorp/vault/pull/8976)] 
-* secrets/openldap: Forward all rotation requests from standbys to active clusters [[GH-9028](https://github.com/hashicorp/vault/pull/9028)] 
+  used by Vault's Core object. [[GH-8976](https://github.com/hashicorp/vault/pull/8976)]
+* secrets/openldap: Forward all rotation requests from standbys to active clusters [[GH-9028](https://github.com/hashicorp/vault/pull/9028)]
 * secrets/database: Return an error if a manual rotation of static account credentials fails [[GH-9035](https://github.com/hashicorp/vault/pull/9035)]
 * storage/raft: Advertise the configured cluster address to the rest of the nodes in the raft cluster. This fixes
   an issue where a node advertising 0.0.0.0 is not using a unique hostname. [[GH-9008](https://github.com/hashicorp/vault/pull/9008)]
@@ -57,7 +54,7 @@
 
 ## 1.4.1 (April 30th, 2020)
 
-CHANGES: 
+CHANGES:
 
 * auth/aws: The default set of metadata fields added in 1.4.1 has been changed to `account_id` and `auth_type` [[GH-8783](https://github.com/hashicorp/vault/pull/8783)]
 * storage/raft: Disallow `ha_storage` to be specified if `raft` is set as the `storage` type. [[GH-8707](https://github.com/hashicorp/vault/pull/8707)]
@@ -83,7 +80,7 @@
 * auth/userpass: Fix upgrade value for `token_bound_cidrs` being ignored due to incorrect key provided [[GH-8826](https://github.com/hashicorp/vault/pull/8826/files)]
 * config/seal: Fix segfault when seal block is removed [[GH-8517](https://github.com/hashicorp/vault/pull/8517)]
 * core: Fix an issue where users attempting to build Vault could receive Go module checksum errors [[GH-8770](https://github.com/hashicorp/vault/pull/8770)]
-* core: Fix blocked requests if a SIGHUP is issued during a long-running request has the state lock held. 
+* core: Fix blocked requests if a SIGHUP is issued during a long-running request has the state lock held.
   Also fixes deadlock that can happen if `vault debug` with the config target is ran during this time.
   [[GH-8755](https://github.com/hashicorp/vault/pull/8755)]
 * core: Always rewrite the .vault-token file as part of a `vault login` to ensure permissions and ownership are set correctly [[GH-8867](https://github.com/hashicorp/vault/pull/8867)]
@@ -91,7 +88,7 @@
   [[GH-8863](https://github.com/hashicorp/vault/pull/8863)]
 * http: Fix superflous call messages from the http package on logs caused by missing returns after
   `respondError` calls [[GH-8796](https://github.com/hashicorp/vault/pull/8796)]
-* namespace (enterprise): Fix namespace listing to return `key_info` when a scoping namespace is also provided. 
+* namespace (enterprise): Fix namespace listing to return `key_info` when a scoping namespace is also provided.
 * seal/gcpkms: Fix panic that could occur if all seal parameters were provided via environment
   variables [[GH-8840](https://github.com/hashicorp/vault/pull/8840)]
 * storage/raft: Fix memory allocation and incorrect metadata tracking issues with snapshots [[GH-8793](https://github.com/hashicorp/vault/pull/8793)]
@@ -108,9 +105,9 @@
 
 FEATURES:
 
-* **Kerberos Authentication**: Vault now supports Kerberos authentication using a SPNEGO token. 
+* **Kerberos Authentication**: Vault now supports Kerberos authentication using a SPNEGO token.
    Login can be performed using the Vault CLI, API, or agent.
-* **Kubernetes Service Discovery**: A new Kubernetes service discovery feature where, if 
+* **Kubernetes Service Discovery**: A new Kubernetes service discovery feature where, if
    configured, Vault will tag Vault pods with their current health status. For more, see [#8249](https://github.com/hashicorp/vault/pull/8249).
 * **MongoDB Atlas Secrets**: Vault can now generate dynamic credentials for both MongoDB Atlas databases
   as well as the [Atlas programmatic interface](https://docs.atlas.mongodb.com/tutorial/manage-programmatic-access/).
@@ -146,9 +143,9 @@
 * metrics/prometheus: improve performance with high volume of metrics updates [[GH-8507](https://github.com/hashicorp/vault/pull/8507)]
 * replication (enterprise): Fix race condition causing clusters with high throughput writes to sometimes
   fail to enter streaming-wal mode
-* replication (enterprise): Secondary clusters can now perform an extra gRPC call to all nodes in a primary 
+* replication (enterprise): Secondary clusters can now perform an extra gRPC call to all nodes in a primary
   cluster in an attempt to resolve the active node's address
-* replication (enterprise): The replication status API now outputs `last_performance_wal`, `last_dr_wal`, 
+* replication (enterprise): The replication status API now outputs `last_performance_wal`, `last_dr_wal`,
   and `connection_state` values
 * replication (enterprise): DR secondary clusters can now be recovered by the `replication/dr/secondary/recover`
   API
@@ -200,7 +197,7 @@
   different queries. Now it allows for either for backwards compatibility [[GH-8240](https://github.com/hashicorp/vault/pull/8240)]
 * secrets/pki: Support FQDNs in DNS Name [[GH-8288](https://github.com/hashicorp/vault/pull/8288)]
 * storage/raft: Allow seal migration to be performed on Vault clusters using raft storage [[GH-8103](https://github.com/hashicorp/vault/pull/8103)]
-* telemetry: Prometheus requests on standby nodes will now return an error instead of forwarding 
+* telemetry: Prometheus requests on standby nodes will now return an error instead of forwarding
   the request to the active node [[GH-8280](https://github.com/hashicorp/vault/pull/8280)]
 * ui: Fix broken popup menu on the transit secrets list page [[GH-8348](https://github.com/hashicorp/vault/pull/8348)]
 * ui: Update headless Chrome flag to fix `yarn run test:oss` [[GH-8035](https://github.com/hashicorp/vault/pull/8035)]
@@ -209,7 +206,7 @@
 
 ## 1.3.5 (April 28th, 2020)
 
-CHANGES: 
+CHANGES:
 
 * auth/aws: The default set of metadata fields added in 1.3.2 has been changed to `account_id` and `auth_type` [[GH-8783](https://github.com/hashicorp/vault/pull/8783)]
 
