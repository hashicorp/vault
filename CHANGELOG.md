--- conflicted
+++ resolved
@@ -1,7 +1,6 @@
 ## Next
 
-<<<<<<< HEAD
-CHANGES/DEPRECATIONS:
+CHANGES:
 
  * auth/token: Token store roles use new, common token fields for the values
    that overlap with other auth backends. `period`, `explicit_max_ttl`, and
@@ -10,12 +9,6 @@
    when doing a read on the role if they were used to provide values initially;
    however, in Vault 1.4 if `period` or `explicit_max_ttl` is zero they will no
    longer be returned. (`explicit_max_ttl` was already not returned if empty.)
- * autoseal/aws: The user-configured regions on the AWSKMS seal stanza 
-   will now be preferred over regions set in the enclosing environment.
-   This is a _breaking_ change.
-=======
-CHANGES:
-
  * Due to underlying changes in Go version 1.12 and Go > 1.11.5, Vault is now
    stricter about what characters it will accept in path names. Whereas before
    it would filter out unprintable characters (and this could be turned off),
@@ -45,7 +38,6 @@
 FEATURES:
 
  * storage/postgres: Add HA support for PostgreSQL versions >= 9.5 [GH-5731]
->>>>>>> 9082d08c
 
 IMPROVEMENTS: 
 
