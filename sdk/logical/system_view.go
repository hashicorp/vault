// Copyright (c) HashiCorp, Inc.
// SPDX-License-Identifier: MPL-2.0

package logical

import (
	"context"
	"errors"
	"fmt"
	"io"
	"time"

	"github.com/hashicorp/vault/sdk/helper/consts"
	"github.com/hashicorp/vault/sdk/helper/license"
	"github.com/hashicorp/vault/sdk/helper/pluginutil"
	"github.com/hashicorp/vault/sdk/helper/wrapping"
)

// SystemView exposes system configuration information in a safe way
// for logical backends to consume
type SystemView interface {
	// DefaultLeaseTTL returns the default lease TTL set in Vault configuration
	DefaultLeaseTTL() time.Duration

	// MaxLeaseTTL returns the max lease TTL set in Vault configuration; backend
	// authors should take care not to issue credentials that last longer than
	// this value, as Vault will revoke them
	MaxLeaseTTL() time.Duration

	// Returns true if the mount is tainted. A mount is tainted if it is in the
	// process of being unmounted. This should only be used in special
	// circumstances; a primary use-case is as a guard in revocation functions.
	// If revocation of a backend's leases fails it can keep the unmounting
	// process from being successful. If the reason for this failure is not
	// relevant when the mount is tainted (for instance, saving a CRL to disk
	// when the stored CRL will be removed during the unmounting process
	// anyways), we can ignore the errors to allow unmounting to complete.
	Tainted() bool

	// Returns true if caching is disabled. If true, no caches should be used,
	// despite known slowdowns.
	CachingDisabled() bool

	// When run from a system view attached to a request, indicates whether the
	// request is affecting a local mount or not
	LocalMount() bool

	// ReplicationState indicates the state of cluster replication
	ReplicationState() consts.ReplicationState

	// HasFeature returns true if the feature is currently enabled
	HasFeature(feature license.Features) bool

	// ResponseWrapData wraps the given data in a cubbyhole and returns the
	// token used to unwrap.
	ResponseWrapData(ctx context.Context, data map[string]interface{}, ttl time.Duration, jwt bool) (*wrapping.ResponseWrapInfo, error)

	// LookupPlugin looks into the plugin catalog for a plugin with the given
	// name. Returns a PluginRunner or an error if a plugin can not be found.
	LookupPlugin(ctx context.Context, pluginName string, pluginType consts.PluginType) (*pluginutil.PluginRunner, error)

	// LookupPluginVersion looks into the plugin catalog for a plugin with the given
	// name and version. Returns a PluginRunner or an error if a plugin can not be found.
	LookupPluginVersion(ctx context.Context, pluginName string, pluginType consts.PluginType, version string) (*pluginutil.PluginRunner, error)

	// ListVersionedPlugins returns information about all plugins of a certain
	// type in the catalog, including any versioning information stored for them.
	ListVersionedPlugins(ctx context.Context, pluginType consts.PluginType) ([]pluginutil.VersionedPlugin, error)

	// NewPluginClient returns a client for managing the lifecycle of plugin
	// processes
	NewPluginClient(ctx context.Context, config pluginutil.PluginClientConfig) (pluginutil.PluginClient, error)

	// MlockEnabled returns the configuration setting for enabling mlock on
	// plugins.
	MlockEnabled() bool

	// EntityInfo returns a subset of information related to the identity entity
	// for the given entity id
	EntityInfo(entityID string) (*Entity, error)

	// GroupsForEntity returns the group membership information for the provided
	// entity id
	GroupsForEntity(entityID string) ([]*Group, error)

	// PluginEnv returns Vault environment information used by plugins
	PluginEnv(context.Context) (*PluginEnvironment, error)

	// VaultVersion returns the version string for the currently running Vault.
	VaultVersion(context.Context) (string, error)

	// GeneratePasswordFromPolicy generates a password from the policy referenced.
	// If the policy does not exist, this will return an error.
	GeneratePasswordFromPolicy(ctx context.Context, policyName string) (password string, err error)

	// ClusterID returns the replication ClusterID, for use with path-based
	// write forwarding (WriteForwardedPaths). This value will be templated
	// in for the {{cluterId}} sentinel.
	ClusterID(ctx context.Context) (string, error)

<<<<<<< HEAD
	RegisterRotationJob(ctx context.Context, reqPath string, job *RotationJob) (rotationID string, err error)
=======
	// GenerateIdentityToken returns an identity token for the requesting plugin.
	GenerateIdentityToken(ctx context.Context, req *pluginutil.IdentityTokenRequest) (*pluginutil.IdentityTokenResponse, error)
>>>>>>> 3ea31bcb
}

type PasswordPolicy interface {
	// Generate a random password
	Generate(context.Context, io.Reader) (string, error)
}

type WellKnownSystemView interface {
	// RequestWellKnownRedirect registers a redirect from .well-known/src
	// to dest, where dest is a sub-path of the mount. An error
	// is returned if that source path is already taken
	RequestWellKnownRedirect(ctx context.Context, src, dest string) error

	// DeregisterWellKnownRedirect unregisters a specific redirect. Returns
	// true if that redirect source was found
	DeregisterWellKnownRedirect(ctx context.Context, src string) bool
}

type ExtendedSystemView interface {
	WellKnownSystemView

	Auditor() Auditor
	ForwardGenericRequest(context.Context, *Request) (*Response, error)

	// APILockShouldBlockRequest returns whether a namespace for the requested
	// mount is locked and should be blocked
	APILockShouldBlockRequest() (bool, error)

	// GetPinnedPluginVersion returns the pinned version for the given plugin, if any.
	GetPinnedPluginVersion(ctx context.Context, pluginType consts.PluginType, pluginName string) (*pluginutil.PinnedVersion, error)
}

type PasswordGenerator func() (password string, err error)

type StaticSystemView struct {
	DefaultLeaseTTLVal           time.Duration
	MaxLeaseTTLVal               time.Duration
	SudoPrivilegeVal             bool
	TaintedVal                   bool
	CachingDisabledVal           bool
	Primary                      bool
	EnableMlock                  bool
	LocalMountVal                bool
	ReplicationStateVal          consts.ReplicationState
	EntityVal                    *Entity
	GroupsVal                    []*Group
	Features                     license.Features
	PluginEnvironment            *PluginEnvironment
	PasswordPolicies             map[string]PasswordGenerator
	VersionString                string
	ClusterUUID                  string
	APILockShouldBlockRequestVal bool
}

type noopAuditor struct{}

func (a noopAuditor) AuditRequest(ctx context.Context, input *LogInput) error {
	return nil
}

func (a noopAuditor) AuditResponse(ctx context.Context, input *LogInput) error {
	return nil
}

func (d StaticSystemView) Auditor() Auditor {
	return noopAuditor{}
}

func (d StaticSystemView) ForwardGenericRequest(ctx context.Context, req *Request) (*Response, error) {
	return nil, errors.New("ForwardGenericRequest is not implemented in StaticSystemView")
}

func (d StaticSystemView) DefaultLeaseTTL() time.Duration {
	return d.DefaultLeaseTTLVal
}

func (d StaticSystemView) MaxLeaseTTL() time.Duration {
	return d.MaxLeaseTTLVal
}

func (d StaticSystemView) SudoPrivilege(_ context.Context, path string, token string) bool {
	return d.SudoPrivilegeVal
}

func (d StaticSystemView) Tainted() bool {
	return d.TaintedVal
}

func (d StaticSystemView) CachingDisabled() bool {
	return d.CachingDisabledVal
}

func (d StaticSystemView) LocalMount() bool {
	return d.LocalMountVal
}

func (d StaticSystemView) ReplicationState() consts.ReplicationState {
	return d.ReplicationStateVal
}

func (d StaticSystemView) NewPluginClient(ctx context.Context, config pluginutil.PluginClientConfig) (pluginutil.PluginClient, error) {
	return nil, errors.New("NewPluginClient is not implemented in StaticSystemView")
}

func (d StaticSystemView) ResponseWrapData(_ context.Context, data map[string]interface{}, ttl time.Duration, jwt bool) (*wrapping.ResponseWrapInfo, error) {
	return nil, errors.New("ResponseWrapData is not implemented in StaticSystemView")
}

func (d StaticSystemView) LookupPlugin(_ context.Context, _ string, _ consts.PluginType) (*pluginutil.PluginRunner, error) {
	return nil, errors.New("LookupPlugin is not implemented in StaticSystemView")
}

func (d StaticSystemView) LookupPluginVersion(_ context.Context, _ string, _ consts.PluginType, _ string) (*pluginutil.PluginRunner, error) {
	return nil, errors.New("LookupPluginVersion is not implemented in StaticSystemView")
}

func (d StaticSystemView) ListVersionedPlugins(_ context.Context, _ consts.PluginType) ([]pluginutil.VersionedPlugin, error) {
	return nil, errors.New("ListVersionedPlugins is not implemented in StaticSystemView")
}

func (d StaticSystemView) MlockEnabled() bool {
	return d.EnableMlock
}

func (d StaticSystemView) EntityInfo(entityID string) (*Entity, error) {
	return d.EntityVal, nil
}

func (d StaticSystemView) GroupsForEntity(entityID string) ([]*Group, error) {
	return d.GroupsVal, nil
}

func (d StaticSystemView) HasFeature(feature license.Features) bool {
	return d.Features.HasFeature(feature)
}

func (d StaticSystemView) PluginEnv(_ context.Context) (*PluginEnvironment, error) {
	return d.PluginEnvironment, nil
}

func (d StaticSystemView) VaultVersion(_ context.Context) (string, error) {
	return d.VersionString, nil
}

func (d StaticSystemView) GeneratePasswordFromPolicy(ctx context.Context, policyName string) (password string, err error) {
	select {
	case <-ctx.Done():
		return "", fmt.Errorf("context timed out")
	default:
	}

	if d.PasswordPolicies == nil {
		return "", fmt.Errorf("password policy not found")
	}
	policy, exists := d.PasswordPolicies[policyName]
	if !exists {
		return "", fmt.Errorf("password policy not found")
	}
	return policy()
}

func (d *StaticSystemView) SetPasswordPolicy(name string, generator PasswordGenerator) {
	if d.PasswordPolicies == nil {
		d.PasswordPolicies = map[string]PasswordGenerator{}
	}
	d.PasswordPolicies[name] = generator
}

func (d *StaticSystemView) DeletePasswordPolicy(name string) (existed bool) {
	_, existed = d.PasswordPolicies[name]
	delete(d.PasswordPolicies, name)
	return existed
}

func (d StaticSystemView) ClusterID(ctx context.Context) (string, error) {
	return d.ClusterUUID, nil
}

func (d StaticSystemView) GenerateIdentityToken(_ context.Context, _ *pluginutil.IdentityTokenRequest) (*pluginutil.IdentityTokenResponse, error) {
	return nil, errors.New("GenerateIdentityToken is not implemented in StaticSystemView")
}

func (d StaticSystemView) APILockShouldBlockRequest() (bool, error) {
	return d.APILockShouldBlockRequestVal, nil
}

func (d StaticSystemView) RegisterRotationJob(ctx context.Context, reqPath string, job *RotationJob) (rotationID string, err error) {
	return "", errors.New("RegisterRotationJob is not implemented in StaticSystemView")
}<|MERGE_RESOLUTION|>--- conflicted
+++ resolved
@@ -98,12 +98,10 @@
 	// in for the {{cluterId}} sentinel.
 	ClusterID(ctx context.Context) (string, error)
 
-<<<<<<< HEAD
-	RegisterRotationJob(ctx context.Context, reqPath string, job *RotationJob) (rotationID string, err error)
-=======
 	// GenerateIdentityToken returns an identity token for the requesting plugin.
 	GenerateIdentityToken(ctx context.Context, req *pluginutil.IdentityTokenRequest) (*pluginutil.IdentityTokenResponse, error)
->>>>>>> 3ea31bcb
+
+	RegisterRotationJob(ctx context.Context, reqPath string, job *RotationJob) (rotationID string, err error)
 }
 
 type PasswordPolicy interface {
