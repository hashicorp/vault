--- conflicted
+++ resolved
@@ -50,11 +50,7 @@
 	github.com/tink-crypto/tink-go/v2 v2.2.0
 	go.uber.org/atomic v1.11.0
 	golang.org/x/crypto v0.32.0
-<<<<<<< HEAD
-	golang.org/x/net v0.31.0
-=======
 	golang.org/x/net v0.34.0
->>>>>>> cda9ad34
 	golang.org/x/text v0.21.0
 	google.golang.org/grpc v1.69.4
 	google.golang.org/protobuf v1.36.3
@@ -141,14 +137,8 @@
 	golang.org/x/oauth2 v0.24.0 // indirect
 	golang.org/x/sys v0.29.0 // indirect
 	golang.org/x/term v0.28.0 // indirect
-<<<<<<< HEAD
-	golang.org/x/time v0.8.0 // indirect
-	google.golang.org/api v0.207.0 // indirect
-	google.golang.org/genproto/googleapis/rpc v0.0.0-20241113202542-65e8d215514f // indirect
-=======
 	golang.org/x/time v0.9.0 // indirect
 	google.golang.org/api v0.214.0 // indirect
 	google.golang.org/genproto/googleapis/rpc v0.0.0-20241209162323-e6fa225c2576 // indirect
->>>>>>> cda9ad34
 	gopkg.in/yaml.v3 v3.0.1 // indirect
 )