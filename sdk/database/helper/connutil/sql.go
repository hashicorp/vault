// Copyright (c) HashiCorp, Inc.
// SPDX-License-Identifier: MPL-2.0

package connutil

import (
	"context"
	"crypto/tls"
	"database/sql"
	"fmt"
	"net/url"
	"os"
	"strings"
	"sync"
	"time"

	"github.com/hashicorp/errwrap"
	log "github.com/hashicorp/go-hclog"
	"github.com/hashicorp/go-secure-stdlib/parseutil"
	"github.com/hashicorp/go-uuid"
	"github.com/hashicorp/vault/sdk/database/dbplugin"
	"github.com/hashicorp/vault/sdk/database/helper/cacheutil"
	"github.com/hashicorp/vault/sdk/database/helper/dbutil"
	"github.com/hashicorp/vault/sdk/helper/pluginutil"
	"github.com/jackc/pgx/v4"
	"github.com/jackc/pgx/v4/stdlib"
	"github.com/mitchellh/mapstructure"
)

const (
	AuthTypeGCPIAM           = "gcp_iam"
	AuthTypeCert             = "cert"
	AuthTypeUsernamePassword = ""
)

const (
	dbTypePostgres   = "pgx"
	cloudSQLPostgres = "cloudsql-postgres"

	// controls the size of the static account cache
	// as part of the self-managed workflow
	defaultStaticCacheSize     = 4
	defaultSelfManagedUsername = "self-managed-user"
	defaultSelfManagedPassword = "self-managed-password"
)

var _ ConnectionProducer = &SQLConnectionProducer{}

// SQLConnectionProducer implements ConnectionProducer and provides a generic producer for most sql databases
type SQLConnectionProducer struct {
	ConnectionURL            string      `json:"connection_url" mapstructure:"connection_url" structs:"connection_url"`
	MaxOpenConnections       int         `json:"max_open_connections" mapstructure:"max_open_connections" structs:"max_open_connections"`
	MaxIdleConnections       int         `json:"max_idle_connections" mapstructure:"max_idle_connections" structs:"max_idle_connections"`
	MaxConnectionLifetimeRaw interface{} `json:"max_connection_lifetime" mapstructure:"max_connection_lifetime" structs:"max_connection_lifetime"`
	DisableEscaping          bool        `json:"disable_escaping" mapstructure:"disable_escaping" structs:"disable_escaping"`
<<<<<<< HEAD
	UsePrivateIP             bool        `json:"use_private_ip" mapstructure:"use_private_ip" structs:"use_private_ip"`
	UsePSC                   bool        `json:"use_psc" mapstructure:"use_psc" structs:"use_psc"`
=======
	usePrivateIP             bool        `json:"use_private_ip" mapstructure:"use_private_ip" structs:"use_private_ip"`
	SelfManaged              bool        `json:"self_managed" mapstructure:"self_managed" structs:"self_managed"`
>>>>>>> f634808e

	// Username/Password is the default auth type when AuthType is not set
	Username string `json:"username" mapstructure:"username" structs:"username"`
	Password string `json:"password" mapstructure:"password" structs:"password"`

	// AuthType defines the type of client authenticate used for this connection
	AuthType           string `json:"auth_type" mapstructure:"auth_type" structs:"auth_type"`
	ServiceAccountJSON string `json:"service_account_json" mapstructure:"service_account_json" structs:"service_account_json"`
	TLSConfig          *tls.Config

	// cloudDriverName is globally unique, but only needs to be retained for the lifetime
	// of driver registration, not across plugin restarts.
	cloudDriverName    string
	cloudDialerCleanup func() error

	Type                  string
	RawConfig             map[string]interface{}
	maxConnectionLifetime time.Duration
	Initialized           bool
	db                    *sql.DB
	staticAccountsCache   *cacheutil.Cache
	sync.Mutex
}

func (c *SQLConnectionProducer) Initialize(ctx context.Context, conf map[string]interface{}, verifyConnection bool) error {
	_, err := c.Init(ctx, conf, verifyConnection)
	return err
}

func (c *SQLConnectionProducer) Init(ctx context.Context, conf map[string]interface{}, verifyConnection bool) (map[string]interface{}, error) {
	c.Lock()
	defer c.Unlock()

	c.RawConfig = conf

	err := mapstructure.WeakDecode(conf, &c)
	if err != nil {
		return nil, err
	}

	if len(c.ConnectionURL) == 0 {
		return nil, fmt.Errorf("connection_url cannot be empty")
	}

	isTemplatedURL := true
	if !strings.Contains(c.ConnectionURL, "{{username}}") || !strings.Contains(c.ConnectionURL, "{{password}}") {
		isTemplatedURL = false
	}

	// Do not allow the username or password template pattern to be used as
	// part of the user-supplied username or password
	if strings.Contains(c.Username, "{{username}}") ||
		strings.Contains(c.Username, "{{password}}") ||
		strings.Contains(c.Password, "{{username}}") ||
		strings.Contains(c.Password, "{{password}}") {

		return nil, fmt.Errorf("username and/or password cannot contain the template variables")
	}

	// validate that at least one of username/password / self_managed is set
	if !c.SelfManaged && (c.Username == "" && c.Password == "") && isTemplatedURL {
		return nil, fmt.Errorf("must either provide username/password or set self-managed to 'true'")
	}

	// validate that self-managed and username/password are mutually exclusive
	if c.SelfManaged {
		if (c.Username != "" || c.Password != "") || !isTemplatedURL {
			return nil, fmt.Errorf("cannot use both self-managed and vault-managed workflows")
		}
	}

	var username string
	var password string
	if !c.SelfManaged {
		// Default behavior
		username = c.Username
		password = c.Password

		// Don't escape special characters for MySQL password
		// Also don't escape special characters for the username and password if
		// the disable_escaping parameter is set to true
		if !c.DisableEscaping {
			username = url.PathEscape(c.Username)
		}
		if (c.Type != "mysql") && !c.DisableEscaping {
			password = url.PathEscape(c.Password)
		}

	} else {
		// this is added to make middleware happy
		// these placeholders are replaced when we make the actual static connection
		username = defaultSelfManagedUsername
		password = defaultSelfManagedPassword
	}

	// QueryHelper doesn't do any SQL escaping, but if it starts to do so
	// then maybe we won't be able to use it to do URL substitution any more.
	c.ConnectionURL = dbutil.QueryHelper(c.ConnectionURL, map[string]string{
		"username": username,
		"password": password,
	})

	if c.MaxOpenConnections == 0 {
		c.MaxOpenConnections = 4
	}

	if c.MaxIdleConnections == 0 {
		c.MaxIdleConnections = c.MaxOpenConnections
	}
	if c.MaxIdleConnections > c.MaxOpenConnections {
		c.MaxIdleConnections = c.MaxOpenConnections
	}
	if c.MaxConnectionLifetimeRaw == nil {
		c.MaxConnectionLifetimeRaw = "0s"
	}

	c.maxConnectionLifetime, err = parseutil.ParseDurationSecond(c.MaxConnectionLifetimeRaw)
	if err != nil {
		return nil, errwrap.Wrapf("invalid max_connection_lifetime: {{err}}", err)
	}

	if ok := ValidateAuthType(c.AuthType); !ok {
		return nil, fmt.Errorf("invalid auth_type: %s", c.AuthType)
	}

	if c.AuthType == AuthTypeGCPIAM {
		c.cloudDriverName, err = uuid.GenerateUUID()
		if err != nil {
			return nil, fmt.Errorf("unable to generate UUID for IAM configuration: %w", err)
		}

		// for _most_ sql databases, the driver itself contains no state. In the case of google's cloudsql drivers,
		// however, the driver might store a credentials file, in which case the state stored by the driver is in
		// fact critical to the proper function of the connection. So it needs to be registered here inside the
		// ConnectionProducer init.
		dialerCleanup, err := c.registerDrivers(c.cloudDriverName, c.ServiceAccountJSON, c.UsePrivateIP, c.UsePSC)
		if err != nil {
			return nil, err
		}

		c.cloudDialerCleanup = dialerCleanup
	}

	if c.SelfManaged && c.staticAccountsCache == nil {
		logger := log.New(&log.LoggerOptions{
			Level: log.Trace,
		})

		closer := func(key interface{}, value interface{}) {
			logger.Trace(fmt.Sprintf("Evicting key %s from static LRU cache", key))
			conn, ok := value.(*sql.DB)
			if !ok {
				logger.Error(fmt.Sprintf("error retrieving connection %s from static LRU cache, err=%s", key, err))
			}

			if err := conn.Close(); err != nil {
				logger.Error(fmt.Sprintf("error closing connection for %s, err=%s", key, err))
			}
			logger.Trace(fmt.Sprintf("closed DB connection for %s", key))
		}
		c.staticAccountsCache, err = cacheutil.NewCache(defaultStaticCacheSize, closer)
		if err != nil {
			return nil, fmt.Errorf("error initializing static account cache: %s", err)
		}
	}

	// Set initialized to true at this point since all fields are set,
	// and the connection can be established at a later time.
	c.Initialized = true

	// only verify if not self-managed
	if verifyConnection && !c.SelfManaged {
		if _, err := c.Connection(ctx); err != nil {
			return nil, errwrap.Wrapf("error verifying connection: {{err}}", err)
		}

		if err := c.db.PingContext(ctx); err != nil {
			return nil, errwrap.Wrapf("error verifying connection: ping failed: {{err}}", err)
		}
	}

	return c.RawConfig, nil
}

func (c *SQLConnectionProducer) Connection(ctx context.Context) (interface{}, error) {
	if !c.Initialized {
		return nil, ErrNotInitialized
	}

	// If we already have a DB, test it and return
	if c.db != nil {
		if err := c.db.PingContext(ctx); err == nil {
			return c.db, nil
		}
		// If the ping was unsuccessful, close it and ignore errors as we'll be
		// reestablishing anyways
		c.db.Close()

		// if IAM authentication is enabled
		// ensure open dialer is also closed
		if c.AuthType == AuthTypeGCPIAM {
			if c.cloudDialerCleanup != nil {
				c.cloudDialerCleanup()
			}
		}
	}

	// default non-IAM behavior
	driverName := c.Type

	if c.AuthType == AuthTypeGCPIAM {
		driverName = c.cloudDriverName
	} else if c.Type == "mssql" {
		// For mssql backend, switch to sqlserver instead
		driverName = "sqlserver"
	}

	// Otherwise, attempt to make connection
	// Apply PostgreSQL specific settings if needed
	conn := applyPostgresSettings(c.ConnectionURL)

	if driverName == dbTypePostgres && c.TLSConfig != nil {
		config, err := pgx.ParseConfig(conn)
		if err != nil {
			return nil, fmt.Errorf("failed to parse config: %w", err)
		}
		if config.TLSConfig == nil {
			// handle sslmode=disable
			config.TLSConfig = &tls.Config{}
		}

		config.TLSConfig.RootCAs = c.TLSConfig.RootCAs
		config.TLSConfig.ClientCAs = c.TLSConfig.ClientCAs
		config.TLSConfig.Certificates = c.TLSConfig.Certificates

		// Ensure there are no stale fallbacks when manually setting TLSConfig
		for _, fallback := range config.Fallbacks {
			fallback.TLSConfig = config.TLSConfig
		}

		c.db = stdlib.OpenDB(*config)
		if err != nil {
			return nil, fmt.Errorf("failed to open connection: %w", err)
		}
	} else if driverName == dbTypePostgres && os.Getenv(pluginutil.PluginUsePostgresSSLInline) != "" {
		var err error
		// TODO: remove this deprecated function call in a future SDK version
		c.db, err = openPostgres(driverName, conn)
		if err != nil {
			return nil, fmt.Errorf("failed to open connection: %w", err)
		}
	} else {
		var err error
		c.db, err = sql.Open(driverName, conn)
		if err != nil {
			return nil, fmt.Errorf("failed to open connection: %w", err)
		}
	}

	// Set some connection pool settings. We don't need much of this,
	// since the request rate shouldn't be high.
	c.db.SetMaxOpenConns(c.MaxOpenConnections)
	c.db.SetMaxIdleConns(c.MaxIdleConnections)
	c.db.SetConnMaxLifetime(c.maxConnectionLifetime)

	return c.db, nil
}

func (c *SQLConnectionProducer) SecretValues() map[string]interface{} {
	return map[string]interface{}{
		c.Password: "[password]",
	}
}

// Close attempts to close the connection
func (c *SQLConnectionProducer) Close() error {
	// Grab the write lock
	c.Lock()
	defer c.Unlock()

	if c.db != nil {
		c.db.Close()

		// cleanup IAM dialer if it exists
		if c.AuthType == AuthTypeGCPIAM {
			if c.cloudDialerCleanup != nil {
				c.cloudDialerCleanup()
			}
		}
	}

	c.db = nil

	return nil
}

// SetCredentials uses provided information to set/create a user in the
// database. Unlike CreateUser, this method requires a username be provided and
// uses the name given, instead of generating a name. This is used for creating
// and setting the password of static accounts, as well as rolling back
// passwords in the database in the event an updated database fails to save in
// Vault's storage.
func (c *SQLConnectionProducer) SetCredentials(ctx context.Context, statements dbplugin.Statements, staticUser dbplugin.StaticUserConfig) (username, password string, err error) {
	return "", "", dbutil.Unimplemented()
}

func applyPostgresSettings(connURL string) string {
	res := connURL
	if strings.HasPrefix(res, "postgres://") || strings.HasPrefix(res, "postgresql://") {
		// Ensure timezone is set to UTC for all the connections
		if strings.Contains(res, "?") {
			res += "&timezone=UTC"
		} else {
			res += "?timezone=UTC"
		}

		// Ensure a reasonable application_name is set
		if !strings.Contains(res, "application_name") {
			res += "&application_name=vault"
		}
	}

	return res
}

var configurableAuthTypes = map[string]bool{
	AuthTypeUsernamePassword: true,
	AuthTypeCert:             true,
	AuthTypeGCPIAM:           true,
}

func ValidateAuthType(authType string) bool {
	return configurableAuthTypes[authType]
}<|MERGE_RESOLUTION|>--- conflicted
+++ resolved
@@ -53,13 +53,9 @@
 	MaxIdleConnections       int         `json:"max_idle_connections" mapstructure:"max_idle_connections" structs:"max_idle_connections"`
 	MaxConnectionLifetimeRaw interface{} `json:"max_connection_lifetime" mapstructure:"max_connection_lifetime" structs:"max_connection_lifetime"`
 	DisableEscaping          bool        `json:"disable_escaping" mapstructure:"disable_escaping" structs:"disable_escaping"`
-<<<<<<< HEAD
 	UsePrivateIP             bool        `json:"use_private_ip" mapstructure:"use_private_ip" structs:"use_private_ip"`
 	UsePSC                   bool        `json:"use_psc" mapstructure:"use_psc" structs:"use_psc"`
-=======
-	usePrivateIP             bool        `json:"use_private_ip" mapstructure:"use_private_ip" structs:"use_private_ip"`
 	SelfManaged              bool        `json:"self_managed" mapstructure:"self_managed" structs:"self_managed"`
->>>>>>> f634808e
 
 	// Username/Password is the default auth type when AuthType is not set
 	Username string `json:"username" mapstructure:"username" structs:"username"`
