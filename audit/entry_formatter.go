// Copyright (c) HashiCorp, Inc.
// SPDX-License-Identifier: BUSL-1.1

package audit

import (
	"context"
	"crypto/tls"
	"errors"
	"fmt"
	"strings"
	"time"

	"github.com/go-jose/go-jose/v3/jwt"
	"github.com/hashicorp/eventlogger"
	"github.com/hashicorp/vault/helper/namespace"
	"github.com/hashicorp/vault/internal/observability/event"
	"github.com/hashicorp/vault/sdk/helper/jsonutil"
	"github.com/hashicorp/vault/sdk/helper/salt"
	"github.com/hashicorp/vault/sdk/logical"
	"github.com/jefferai/jsonx"
	"github.com/mitchellh/mapstructure"
	"github.com/mitchellh/pointerstructure"
)

var (
	_ Formatter        = (*EntryFormatter)(nil)
	_ eventlogger.Node = (*EntryFormatter)(nil)
)

// EntryFormatter should be used to format audit requests and responses.
type EntryFormatter struct {
	salter          Salter
	headerFormatter HeaderFormatter
	config          FormatterConfig
	prefix          string
	exclusions      []*exclusion
}

// NewEntryFormatter should be used to create an EntryFormatter.
// Accepted options: WithExclusions, WithHeaderFormatter, WithPrefix.
func NewEntryFormatter(config FormatterConfig, salter Salter, opt ...Option) (*EntryFormatter, error) {
	const op = "audit.NewEntryFormatter"

	if salter == nil {
		return nil, fmt.Errorf("%s: cannot create a new audit formatter with nil salter: %w", op, event.ErrInvalidParameter)
	}

	// We need to ensure that the format isn't just some default empty string.
	if err := config.RequiredFormat.validate(); err != nil {
		return nil, fmt.Errorf("%s: format not valid: %w", op, err)
	}

	opts, err := getOpts(opt...)
	if err != nil {
		return nil, fmt.Errorf("%s: error applying options: %w", op, err)
	}

	return &EntryFormatter{
		salter:          salter,
		config:          config,
		headerFormatter: opts.withHeaderFormatter,
		prefix:          opts.withPrefix,
		exclusions:      opts.withExclusions,
	}, nil
}

// Reopen is a no-op for the formatter node.
func (*EntryFormatter) Reopen() error {
	return nil
}

// Type describes the type of this node (formatter).
func (*EntryFormatter) Type() eventlogger.NodeType {
	return eventlogger.NodeTypeFormatter
}

// Process will attempt to parse the incoming event data into a corresponding
// audit Request/Response which is serialized to JSON/JSONx and stored within the event.
func (f *EntryFormatter) Process(ctx context.Context, e *eventlogger.Event) (*eventlogger.Event, error) {
	const op = "audit.(EntryFormatter).Process"

	select {
	case <-ctx.Done():
		return nil, ctx.Err()
	default:
	}

	if e == nil {
		return nil, fmt.Errorf("%s: event is nil: %w", op, event.ErrInvalidParameter)
	}

	a, ok := e.Payload.(*AuditEvent)
	if !ok {
		return nil, fmt.Errorf("%s: cannot parse event payload: %w", op, event.ErrInvalidParameter)
	}

	if a.Data == nil {
		return nil, fmt.Errorf("%s: cannot audit event (%s) with no data: %w", op, a.Subtype, event.ErrInvalidParameter)
	}

	// Take a copy of the event data before we modify anything.
	data, err := a.Data.Clone()
	if err != nil {
		return nil, fmt.Errorf("%s: unable to copy audit event data: %w", op, err)
	}

	var headers map[string][]string
	if data.Request != nil && data.Request.Headers != nil {
		headers = data.Request.Headers
	}

	if f.headerFormatter != nil {
		adjustedHeaders, err := f.headerFormatter.ApplyConfig(ctx, headers, f.salter)
		if err != nil {
			return nil, fmt.Errorf("%s: unable to transform headers for auditing: %w", op, err)
		}

		data.Request.Headers = adjustedHeaders
	}

<<<<<<< HEAD
	// Using any as we have two different types that we can get back from either
	// FormatRequest or FormatResponse.
	var entry any
=======
	// If the request contains a Server-Side Consistency Token (SSCT), and we
	// have an auth response, overwrite the existing client token with the SSCT,
	// so that the SSCT appears in the audit log for this entry.
	if data.Request != nil && data.Request.InboundSSCToken != "" && data.Auth != nil {
		data.Auth.ClientToken = data.Request.InboundSSCToken
	}

>>>>>>> 633dae1a
	var result []byte

	switch a.Subtype {
	case RequestType:
		entry, err = f.FormatRequest(ctx, data)
	case ResponseType:
		entry, err = f.FormatResponse(ctx, data)
	default:
		return nil, fmt.Errorf("%s: unknown audit event subtype: %q", op, a.Subtype)
	}

	if err != nil {
		return nil, fmt.Errorf("%s: unable to parse %s from audit event: %w", op, a.Subtype.String(), err)
	}

	// Exclude data from the RequestEntry/ResponseEntry.
	m, err := f.excludeFields(entry)
	if err != nil {
		return nil, fmt.Errorf("%s: unable to exclude audit data from %s: %w", op, a.Subtype.String(), err)
	}

	// Convert map m into a slice of bytes
	result, err = jsonutil.EncodeJSON(m)
	if err != nil {
		return nil, fmt.Errorf("%s: unable to format %s: %w", op, a.Subtype.String(), err)
	}

	if f.config.RequiredFormat == JSONxFormat {
		var err error
		result, err = jsonx.EncodeJSONBytes(result)
		if err != nil {
			return nil, fmt.Errorf("%s: unable to encode JSONx using JSON data: %w", op, err)
		}
		if result == nil {
			return nil, fmt.Errorf("%s: encoded JSONx was nil: %w", op, err)
		}
	}

	// This makes a bit of a mess of the 'format' since both JSON and XML (JSONx)
	// don't support a prefix just sitting there.
	// However, this would be a breaking change to how Vault currently works to
	// include the prefix as part of the JSON object or XML document.
	if f.prefix != "" {
		result = append([]byte(f.prefix), result...)
	}

	// Copy some properties from the event (and audit event) and store the
	// format for the next (sink) node to Process.
	a2 := &AuditEvent{
		ID:        a.ID,
		Version:   a.Version,
		Subtype:   a.Subtype,
		Timestamp: a.Timestamp,
		Data:      data, // Use the cloned data here rather than a pointer to the original.
	}

	e2 := &eventlogger.Event{
		Type:      e.Type,
		CreatedAt: e.CreatedAt,
		Formatted: make(map[string][]byte), // we are about to set this ourselves.
		Payload:   a2,
	}

	e2.FormattedAs(f.config.RequiredFormat.String(), result)

	return e2, nil
}

// FormatRequest attempts to format the specified logical.LogInput into a RequestEntry.
func (f *EntryFormatter) FormatRequest(ctx context.Context, in *logical.LogInput) (*RequestEntry, error) {
	switch {
	case in == nil || in.Request == nil:
		return nil, errors.New("request to request-audit a nil request")
	case f.salter == nil:
		return nil, errors.New("salt func not configured")
	}

	// Set these to the input values at first
	auth := in.Auth
	req := in.Request
	var connState *tls.ConnectionState
	if auth == nil {
		auth = new(logical.Auth)
	}

	if in.Request.Connection != nil && in.Request.Connection.ConnState != nil {
		connState = in.Request.Connection.ConnState
	}

	if !f.config.Raw {
		var err error
		auth, err = HashAuth(ctx, f.salter, auth, f.config.HMACAccessor)
		if err != nil {
			return nil, err
		}

		req, err = HashRequest(ctx, f.salter, req, f.config.HMACAccessor, in.NonHMACReqDataKeys)
		if err != nil {
			return nil, err
		}
	}

	var errString string
	if in.OuterErr != nil {
		errString = in.OuterErr.Error()
	}

	ns, err := namespace.FromContext(ctx)
	if err != nil {
		return nil, err
	}

	reqType := in.Type
	if reqType == "" {
		reqType = "request"
	}
	reqEntry := &RequestEntry{
		Type:          reqType,
		Error:         errString,
		ForwardedFrom: req.ForwardedFrom,
		Auth: &Auth{
			ClientToken:               auth.ClientToken,
			Accessor:                  auth.Accessor,
			DisplayName:               auth.DisplayName,
			Policies:                  auth.Policies,
			TokenPolicies:             auth.TokenPolicies,
			IdentityPolicies:          auth.IdentityPolicies,
			ExternalNamespacePolicies: auth.ExternalNamespacePolicies,
			NoDefaultPolicy:           auth.NoDefaultPolicy,
			Metadata:                  auth.Metadata,
			EntityID:                  auth.EntityID,
			RemainingUses:             req.ClientTokenRemainingUses,
			TokenType:                 auth.TokenType.String(),
			TokenTTL:                  int64(auth.TTL.Seconds()),
		},

		Request: &Request{
			ID:                    req.ID,
			ClientID:              req.ClientID,
			ClientToken:           req.ClientToken,
			ClientTokenAccessor:   req.ClientTokenAccessor,
			Operation:             req.Operation,
			MountPoint:            req.MountPoint,
			MountType:             req.MountType,
			MountAccessor:         req.MountAccessor,
			MountRunningVersion:   req.MountRunningVersion(),
			MountRunningSha256:    req.MountRunningSha256(),
			MountIsExternalPlugin: req.MountIsExternalPlugin(),
			MountClass:            req.MountClass(),
			Namespace: &Namespace{
				ID:   ns.ID,
				Path: ns.Path,
			},
			Path:                          req.Path,
			Data:                          req.Data,
			PolicyOverride:                req.PolicyOverride,
			RemoteAddr:                    getRemoteAddr(req),
			RemotePort:                    getRemotePort(req),
			ReplicationCluster:            req.ReplicationCluster,
			Headers:                       req.Headers,
			ClientCertificateSerialNumber: getClientCertificateSerialNumber(connState),
		},
	}

	if req.HTTPRequest != nil && req.HTTPRequest.RequestURI != req.Path {
		reqEntry.Request.RequestURI = req.HTTPRequest.RequestURI
	}

	if !auth.IssueTime.IsZero() {
		reqEntry.Auth.TokenIssueTime = auth.IssueTime.Format(time.RFC3339)
	}

	if auth.PolicyResults != nil {
		reqEntry.Auth.PolicyResults = &PolicyResults{
			Allowed: auth.PolicyResults.Allowed,
		}

		for _, p := range auth.PolicyResults.GrantingPolicies {
			reqEntry.Auth.PolicyResults.GrantingPolicies = append(reqEntry.Auth.PolicyResults.GrantingPolicies, PolicyInfo{
				Name:          p.Name,
				NamespaceId:   p.NamespaceId,
				NamespacePath: p.NamespacePath,
				Type:          p.Type,
			})
		}
	}

	if req.WrapInfo != nil {
		reqEntry.Request.WrapTTL = int(req.WrapInfo.TTL / time.Second)
	}

	if !f.config.OmitTime {
		reqEntry.Time = time.Now().UTC().Format(time.RFC3339Nano)
	}

	return reqEntry, nil
}

// FormatResponse attempts to format the specified logical.LogInput into a ResponseEntry.
func (f *EntryFormatter) FormatResponse(ctx context.Context, in *logical.LogInput) (*ResponseEntry, error) {
	switch {
	case f == nil:
		return nil, errors.New("formatter is nil")
	case in == nil || in.Request == nil:
		return nil, errors.New("request to response-audit a nil request")
	case f.salter == nil:
		return nil, errors.New("salt func not configured")
	}

	// Set these to the input values at first
	auth, req, resp := in.Auth, in.Request, in.Response
	if auth == nil {
		auth = new(logical.Auth)
	}
	if resp == nil {
		resp = new(logical.Response)
	}
	var connState *tls.ConnectionState

	if in.Request.Connection != nil && in.Request.Connection.ConnState != nil {
		connState = in.Request.Connection.ConnState
	}

	elideListResponseData := f.config.ElideListResponses && req.Operation == logical.ListOperation

	var respData map[string]interface{}
	if f.config.Raw {
		// In the non-raw case, elision of list response data occurs inside HashResponse, to avoid redundant deep
		// copies and hashing of data only to elide it later. In the raw case, we need to do it here.
		if elideListResponseData && resp.Data != nil {
			// Copy the data map before making changes, but we only need to go one level deep in this case
			respData = make(map[string]interface{}, len(resp.Data))
			for k, v := range resp.Data {
				respData[k] = v
			}

			doElideListResponseData(respData)
		} else {
			respData = resp.Data
		}
	} else {
		var err error
		auth, err = HashAuth(ctx, f.salter, auth, f.config.HMACAccessor)
		if err != nil {
			return nil, err
		}

		req, err = HashRequest(ctx, f.salter, req, f.config.HMACAccessor, in.NonHMACReqDataKeys)
		if err != nil {
			return nil, err
		}

		resp, err = HashResponse(ctx, f.salter, resp, f.config.HMACAccessor, in.NonHMACRespDataKeys, elideListResponseData)
		if err != nil {
			return nil, err
		}

		respData = resp.Data
	}

	var errString string
	if in.OuterErr != nil {
		errString = in.OuterErr.Error()
	}

	ns, err := namespace.FromContext(ctx)
	if err != nil {
		return nil, err
	}

	var respAuth *Auth
	if resp.Auth != nil {
		respAuth = &Auth{
			ClientToken:               resp.Auth.ClientToken,
			Accessor:                  resp.Auth.Accessor,
			DisplayName:               resp.Auth.DisplayName,
			Policies:                  resp.Auth.Policies,
			TokenPolicies:             resp.Auth.TokenPolicies,
			IdentityPolicies:          resp.Auth.IdentityPolicies,
			ExternalNamespacePolicies: resp.Auth.ExternalNamespacePolicies,
			NoDefaultPolicy:           resp.Auth.NoDefaultPolicy,
			Metadata:                  resp.Auth.Metadata,
			NumUses:                   resp.Auth.NumUses,
			EntityID:                  resp.Auth.EntityID,
			TokenType:                 resp.Auth.TokenType.String(),
			TokenTTL:                  int64(resp.Auth.TTL.Seconds()),
		}
		if !resp.Auth.IssueTime.IsZero() {
			respAuth.TokenIssueTime = resp.Auth.IssueTime.Format(time.RFC3339)
		}
	}

	var respSecret *Secret
	if resp.Secret != nil {
		respSecret = &Secret{
			LeaseID: resp.Secret.LeaseID,
		}
	}

	var respWrapInfo *ResponseWrapInfo
	if resp.WrapInfo != nil {
		token := resp.WrapInfo.Token
		if jwtToken := parseVaultTokenFromJWT(token); jwtToken != nil {
			token = *jwtToken
		}
		respWrapInfo = &ResponseWrapInfo{
			TTL:             int(resp.WrapInfo.TTL / time.Second),
			Token:           token,
			Accessor:        resp.WrapInfo.Accessor,
			CreationTime:    resp.WrapInfo.CreationTime.UTC().Format(time.RFC3339Nano),
			CreationPath:    resp.WrapInfo.CreationPath,
			WrappedAccessor: resp.WrapInfo.WrappedAccessor,
		}
	}

	respType := in.Type
	if respType == "" {
		respType = "response"
	}
	respEntry := &ResponseEntry{
		Type:      respType,
		Error:     errString,
		Forwarded: req.ForwardedFrom != "",
		Auth: &Auth{
			ClientToken:               auth.ClientToken,
			Accessor:                  auth.Accessor,
			DisplayName:               auth.DisplayName,
			Policies:                  auth.Policies,
			TokenPolicies:             auth.TokenPolicies,
			IdentityPolicies:          auth.IdentityPolicies,
			ExternalNamespacePolicies: auth.ExternalNamespacePolicies,
			NoDefaultPolicy:           auth.NoDefaultPolicy,
			Metadata:                  auth.Metadata,
			RemainingUses:             req.ClientTokenRemainingUses,
			EntityID:                  auth.EntityID,
			EntityCreated:             auth.EntityCreated,
			TokenType:                 auth.TokenType.String(),
			TokenTTL:                  int64(auth.TTL.Seconds()),
		},

		Request: &Request{
			ID:                    req.ID,
			ClientToken:           req.ClientToken,
			ClientTokenAccessor:   req.ClientTokenAccessor,
			ClientID:              req.ClientID,
			Operation:             req.Operation,
			MountPoint:            req.MountPoint,
			MountType:             req.MountType,
			MountAccessor:         req.MountAccessor,
			MountRunningVersion:   req.MountRunningVersion(),
			MountRunningSha256:    req.MountRunningSha256(),
			MountIsExternalPlugin: req.MountIsExternalPlugin(),
			MountClass:            req.MountClass(),
			Namespace: &Namespace{
				ID:   ns.ID,
				Path: ns.Path,
			},
			Path:                          req.Path,
			Data:                          req.Data,
			PolicyOverride:                req.PolicyOverride,
			RemoteAddr:                    getRemoteAddr(req),
			RemotePort:                    getRemotePort(req),
			ClientCertificateSerialNumber: getClientCertificateSerialNumber(connState),
			ReplicationCluster:            req.ReplicationCluster,
			Headers:                       req.Headers,
		},

		Response: &Response{
			MountPoint:            req.MountPoint,
			MountType:             req.MountType,
			MountAccessor:         req.MountAccessor,
			MountRunningVersion:   req.MountRunningVersion(),
			MountRunningSha256:    req.MountRunningSha256(),
			MountIsExternalPlugin: req.MountIsExternalPlugin(),
			MountClass:            req.MountClass(),
			Auth:                  respAuth,
			Secret:                respSecret,
			Data:                  respData,
			Warnings:              resp.Warnings,
			Redirect:              resp.Redirect,
			WrapInfo:              respWrapInfo,
			Headers:               resp.Headers,
		},
	}

	if req.HTTPRequest != nil && req.HTTPRequest.RequestURI != req.Path {
		respEntry.Request.RequestURI = req.HTTPRequest.RequestURI
	}

	if auth.PolicyResults != nil {
		respEntry.Auth.PolicyResults = &PolicyResults{
			Allowed: auth.PolicyResults.Allowed,
		}

		for _, p := range auth.PolicyResults.GrantingPolicies {
			respEntry.Auth.PolicyResults.GrantingPolicies = append(respEntry.Auth.PolicyResults.GrantingPolicies, PolicyInfo{
				Name:          p.Name,
				NamespaceId:   p.NamespaceId,
				NamespacePath: p.NamespacePath,
				Type:          p.Type,
			})
		}
	}

	if !auth.IssueTime.IsZero() {
		respEntry.Auth.TokenIssueTime = auth.IssueTime.Format(time.RFC3339)
	}
	if req.WrapInfo != nil {
		respEntry.Request.WrapTTL = int(req.WrapInfo.TTL / time.Second)
	}

	if !f.config.OmitTime {
		respEntry.Time = time.Now().UTC().Format(time.RFC3339Nano)
	}

	return respEntry, nil
}

// NewFormatterConfig should be used to create a FormatterConfig.
// Accepted options: WithElision, WithHMACAccessor, WithOmitTime, WithRaw, WithFormat.
func NewFormatterConfig(opt ...Option) (FormatterConfig, error) {
	const op = "audit.NewFormatterConfig"

	opts, err := getOpts(opt...)
	if err != nil {
		return FormatterConfig{}, fmt.Errorf("%s: error applying options: %w", op, err)
	}

	return FormatterConfig{
		ElideListResponses: opts.withElision,
		HMACAccessor:       opts.withHMACAccessor,
		OmitTime:           opts.withOmitTime,
		Raw:                opts.withRaw,
		RequiredFormat:     opts.withFormat,
	}, nil
}

// getRemoteAddr safely gets the remote address avoiding a nil pointer
func getRemoteAddr(req *logical.Request) string {
	if req != nil && req.Connection != nil {
		return req.Connection.RemoteAddr
	}
	return ""
}

// getRemotePort safely gets the remote port avoiding a nil pointer
func getRemotePort(req *logical.Request) int {
	if req != nil && req.Connection != nil {
		return req.Connection.RemotePort
	}
	return 0
}

// getClientCertificateSerialNumber attempts the retrieve the serial number of
// the peer certificate from the specified tls.ConnectionState.
func getClientCertificateSerialNumber(connState *tls.ConnectionState) string {
	if connState == nil || len(connState.VerifiedChains) == 0 || len(connState.VerifiedChains[0]) == 0 {
		return ""
	}

	return connState.VerifiedChains[0][0].SerialNumber.String()
}

// parseVaultTokenFromJWT returns a string iff the token was a JWT, and we could
// extract the original token ID from inside
func parseVaultTokenFromJWT(token string) *string {
	if strings.Count(token, ".") != 2 {
		return nil
	}

	parsedJWT, err := jwt.ParseSigned(token)
	if err != nil {
		return nil
	}

	var claims jwt.Claims
	if err = parsedJWT.UnsafeClaimsWithoutVerification(&claims); err != nil {
		return nil
	}

	return &claims.ID
}

// doElideListResponseData performs the actual elision of list operation response data, once surrounding code has
// determined it should apply to a particular request. The data map that is passed in must be a copy that is safe to
// modify in place, but need not be a full recursive deep copy, as only top-level keys are changed.
//
// See the documentation of the controlling option in FormatterConfig for more information on the purpose.
func doElideListResponseData(data map[string]interface{}) {
	for k, v := range data {
		if k == "keys" {
			if vSlice, ok := v.([]string); ok {
				data[k] = len(vSlice)
			}
		} else if k == "key_info" {
			if vMap, ok := v.(map[string]interface{}); ok {
				data[k] = len(vMap)
			}
		}
	}
}

// newTemporaryEntryFormatter creates a cloned EntryFormatter instance with a non-persistent Salter.
func newTemporaryEntryFormatter(n *EntryFormatter) *EntryFormatter {
	return &EntryFormatter{
		salter:          &nonPersistentSalt{},
		headerFormatter: n.headerFormatter,
		config:          n.config,
		prefix:          n.prefix,
	}
}

// Salt returns a new salt with default configuration and no storage usage, and no error.
func (s *nonPersistentSalt) Salt(_ context.Context) (*salt.Salt, error) {
	return salt.NewNonpersistentSalt(), nil
}

// excludeFields takes an entry (*RequestEntry or *ResponseEntry) and attempts to
// exclude fields that have been configured on the formatter node.
// NOTE: Whilst the method accepts 'any' the types must be one of the two specified above.
func (f *EntryFormatter) excludeFields(entry any) (map[string]any, error) {
	const op = "audit.(EntryFormatter).excludeFields"

	// Perform some validation on the entry (and its type).
	if entry == nil {
		return nil, fmt.Errorf("%s: entry cannot be nil: %w", op, event.ErrInvalidParameter)
	}

	switch v := entry.(type) {
	case *RequestEntry, *ResponseEntry:
		// These types are expected.
	default:
		return nil, fmt.Errorf("%s: unexpected type: %T", op, v)
	}

	// Decode the entry into a map which can be manipulated as we exclude fields.
	resultMap := make(map[string]any)
	decoder, err := mapDecoderJSON(&resultMap)
	if err != nil {
		return nil, fmt.Errorf("%s: error creating decoder for entry: %w", op, err)
	}
	err = decoder.Decode(entry)
	if err != nil {
		return nil, fmt.Errorf("%s: error decoding entry: %w", op, err)
	}

	// If there are no exclusions to process then return the map.
	if len(f.exclusions) < 1 {
		return resultMap, nil
	}

	// Take another copy which will be the original we use for all evaluations.
	sourceMap := make(map[string]any, len(resultMap))
	decoder, err = mapDecoderJSON(&sourceMap)
	if err != nil {
		return nil, fmt.Errorf("%s: error creating decoder for (source) entry: %w", op, err)
	}
	err = decoder.Decode(entry)
	if err != nil {
		return nil, fmt.Errorf("%s: error decoding (source) entry: %w", op, err)
	}

	for _, exc := range f.exclusions {
		// By default, we want to remove fields, as condition is optional.
		shouldRemoveFields := true

		if exc.Evaluator != nil {
			// Decide if we should/shouldn't remove these fields as we have an
			// optional condition expression configured.
			shouldRemoveFields, err = exc.Evaluator.Evaluate(sourceMap)
			switch {
			// There may be cases when the evaluator gives us an error, but it's
			// because the datum doesn't currently have the same structure as
			// the expression it was created with.
			// Examples:
			//
			// 1. (ErrNotFound) RequestEntry doesn't have a 'Response' inside of it.
			// So an expression such as "\"/response/mount_type\" == kv" should not
			// cause a failure when we audit a request, which could block audit.
			//
			// 2. (ErrNotFound) Both Request and Response have a Data property which
			// is flexible as it is described as map[string]interface{}, the
			// following expression is valid but wouldn't run without error on
			// every type of audit entry: "\"response/data/my-key\" is not empty".
			//
			// 3. (ErrOutOfRange) Attempting to evaluate a part of an array/slice
			// that doesn't exist shouldn't stop us from auditing, it should just
			// mean that we don't redact fields as the condition failed, if we only
			// have a single auth policy but use: "\"/auth/policies/1\" == bar".
			//
			// 4. (ErrConvert) Attempting to use the wrong type of index for the
			// structure. Auth policies are a slice of strings, so you cannot access
			// them via a key: "\"/auth/policies/my-policy\ == bar".
			//
			// 5. (ErrInvalidKind) Attempting to access something that is a different
			// type, for example, mount type is a string, so we cannot access it
			// using a key as if it were a map: "\"/request/mount_type/test\ == bar".
			case errors.Is(err, pointerstructure.ErrNotFound),
				errors.Is(err, pointerstructure.ErrOutOfRange),
				errors.Is(err, pointerstructure.ErrConvert),
				errors.Is(err, pointerstructure.ErrInvalidKind):
				// We can ignore these errors, we won't attempt to exclude fields
				// as the condition failed.
				// shouldRemoveFields will have been set to false as a result of
				// the Evaluate call.
			case err != nil:
				return nil, fmt.Errorf("%s: unable to evaluate conditional expression associated with fields: '%s': %w", op, strings.Join(exc.Fields, ", "), err)
			}
		}

		if !shouldRemoveFields {
			continue
		}

		for _, field := range exc.Fields {
			ptr, err := pointerstructure.Parse(field)
			if err != nil {
				return nil, fmt.Errorf("%s: unable to parse field '%s': %w", op, field, err)
			}

			// We don't need the return value as the map is being modified by Delete.
			_, err = ptr.Delete(resultMap)
			// There are some types of errors that may be returned, which we do not
			// consider to mean redaction has failed. We test for these explicitly
			// so any additional error types that may be added to the pointerstructure
			// library in the future can be considered before also being ignored.
			// We do not check for pointerstructure.ErrParse as we have validated this
			// during the application of the WithExclusions Option.
			switch {
			case errors.Is(err, pointerstructure.ErrNotFound),
				errors.Is(err, pointerstructure.ErrOutOfRange),
				errors.Is(err, pointerstructure.ErrInvalidKind),
				errors.Is(err, pointerstructure.ErrConvert):
				fallthrough
			case err == nil:
				continue
			default:
				return nil, fmt.Errorf("%s: unable to exclude field '%s': %w", op, field, err)
			}
		}
	}

	return resultMap, nil
}

// mapDecoderJSON returns a decoder configured to use JSON struct tags output to the
// specified target.
func mapDecoderJSON(target any) (*mapstructure.Decoder, error) {
	const op = "audit.mapDecoderJSON"

	// Configure the decoder to use JSON struct tags to represent mapstructure ones with the same name.
	d, err := mapstructure.NewDecoder(&mapstructure.DecoderConfig{TagName: "json", Result: &target})
	if err != nil {
		return nil, fmt.Errorf("%s: unable to create JSON map decoder: %w", op, err)
	}

	return d, nil
}<|MERGE_RESOLUTION|>--- conflicted
+++ resolved
@@ -119,11 +119,6 @@
 		data.Request.Headers = adjustedHeaders
 	}
 
-<<<<<<< HEAD
-	// Using any as we have two different types that we can get back from either
-	// FormatRequest or FormatResponse.
-	var entry any
-=======
 	// If the request contains a Server-Side Consistency Token (SSCT), and we
 	// have an auth response, overwrite the existing client token with the SSCT,
 	// so that the SSCT appears in the audit log for this entry.
@@ -131,8 +126,9 @@
 		data.Auth.ClientToken = data.Request.InboundSSCToken
 	}
 
->>>>>>> 633dae1a
-	var result []byte
+	// Using any as we have two different types that we can get back from either
+	// FormatRequest or FormatResponse.
+	var entry any
 
 	switch a.Subtype {
 	case RequestType:
@@ -154,7 +150,7 @@
 	}
 
 	// Convert map m into a slice of bytes
-	result, err = jsonutil.EncodeJSON(m)
+	result, err := jsonutil.EncodeJSON(m)
 	if err != nil {
 		return nil, fmt.Errorf("%s: unable to format %s: %w", op, a.Subtype.String(), err)
 	}
