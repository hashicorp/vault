--- conflicted
+++ resolved
@@ -462,10 +462,7 @@
 
 			// Close the logging channel since that doesn't work on reattach
 			close(c.doneLogging)
-<<<<<<< HEAD
-=======
-
->>>>>>> 2864fbd6
+
 			// Cancel the context
 			ctxCancel()
 		}(p.Pid)
@@ -545,8 +542,6 @@
 
 		// Mark that we exited
 		close(exitCh)
-		// Cancel the context, marking that we exited
-		ctxCancel()
 
 		// Cancel the context, marking that we exited
 		ctxCancel()
