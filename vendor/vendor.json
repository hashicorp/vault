--- conflicted
+++ resolved
@@ -1309,9 +1309,6 @@
 			"revisionTime": "2018-03-20T18:05:36Z"
 		},
 		{
-<<<<<<< HEAD
-			"checksumSHA1": "vPEvY3KGn4jnMcFSW6fcTf79xsA=",
-=======
 			"checksumSHA1": "w+bhfXfIBMWNMuH2SJqw6Y5c6mk=",
 			"path": "github.com/hashicorp/vault-plugin-secrets-gcp/plugin",
 			"revision": "7633b05ac6d9a8f77f9255ef5aea09f35a145b0b",
@@ -1331,7 +1328,6 @@
 		},
 		{
 			"checksumSHA1": "ZYuIUFGjAZ2rgy/zwdjfANFZc/U=",
->>>>>>> 3c51d97e
 			"path": "github.com/hashicorp/vault-plugin-secrets-kv",
 			"revision": "76db4647de517c512e7f87b78c1afc84acf97918",
 			"revisionTime": "2018-03-22T02:53:20Z"
